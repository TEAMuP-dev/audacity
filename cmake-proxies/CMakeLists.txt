--- conflicted
+++ resolved
@@ -279,11 +279,7 @@
    )
 endif()
 
-<<<<<<< HEAD
-if( ${_OPT}has_sentry_reporting OR ${_OPT}has_deeplearning)
-=======
-if( ${_OPT}has_sentry_reporting OR ${_OPT}has_audiocom_upload )
->>>>>>> 3c73f275
+if( ${_OPT}has_sentry_reporting OR ${_OPT}has_audiocom_upload OR ${_OPT}has_deeplearning )
    add_conan_lib(
       RapidJSON
       rapidjson/1.1.0
