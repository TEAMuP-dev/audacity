/**********************************************************************

  Audacity: A Digital Audio Editor

  Menus.cpp

  Dominic Mazzoni
  Brian Gunlogson
  et al.

*******************************************************************//**

\file Menus.cpp
\brief Functions for building toobar menus and enabling and disabling items

*//****************************************************************//**

\class MenuCreator
\brief MenuCreator is responsible for creating the main menu bar.

*//****************************************************************//**

\class MenuManager
\brief MenuManager handles updates to menu state.

*//*******************************************************************/

#include "Audacity.h" // for USE_* macros
#include "Menus.h"

#include "Experimental.h"

#include "AdornedRulerPanel.h"
#include "AudacityApp.h"
#include "AudioIO.h"
#include "LabelTrack.h"
#include "ModuleManager.h"
#ifdef USE_MIDI
#include "NoteTrack.h"
#endif // USE_MIDI
#include "Prefs.h"
#include "Project.h"
#include "TrackPanel.h"
#include "UndoManager.h"
#include "WaveTrack.h"
#include "commands/CommandManager.h"
#include "effects/EffectManager.h"
#include "prefs/TracksPrefs.h"
#include "toolbars/ControlToolBar.h"
#include "toolbars/ToolManager.h"
#include "widgets/FileHistory.h"

#include <wx/menu.h>

PrefsListener::~PrefsListener()
{
}

void PrefsListener::UpdatePrefs()
{
}

MenuManager &GetMenuManager(AudacityProject &project)
{ return *project.mMenuManager; }

MenuCreator::MenuCreator()
{
}

MenuCreator::~MenuCreator()
{
}

void MenuManager::UpdatePrefs()
{
   bool bSelectAllIfNone;
   gPrefs->Read(wxT("/GUI/SelectAllOnNone"), &bSelectAllIfNone, false);
   // 0 is grey out, 1 is Autoselect, 2 is Give warnings.
#ifdef EXPERIMENTAL_DA
   // DA warns or greys out.
   mWhatIfNoSelection = bSelectAllIfNone ? 2 : 0;
#else
   // Audacity autoselects or warns.
   mWhatIfNoSelection = bSelectAllIfNone ? 1 : 2;
#endif
   mStopIfWasPaused = true;  // not configurable for now, but could be later.
}

/// Namespace for structures that go into building a menu
namespace MenuTable {

BaseItem::~BaseItem() {}

ComputedItem::~ComputedItem() {}

GroupItem::GroupItem( BaseItemPtrs &&items_ )
: items{ std::move( items_ ) }
{
}
void GroupItem::AppendOne( BaseItemPtr&& ptr )
{
   items.push_back( std::move( ptr ) );
}
GroupItem::~GroupItem() {}

MenuItem::MenuItem( const wxString &title_, BaseItemPtrs &&items_ )
: GroupItem{ std::move( items_ ) }, title{ title_ }
{
   wxASSERT( !title.empty() );
}
MenuItem::~MenuItem() {}

ConditionalGroupItem::ConditionalGroupItem(
   Condition condition_, BaseItemPtrs &&items_ )
: GroupItem{ std::move( items_ ) }, condition{ condition_ }
{
}
ConditionalGroupItem::~ConditionalGroupItem() {}

SeparatorItem::~SeparatorItem() {}

CommandItem::CommandItem(const CommandID &name_,
         const wxString &label_in_,
         bool hasDialog_,
         CommandHandlerFinder finder_,
         CommandFunctorPointer callback_,
         CommandFlag flags_,
         const CommandManager::Options &options_)
: name{ name_ }, label_in{ label_in_ }, hasDialog{ hasDialog_ }
, finder{ finder_ }, callback{ callback_ }
, flags{ flags_ }, options{ options_ }
{}
CommandItem::~CommandItem() {}

CommandGroupItem::CommandGroupItem(const wxString &name_,
         std::initializer_list< ComponentInterfaceSymbol > items_,
         CommandHandlerFinder finder_,
         CommandFunctorPointer callback_,
         CommandFlag flags_,
         bool isEffect_)
: name{ name_ }, items{ items_ }
, finder{ finder_ }, callback{ callback_ }
, flags{ flags_ }, isEffect{ isEffect_ }
{}
CommandGroupItem::~CommandGroupItem() {}

SpecialItem::~SpecialItem() {}

}

namespace {

void VisitItem( AudacityProject &project, MenuTable::BaseItem *pItem );

void VisitItems(
   AudacityProject &project, const MenuTable::BaseItemPtrs &items )
{
   for ( auto &pSubItem : items )
      VisitItem( project, pSubItem.get() );
}

void VisitItem( AudacityProject &project, MenuTable::BaseItem *pItem )
{
   if (!pItem)
      return;

   auto &manager = *project.GetCommandManager();

   using namespace MenuTable;
   if (const auto pComputed =
       dynamic_cast<ComputedItem*>( pItem )) {
      // TODO maybe?  memo-ize the results of the function, but that requires
      // invalidating the memo at the right times
      auto result = pComputed->factory( project );
      if (result)
         // recursion
         VisitItem( project, result.get() );
   }
   else
   if (const auto pCommand =
       dynamic_cast<CommandItem*>( pItem )) {
      manager.AddItem(
         pCommand->name, pCommand->label_in, pCommand->hasDialog,
         pCommand->finder, pCommand->callback,
         pCommand->flags, pCommand->options
      );
   }
   else
   if (const auto pCommandList =
      dynamic_cast<CommandGroupItem*>( pItem ) ) {
      manager.AddItemList(pCommandList->name,
         pCommandList->items.data(), pCommandList->items.size(),
         pCommandList->finder, pCommandList->callback,
         pCommandList->flags, pCommandList->isEffect);
   }
   else
   if (const auto pMenu =
       dynamic_cast<MenuItem*>( pItem )) {
      manager.BeginMenu( pMenu->title );
      // recursion
      VisitItems( project, pMenu->items );
      manager.EndMenu();
   }
   else
   if (const auto pConditionalGroup =
       dynamic_cast<ConditionalGroupItem*>( pItem )) {
      const auto flag = pConditionalGroup->condition();
      if (!flag)
         manager.BeginOccultCommands();
      // recursion
      VisitItems( project, pConditionalGroup->items );
      if (!flag)
         manager.EndOccultCommands();
   }
   else
   if (const auto pGroup =
       dynamic_cast<GroupItem*>( pItem )) {
      // recursion
      VisitItems( project, pGroup->items );
   }
   else
   if (dynamic_cast<SeparatorItem*>( pItem )) {
      manager.AddSeparator();
   }
   else
   if (const auto pSpecial =
       dynamic_cast<SpecialItem*>( pItem )) {
      const auto pCurrentMenu = manager.CurrentMenu();
      wxASSERT( pCurrentMenu );
      pSpecial->fn( project, *pCurrentMenu );
   }
   else
      wxASSERT( false );
}

}

/// CreateMenusAndCommands builds the menus, and also rebuilds them after
/// changes in configured preferences - for example changes in key-bindings
/// affect the short-cut key legend that appears beside each command,

MenuTable::BaseItemPtr FileMenu( AudacityProject& );

MenuTable::BaseItemPtr EditMenu( AudacityProject& );

MenuTable::BaseItemPtr SelectMenu( AudacityProject& );

MenuTable::BaseItemPtr ViewMenu( AudacityProject& );

MenuTable::BaseItemPtr TransportMenu( AudacityProject& );

MenuTable::BaseItemPtr TracksMenu( AudacityProject& );

MenuTable::BaseItemPtr GenerateMenu( AudacityProject& );
MenuTable::BaseItemPtr EffectMenu( AudacityProject& );
MenuTable::BaseItemPtr AnalyzeMenu( AudacityProject& );
MenuTable::BaseItemPtr ToolsMenu( AudacityProject& );

MenuTable::BaseItemPtr WindowMenu( AudacityProject& );

MenuTable::BaseItemPtr ExtraMenu( AudacityProject& );

MenuTable::BaseItemPtr HelpMenu( AudacityProject& );

// Table of menu factories.
// TODO:  devise a registration system instead.
static const auto menuTree = MenuTable::Items(
   FileMenu
   , EditMenu
   , SelectMenu
   , ViewMenu
   , TransportMenu
   , TracksMenu
   , GenerateMenu
   , EffectMenu
   , AnalyzeMenu
   , ToolsMenu
   , WindowMenu
   , ExtraMenu
   , HelpMenu
);

void MenuCreator::CreateMenusAndCommands(AudacityProject &project)
{
   CommandManager *c = project.GetCommandManager();

   // The list of defaults to exclude depends on
   // preference wxT("/GUI/Shortcuts/FullDefaults"), which may have changed.
   c->SetMaxList();

   auto menubar = c->AddMenuBar(wxT("appmenu"));
   wxASSERT(menubar);

   VisitItem( project, menuTree.get() );

   project.SetMenuBar(menubar.release());

   mLastFlags = AlwaysEnabledFlag;

#if defined(__WXDEBUG__)
//   c->CheckDups();
#endif
}

// TODO: This surely belongs in CommandManager?
void MenuManager::ModifyUndoMenuItems(AudacityProject &project)
{
   wxString desc;
   auto &undoManager = *project.GetUndoManager();
   auto &commandManager = *project.GetCommandManager();
   int cur = undoManager.GetCurrentState();

   if (undoManager.UndoAvailable()) {
      undoManager.GetShortDescription(cur, &desc);
      commandManager.Modify(wxT("Undo"),
                             wxString::Format(_("&Undo %s"),
                                              desc));
      commandManager.Enable(wxT("Undo"), project.UndoAvailable());
   }
   else {
      commandManager.Modify(wxT("Undo"),
                            _("&Undo"));
   }

   if (undoManager.RedoAvailable()) {
      undoManager.GetShortDescription(cur+1, &desc);
      commandManager.Modify(wxT("Redo"),
                             wxString::Format(_("&Redo %s"),
                                              desc));
      commandManager.Enable(wxT("Redo"), project.RedoAvailable());
   }
   else {
      commandManager.Modify(wxT("Redo"),
                            _("&Redo"));
      commandManager.Enable(wxT("Redo"), false);
   }
}

void MenuCreator::RebuildMenuBar(AudacityProject &project)
{
   // On OSX, we can't rebuild the menus while a modal dialog is being shown
   // since the enabled state for menus like Quit and Preference gets out of
   // sync with wxWidgets idea of what it should be.
#if defined(__WXMAC__) && defined(__WXDEBUG__)
   {
      wxDialog *dlg =
         wxDynamicCast(wxGetTopLevelParent(wxWindow::FindFocus()), wxDialog);
      wxASSERT((!dlg || !dlg->IsModal()));
   }
#endif

   // Delete the menus, since we will soon recreate them.
   // Rather oddly, the menus don't vanish as a result of doing this.
   {
      std::unique_ptr<wxMenuBar> menuBar{ project.GetMenuBar() };
      project.DetachMenuBar();
      // menuBar gets deleted here
   }

   project.GetCommandManager()->PurgeData();

   CreateMenusAndCommands(project);

   ModuleManager::Get().Dispatch(MenusRebuilt);
}

CommandFlag MenuManager::GetFocusedFrame(AudacityProject &project)
{
   wxWindow *w = wxWindow::FindFocus();

   while (w && project.GetToolManager() && project.GetTrackPanel()) {
      if (w == project.GetToolManager()->GetTopDock()) {
         return TopDockHasFocus;
      }

      if (w == project.GetRulerPanel())
         return RulerHasFocus;

      if (dynamic_cast<NonKeystrokeInterceptingWindow*>(w)) {
         return TrackPanelHasFocus;
      }
      if (w == project.GetToolManager()->GetBotDock()) {
         return BotDockHasFocus;
      }

      w = w->GetParent();
   }

   return AlwaysEnabledFlag;
}

CommandFlag MenuManager::GetUpdateFlags
(AudacityProject &project, bool checkActive)
{
   // This method determines all of the flags that determine whether
   // certain menu items and commands should be enabled or disabled,
   // and returns them in a bitfield.  Note that if none of the flags
   // have changed, it's not necessary to even check for updates.
   auto flags = AlwaysEnabledFlag;
   // static variable, used to remember flags for next time.
   static auto lastFlags = flags;

   // if (auto focus = wxWindow::FindFocus()) {
   if (wxWindow * focus = &project) {
      while (focus && focus->GetParent())
         focus = focus->GetParent();
      if (focus && !static_cast<wxTopLevelWindow*>(focus)->IsIconized())
         flags |= NotMinimizedFlag;
   }

   // These flags are cheap to calculate.
   if (!gAudioIO->IsAudioTokenActive(project.GetAudioIOToken()))
      flags |= AudioIONotBusyFlag;
   else
      flags |= AudioIOBusyFlag;

   if( gAudioIO->IsPaused() )
      flags |= PausedFlag;
   else
      flags |= NotPausedFlag;

   // quick 'short-circuit' return.
   if ( checkActive && !project.IsActive() ){
      const auto checkedFlags = 
         NotMinimizedFlag | AudioIONotBusyFlag | AudioIOBusyFlag |
         PausedFlag | NotPausedFlag;
      // short cirucit return should preserve flags that have not been calculated.
      flags = (lastFlags & ~checkedFlags) | flags;
      lastFlags = flags;
      return flags;
   }

   auto &viewInfo = project.GetViewInfo();
   const auto &selectedRegion = viewInfo.selectedRegion;

   if (!selectedRegion.isPoint())
      flags |= TimeSelectedFlag;

   auto tracks = project.GetTracks();
   auto trackRange = tracks->Any();
   if ( trackRange )
      flags |= TracksExistFlag;
   trackRange.Visit(
      [&](LabelTrack *lt) {
         flags |= LabelTracksExistFlag;

         if (lt->GetSelected()) {
            flags |= TracksSelectedFlag;
            for (int i = 0; i < lt->GetNumLabels(); i++) {
               const LabelStruct *ls = lt->GetLabel(i);
               if (ls->getT0() >= selectedRegion.t0() &&
                   ls->getT1() <= selectedRegion.t1()) {
                  flags |= LabelsSelectedFlag;
                  break;
               }
            }
         }

         if (lt->IsTextSelected()) {
            flags |= CutCopyAvailableFlag;
         }
      },
      [&](WaveTrack *t) {
         flags |= WaveTracksExistFlag;
         flags |= PlayableTracksExistFlag;
         if (t->GetSelected()) {
            flags |= TracksSelectedFlag;
            // TODO: more-than-two-channels
            if (TrackList::Channels(t).size() > 1) {
               flags |= StereoRequiredFlag;
            }
            flags |= WaveTracksSelectedFlag;
            flags |= AudioTracksSelectedFlag;
         }
         if( t->GetEndTime() > t->GetStartTime() )
            flags |= HasWaveDataFlag;
      }
#if defined(USE_MIDI)
      ,
      [&](NoteTrack *nt) {
         flags |= NoteTracksExistFlag;
#ifdef EXPERIMENTAL_MIDI_OUT
         flags |= PlayableTracksExistFlag;
#endif

         if (nt->GetSelected()) {
            flags |= TracksSelectedFlag;
            flags |= NoteTracksSelectedFlag;
            flags |= AudioTracksSelectedFlag; // even if not EXPERIMENTAL_MIDI_OUT
         }
      }
#endif
   );

   if((AudacityProject::msClipT1 - AudacityProject::msClipT0) > 0.0)
      flags |= ClipboardFlag;

   auto &undoManager = *project.GetUndoManager();

   if (undoManager.UnsavedChanges() || !project.IsProjectSaved())
      flags |= UnsavedChangesFlag;

   if (!mLastEffect.empty())
      flags |= HasLastEffectFlag;

   if (project.UndoAvailable())
      flags |= UndoAvailableFlag;

   if (project.RedoAvailable())
      flags |= RedoAvailableFlag;

   if (project.GetViewInfo().ZoomInAvailable() && (flags & TracksExistFlag))
      flags |= ZoomInAvailableFlag;

   if (project.GetViewInfo().ZoomOutAvailable() && (flags & TracksExistFlag))
      flags |= ZoomOutAvailableFlag;

   // TextClipFlag is currently unused (Jan 2017, 2.1.3 alpha)
   // and LabelTrack::IsTextClipSupported() is quite slow on Linux,
   // so disable for now (See bug 1575).
   // if ((flags & LabelTracksExistFlag) && LabelTrack::IsTextClipSupported())
   //    flags |= TextClipFlag;

   flags |= GetFocusedFrame(project);

   double start, end;
   project.GetPlayRegion(&start, &end);
   if (project.IsPlayRegionLocked())
      flags |= PlayRegionLockedFlag;
   else if (start != end)
      flags |= PlayRegionNotLockedFlag;

   if (flags & AudioIONotBusyFlag) {
      if (flags & TimeSelectedFlag) {
         if (flags & TracksSelectedFlag) {
            flags |= CutCopyAvailableFlag;
         }
      }
   }

   if (wxGetApp().GetRecentFiles()->GetCount() > 0)
      flags |= HaveRecentFiles;

   if (project.IsSyncLocked())
      flags |= IsSyncLockedFlag;
   else
      flags |= IsNotSyncLockedFlag;

   if (!EffectManager::Get().RealtimeIsActive())
      flags |= IsRealtimeNotActiveFlag;

      if (!project.IsCapturing())
      flags |= CaptureNotBusyFlag;

   ControlToolBar *bar = project.GetControlToolBar();
   if (bar->ControlToolBar::CanStopAudioStream())
      flags |= CanStopAudioStreamFlag;

   lastFlags = flags;
   return flags;
}

<<<<<<< HEAD
      /////////////////////////////////////////////////////////////////////////////

      c->SetDefaultFlags(TracksSelectedFlag, TracksSelectedFlag);

      c->BeginSubMenu(_("Clip B&oundaries"));
      c->AddItem(wxT("SelPrevClipBoundaryToCursor"), XXO("Pre&vious Clip Boundary to Cursor"),
         FN(OnSelectPrevClipBoundaryToCursor), wxT(""),
         WaveTracksExistFlag, WaveTracksExistFlag);
      c->AddItem(wxT("SelCursorToNextClipBoundary"), XXO("Cursor to Ne&xt Clip Boundary"),
         FN(OnSelectCursorToNextClipBoundary), wxT(""),
         WaveTracksExistFlag, WaveTracksExistFlag);
      c->SetLongName( _("Select Previous Clip"))->AddItem(wxT("SelPrevClip"), XXO("Previo&us Clip"), FN(OnSelectPrevClip), wxT("Alt+,"),
         WaveTracksExistFlag, WaveTracksExistFlag);
      c->SetLongName( _("Select Next Clip"))->AddItem(wxT("SelNextClip"), XXO("N&ext Clip"), FN(OnSelectNextClip), wxT("Alt+."),
         WaveTracksExistFlag, WaveTracksExistFlag);

      c->EndSubMenu();
      /////////////////////////////////////////////////////////////////////////////

      c->AddSeparator();

      c->SetLongName( _("Select Cursor to Stored"))->AddItem(wxT("SelCursorStoredCursor"), XXO("Cursor to Stored &Cursor Position"), FN(OnSelectCursorStoredCursor),
         wxT(""), TracksExistFlag, TracksExistFlag);

      c->AddItem(wxT("StoreCursorPosition"), XXO("Store Cursor Pos&ition"), FN(OnCursorPositionStore),
         WaveTracksExistFlag,
         WaveTracksExistFlag);
      // Save cursor position is used in some selections.
      // Maybe there should be a restore for it?

      c->AddSeparator();

      c->SetLongName( _("Select Zero Crossing"))->AddItem(wxT("ZeroCross"), XXO("At &Zero Crossings"), FN(OnZeroCrossing), wxT("Z"));

      c->EndMenu();

      /////////////////////////////////////////////////////////////////////////////
      // View Menu
      /////////////////////////////////////////////////////////////////////////////

      c->BeginMenu(_("&View"));
      c->SetDefaultFlags(TracksExistFlag, TracksExistFlag);
      c->BeginSubMenu(_("&Zoom"));

      c->AddItem(wxT("ZoomIn"), XXO("Zoom &In"), FN(OnZoomIn), wxT("Ctrl+1"),
         ZoomInAvailableFlag,
         ZoomInAvailableFlag);
      c->AddItem(wxT("ZoomNormal"), XXO("Zoom &Normal"), FN(OnZoomNormal), wxT("Ctrl+2"));
      c->AddItem(wxT("ZoomOut"), XXO("Zoom &Out"), FN(OnZoomOut), wxT("Ctrl+3"),
         ZoomOutAvailableFlag,
         ZoomOutAvailableFlag);
      c->AddItem(wxT("ZoomSel"), XXO("&Zoom to Selection"), FN(OnZoomSel), wxT("Ctrl+E"),
         TimeSelectedFlag,
         TimeSelectedFlag);
      c->AddItem(wxT("ZoomToggle"), XXO("Zoom &Toggle"), FN(OnZoomToggle), wxT("Shift+Z"),
         TracksExistFlag,
         TracksExistFlag);
      c->EndSubMenu();

      c->BeginSubMenu(_("T&rack Size"));
      c->AddItem(wxT("FitInWindow"), XXO("&Fit to Width"), FN(OnZoomFit), wxT("Ctrl+F"));
      c->AddItem(wxT("FitV"), XXO("Fit to &Height"), FN(OnZoomFitV), wxT("Ctrl+Shift+F"));
      c->AddItem(wxT("CollapseAllTracks"), XXO("&Collapse All Tracks"), FN(OnCollapseAllTracks), wxT("Ctrl+Shift+C"));
      c->AddItem(wxT("ExpandAllTracks"), XXO("E&xpand Collapsed Tracks"), FN(OnExpandAllTracks), wxT("Ctrl+Shift+X"));
      c->EndSubMenu();

      c->BeginSubMenu(_("Sk&ip to"));
      c->SetLongName( _("Skip to Selection Start"))->AddItem(wxT("SkipSelStart"), XXO("Selection Sta&rt"), FN(OnGoSelStart), wxT("Ctrl+["),
                 TimeSelectedFlag, TimeSelectedFlag);
      c->SetLongName( _("Skip to Selection End"))->AddItem(wxT("SkipSelEnd"), XXO("Selection En&d"), FN(OnGoSelEnd), wxT("Ctrl+]"),
                 TimeSelectedFlag, TimeSelectedFlag);
      c->EndSubMenu();

      c->AddSeparator();

      // History window should be available either for UndoAvailableFlag or RedoAvailableFlag,
      // but we can't make the AddItem flags and mask have both, because they'd both have to be true for the
      // command to be enabled.
      //    If user has Undone the entire stack, RedoAvailableFlag is on but UndoAvailableFlag is off.
      //    If user has done things but not Undone anything, RedoAvailableFlag is off but UndoAvailableFlag is on.
      // So in either of those cases, (AudioIONotBusyFlag | UndoAvailableFlag | RedoAvailableFlag) mask
      // would fail.
      // The only way to fix this in the current architecture is to hack in special cases for RedoAvailableFlag
      // in AudacityProject::UpdateMenus() (ugly) and CommandManager::HandleCommandEntry() (*really* ugly --
      // shouldn't know about particular command names and flags).
      // Here's the hack that would be necessary in AudacityProject::UpdateMenus(), if somebody decides to do it:
      //    // Because EnableUsingFlags requires all the flag bits match the corresponding mask bits,
      //    // "UndoHistory" specifies only AudioIONotBusyFlag | UndoAvailableFlag, because that
      //    // covers the majority of cases where it should be enabled.
      //    // If history is not empty but we've Undone the whole stack, we also want to enable,
      //    // to show the Redo's on stack.
      //    // "UndoHistory" might already be enabled, but add this check for RedoAvailableFlag.
      //    if (flags & RedoAvailableFlag)
      //       mCommandManager.Enable(wxT("UndoHistory"), true);
      // So for now, enable the command regardless of stack. It will just show empty sometimes.
      // FOR REDESIGN, clearly there are some limitations with the flags/mask bitmaps.

      /* i18n-hint: Clicking this menu item shows the various editing steps that have been taken.*/
      c->AddItem(wxT("UndoHistory"), XXO("&History..."), FN(OnHistory),
         AudioIONotBusyFlag,
         AudioIONotBusyFlag);

      c->AddItem(wxT("Karaoke"), XXO("&Karaoke..."), FN(OnKaraoke), LabelTracksExistFlag, LabelTracksExistFlag);
      c->AddItem(wxT("MixerBoard"), XXO("&Mixer Board..."), FN(OnMixerBoard), PlayableTracksExistFlag, PlayableTracksExistFlag);

      c->AddSeparator();

      /////////////////////////////////////////////////////////////////////////////

      c->BeginSubMenu(_("&Toolbars"));

      /* i18n-hint: (verb)*/
      c->AddItem(wxT("ResetToolbars"), XXO("Reset Toolb&ars"), FN(OnResetToolBars), 0, AlwaysEnabledFlag, AlwaysEnabledFlag);
      c->AddSeparator();

      /* i18n-hint: Clicking this menu item shows the toolbar with the big buttons on it (play record etc)*/
      c->AddCheck(wxT("ShowTransportTB"), XXO("&Transport Toolbar"), FN(OnShowTransportToolBar), 0, AlwaysEnabledFlag, AlwaysEnabledFlag);
      /* i18n-hint: Clicking this menu item shows a toolbar that has some tools in it*/
      c->AddCheck(wxT("ShowToolsTB"), XXO("T&ools Toolbar"), FN(OnShowToolsToolBar), 0, AlwaysEnabledFlag, AlwaysEnabledFlag);
      /* i18n-hint: Clicking this menu item shows the toolbar with the recording level meters*/
      c->AddCheck(wxT("ShowRecordMeterTB"), XXO("&Recording Meter Toolbar"), FN(OnShowRecordMeterToolBar), 0, AlwaysEnabledFlag, AlwaysEnabledFlag);
      /* i18n-hint: Clicking this menu item shows the toolbar with the playback level meter*/
      c->AddCheck(wxT("ShowPlayMeterTB"), XXO("&Playback Meter Toolbar"), FN(OnShowPlayMeterToolBar), 0, AlwaysEnabledFlag, AlwaysEnabledFlag);
      /* --i18n-hint: Clicking this menu item shows the toolbar which has sound level meters*/
      //c->AddCheck(wxT("ShowMeterTB"), XXO("Co&mbined Meter Toolbar"), FN(OnShowMeterToolBar), 0, AlwaysEnabledFlag, AlwaysEnabledFlag);
      /* i18n-hint: Clicking this menu item shows the toolbar with the mixer*/
      c->AddCheck(wxT("ShowMixerTB"), XXO("Mi&xer Toolbar"), FN(OnShowMixerToolBar), 0, AlwaysEnabledFlag, AlwaysEnabledFlag);
      /* i18n-hint: Clicking this menu item shows the toolbar for editing*/
      c->AddCheck(wxT("ShowEditTB"), XXO("&Edit Toolbar"), FN(OnShowEditToolBar), 0, AlwaysEnabledFlag, AlwaysEnabledFlag);
      /* i18n-hint: Clicking this menu item shows the toolbar for transcription (currently just vary play speed)*/
      c->AddCheck(wxT("ShowTranscriptionTB"), XXO("Pla&y-at-Speed Toolbar"), FN(OnShowTranscriptionToolBar), 0, AlwaysEnabledFlag, AlwaysEnabledFlag);
      /* i18n-hint: Clicking this menu item shows the toolbar that enables Scrub or Seek playback and Scrub Ruler*/
      c->AddCheck(wxT("ShowScrubbingTB"), XXO("Scru&b Toolbar"), FN(OnShowScrubbingToolBar), 0, AlwaysEnabledFlag, AlwaysEnabledFlag);
      /* i18n-hint: Clicking this menu item shows the toolbar that manages devices*/
      c->AddCheck(wxT("ShowDeviceTB"), XXO("&Device Toolbar"), FN(OnShowDeviceToolBar), 0, AlwaysEnabledFlag, AlwaysEnabledFlag);
      /* i18n-hint: Clicking this menu item shows the toolbar for selecting a time range of audio*/
      c->AddCheck(wxT("ShowSelectionTB"), XXO("&Selection Toolbar"), FN(OnShowSelectionToolBar), 0, AlwaysEnabledFlag, AlwaysEnabledFlag);
#ifdef EXPERIMENTAL_SPECTRAL_EDITING
      /* i18n-hint: Clicking this menu item shows the toolbar for selecting a frequency range of audio*/
      c->AddCheck(wxT("ShowSpectralSelectionTB"), XXO("Spe&ctral Selection Toolbar"), FN(OnShowSpectralSelectionToolBar), 0, AlwaysEnabledFlag, AlwaysEnabledFlag);
#endif

      c->EndSubMenu();

      c->AddSeparator();

      c->AddCheck(wxT("ShowExtraMenus"), XXO("&Extra Menus (on/off)"), FN(OnShowExtraMenus),
         gPrefs->Read(wxT("/GUI/ShowExtraMenus"), 0L), AlwaysEnabledFlag, AlwaysEnabledFlag);
      c->AddCheck(wxT("ShowClipping"), XXO("&Show Clipping (on/off)"), FN(OnShowClipping),
         gPrefs->Read(wxT("/GUI/ShowClipping"), 0L), AlwaysEnabledFlag, AlwaysEnabledFlag);
#if defined(EXPERIMENTAL_EFFECTS_RACK)
      c->AddCheck(wxT("ShowEffectsRack"), XXO("Show Effects Rack"), FN(OnShowEffectsRack), 0, AlwaysEnabledFlag, AlwaysEnabledFlag);
#endif


      c->EndMenu();

      /////////////////////////////////////////////////////////////////////////////
      // Transport Menu
      /////////////////////////////////////////////////////////////////////////////

      /*i18n-hint: 'Transport' is the name given to the set of controls that
      play, record, pause etc. */
      c->BeginMenu(_("Tra&nsport"));
      c->SetDefaultFlags(CanStopAudioStreamFlag, CanStopAudioStreamFlag);
      c->BeginSubMenu(_("Pl&aying"));
      /* i18n-hint: (verb) Start or Stop audio playback*/
      c->AddItem(wxT("PlayStop"), XXO("Pl&ay/Stop"), FN(OnPlayStop), wxT("Space"));
      c->AddItem(wxT("PlayStopSelect"), XXO("Play/Stop and &Set Cursor"), FN(OnPlayStopSelect), wxT("X"));
      c->AddItem(wxT("PlayLooped"), XXO("&Loop Play"), FN(OnPlayLooped), wxT("Shift+Space"),
         CanStopAudioStreamFlag,
         CanStopAudioStreamFlag);
      c->AddItem(wxT("Pause"), XXO("&Pause"), FN(OnPause), wxT("P"));
      c->EndSubMenu();

      c->BeginSubMenu( _("&Recording"));
      c->SetDefaultFlags(AudioIONotBusyFlag | CanStopAudioStreamFlag,
                         AudioIONotBusyFlag | CanStopAudioStreamFlag);
      /* i18n-hint: (verb)*/
      c->AddItem(wxT("Record1stChoice"), XXO("&Record"), FN(OnRecord), wxT("R"));
      // The OnRecord2ndChoice function is: if normal record records beside,
      // it records below, if normal record records below, it records beside.
      // TODO: Do 'the right thing' with other options like TimerRecord.
      bool bPreferNewTrack;
      gPrefs->Read("/GUI/PreferNewTrackRecord",&bPreferNewTrack, false);
      c->AddItem(  wxT("Record2ndChoice"),
         // Our first choice is bound to R (by default) and gets the prime position.
         // We supply the name for the 'other one' here.  It should be bound to Shift+R
         (bPreferNewTrack ? _("&Append Record") : _("Record &New Track")), false,
         FN(OnRecord2ndChoice),
         wxT("Shift+R")
      );

      c->AddItem(wxT("TimerRecord"), XXO("&Timer Record..."), FN(OnTimerRecord), wxT("Shift+T"));

#ifdef EXPERIMENTAL_PUNCH_AND_ROLL
      c->AddItem(wxT("PunchAndRoll"), XXO("Punch and Rol&l Record"), FN(OnPunchAndRoll), wxT("Shift+D"),
         WaveTracksExistFlag | AudioIONotBusyFlag,
         WaveTracksExistFlag | AudioIONotBusyFlag);
#endif

      // JKC: I decided to duplicate this between play and record, rather than put it
      // at the top level.  AddItem can now cope with simple duplicated items.
      // PRL:  This second registration of wxT("Pause"), with unspecified flags,
      // in fact will use the same flags as in the previous registration.
      c->AddItem(wxT("Pause"), XXO("&Pause"), FN(OnPause), wxT("P"));
      c->EndSubMenu();

      // Scrubbing sub-menu
      GetScrubber().AddMenuItems();

      // JKC: ANSWER-ME: How is 'cursor to' different to 'Skip To' and how is it useful?
      // GA: 'Skip to' moves the viewpoint to center of the track and preserves the
      // selection. 'Cursor to' does neither. 'Center at' might describe it better than 'Skip'.
      c->BeginSubMenu(_("&Cursor to"));

      c->SetLongName( _("Cursor to Selection Start"))->AddItem(wxT("CursSelStart"), XXO("Selection Star&t"), FN(OnCursorSelStart),
                 TimeSelectedFlag, TimeSelectedFlag);
      c->SetLongName( _("Cursor to Selection End"))->AddItem(wxT("CursSelEnd"), XXO("Selection En&d"), FN(OnCursorSelEnd),
                 TimeSelectedFlag, TimeSelectedFlag);

      c->SetLongName( _("Cursor to Track Start"))->AddItem(wxT("CursTrackStart"), XXO("Track &Start"), FN(OnCursorTrackStart), wxT("J"),
         TracksSelectedFlag, TracksSelectedFlag);
      c->SetLongName( _("Cursor to Track End"))->AddItem(wxT("CursTrackEnd"), XXO("Track &End"), FN(OnCursorTrackEnd), wxT("K"),
         TracksSelectedFlag, TracksSelectedFlag);

      c->SetLongName( _("Cursor to Prev Clip Boundary"))->AddItem(wxT("CursPrevClipBoundary"), XXO("Pre&vious Clip Boundary"), FN(OnCursorPrevClipBoundary), wxT(""),
         WaveTracksExistFlag, WaveTracksExistFlag);
      c->SetLongName( _("Cursor to Next Clip Boundary"))->AddItem(wxT("CursNextClipBoundary"), XXO("Ne&xt Clip Boundary"), FN(OnCursorNextClipBoundary), wxT(""),
         WaveTracksExistFlag, WaveTracksExistFlag);

      c->SetLongName( _("Cursor to Project Start"))->AddItem(wxT("CursProjectStart"), XXO("&Project Start"), FN(OnSkipStart), wxT("Home"));
      c->SetLongName( _("Cursor to Project End"))->AddItem(wxT("CursProjectEnd"), XXO("Project E&nd"), FN(OnSkipEnd), wxT("End"));

      c->EndSubMenu();

      c->AddSeparator();

      /////////////////////////////////////////////////////////////////////////////

      c->BeginSubMenu(_("Pla&y Region"));

      c->AddItem(wxT("LockPlayRegion"), XXO("&Lock"), FN(OnLockPlayRegion),
         PlayRegionNotLockedFlag,
         PlayRegionNotLockedFlag);
      c->AddItem(wxT("UnlockPlayRegion"), XXO("&Unlock"), FN(OnUnlockPlayRegion),
         PlayRegionLockedFlag,
         PlayRegionLockedFlag);

      c->EndSubMenu();

      c->AddSeparator();

      c->AddItem(wxT("RescanDevices"), XXO("R&escan Audio Devices"), FN(OnRescanDevices),
                 AudioIONotBusyFlag | CanStopAudioStreamFlag,
                 AudioIONotBusyFlag | CanStopAudioStreamFlag);

      c->BeginSubMenu(_("Transport &Options"));
      // Sound Activated recording options
      c->AddItem(wxT("SoundActivationLevel"), XXO("Sound Activation Le&vel..."), FN(OnSoundActivated),
                 AudioIONotBusyFlag | CanStopAudioStreamFlag,
                 AudioIONotBusyFlag | CanStopAudioStreamFlag);
      c->AddCheck(wxT("SoundActivation"), XXO("Sound A&ctivated Recording (on/off)"), FN(OnToggleSoundActivated), 0,
                  AudioIONotBusyFlag | CanStopAudioStreamFlag,
                  AudioIONotBusyFlag | CanStopAudioStreamFlag);
      c->AddSeparator();

      c->AddCheck(wxT("PinnedHead"), XXO("Pinned Play/Record &Head (on/off)"),
                  FN(OnTogglePinnedHead), 0,
                  // Switching of scrolling on and off is permitted even during transport
                  AlwaysEnabledFlag, AlwaysEnabledFlag);

      c->AddCheck(wxT("Overdub"), XXO("&Overdub (on/off)"), FN(OnTogglePlayRecording), 1,
                  AudioIONotBusyFlag | CanStopAudioStreamFlag,
                  AudioIONotBusyFlag | CanStopAudioStreamFlag);
      c->AddCheck(wxT("SWPlaythrough"), XXO("So&ftware Playthrough (on/off)"), FN(OnToggleSWPlaythrough), 0,
                  AudioIONotBusyFlag | CanStopAudioStreamFlag,
                  AudioIONotBusyFlag | CanStopAudioStreamFlag);


#ifdef EXPERIMENTAL_AUTOMATED_INPUT_LEVEL_ADJUSTMENT
      c->AddCheck(wxT("AutomatedInputLevelAdjustmentOnOff"), XXO("A&utomated Recording Level Adjustment (on/off)"), FN(OnToggleAutomatedInputLevelAdjustment), 0,
                  AudioIONotBusyFlag | CanStopAudioStreamFlag,
                  AudioIONotBusyFlag | CanStopAudioStreamFlag);
#endif
      c->EndSubMenu();

      c->EndMenu();

      //////////////////////////////////////////////////////////////////////////
      // Tracks Menu (formerly Project Menu)
      //////////////////////////////////////////////////////////////////////////

      c->BeginMenu(_("&Tracks"));
      c->SetDefaultFlags(AudioIONotBusyFlag, AudioIONotBusyFlag);

      //////////////////////////////////////////////////////////////////////////

      c->BeginSubMenu(_("Add &New"));

      c->AddItem(wxT("NewMonoTrack"), XXO("&Mono Track"), FN(OnNewWaveTrack), wxT("Ctrl+Shift+N"));
      c->AddItem(wxT("NewStereoTrack"), XXO("&Stereo Track"), FN(OnNewStereoTrack));
      c->AddItem(wxT("NewLabelTrack"), XXO("&Label Track"), FN(OnNewLabelTrack));
      c->AddItem(wxT("NewTimeTrack"), XXO("&Time Track"), FN(OnNewTimeTrack));

      c->EndSubMenu();

      //////////////////////////////////////////////////////////////////////////

      c->AddSeparator();

      c->BeginSubMenu(_("Mi&x") );
      {
         // Stereo to Mono is an oddball command that is also subject to control by the
         // plug-in manager, as if an effect.  Decide whether to show or hide it.
         const PluginID ID = EffectManager::Get().GetEffectByIdentifier(wxT("StereoToMono"));
         const PluginDescriptor *plug = PluginManager::Get().GetPlugin(ID);
         if (plug && plug->IsEnabled())
            c->AddItem(wxT("Stereo to Mono"), XXO("Mix Stereo Down to &Mono"), FN(OnStereoToMono),
            AudioIONotBusyFlag | StereoRequiredFlag | WaveTracksSelectedFlag,
            AudioIONotBusyFlag | StereoRequiredFlag | WaveTracksSelectedFlag);
      }
      c->AddItem(wxT("MixAndRender"), XXO("Mi&x and Render"), FN(OnMixAndRender),
         AudioIONotBusyFlag | WaveTracksSelectedFlag,
         AudioIONotBusyFlag | WaveTracksSelectedFlag);
      c->AddItem(wxT("MixAndRenderToNewTrack"), XXO("Mix and Render to Ne&w Track"), FN(OnMixAndRenderToNewTrack), wxT("Ctrl+Shift+M"),
         AudioIONotBusyFlag | WaveTracksSelectedFlag,
         AudioIONotBusyFlag | WaveTracksSelectedFlag);
      c->EndSubMenu();

      c->AddItem(wxT("Resample"), XXO("&Resample..."), FN(OnResample),
         AudioIONotBusyFlag | WaveTracksSelectedFlag,
         AudioIONotBusyFlag | WaveTracksSelectedFlag);

      c->AddSeparator();

      c->AddItem(wxT("RemoveTracks"), XXO("Remo&ve Tracks"), FN(OnRemoveTracks),
         AudioIONotBusyFlag | TracksSelectedFlag,
         AudioIONotBusyFlag | TracksSelectedFlag);

      c->AddSeparator();

      c->BeginSubMenu(_("M&ute/Unmute"));
      c->AddItem(wxT("MuteAllTracks"), XXO("&Mute All Tracks"), FN(OnMuteAllTracks), wxT("Ctrl+U"));
      c->AddItem(wxT("UnmuteAllTracks"), XXO("&Unmute All Tracks"), FN(OnUnmuteAllTracks), wxT("Ctrl+Shift+U"));
      c->EndSubMenu();

      c->BeginSubMenu(_("&Pan"));
      // As Pan changes are not saved on Undo stack, pan settings for all tracks
      // in the project could very easily be lost unless we require the tracks to be selcted.
      c->SetDefaultFlags(TracksSelectedFlag, TracksSelectedFlag);
      c->SetLongName( _("Pan Left"))->AddItem(wxT("PanLeft"), XXO("&Left"), FN(OnPanLeft));
      c->SetLongName( _("Pan Right"))->AddItem(wxT("PanRight"), XXO("&Right"), FN(OnPanRight));
      c->SetLongName( _("Pan Center"))->AddItem(wxT("PanCenter"), XXO("&Center"), FN(OnPanCenter));
      c->EndSubMenu();


      c->AddSeparator();

      //////////////////////////////////////////////////////////////////////////

      const TranslatedInternalString alignLabelsNoSync[] = {
         { wxT("EndToEnd"),     _("&Align End to End") },
         { wxT("Together"),     _("Align &Together") },
      };

      const TranslatedInternalString alignLabels[] = {
         { wxT("StartToZero"),  _("Start to &Zero") },
         { wxT("StartToSelStart"), _("Start to &Cursor/Selection Start") },
         { wxT("StartToSelEnd"),   _("Start to Selection &End") },
         { wxT("EndToSelStart"),   _("End to Cu&rsor/Selection Start") },
         { wxT("EndToSelEnd"),     _("End to Selection En&d") },
      };
      mAlignLabelsCount = sizeof(alignLabels) / sizeof(alignLabels[0]);

      // Calling c->SetCommandFlags() after AddItemList for "Align" and "AlignMove"
      // does not correctly set flags for submenus, so do it this way.
      c->SetDefaultFlags(AudioIONotBusyFlag | TracksSelectedFlag,
         AudioIONotBusyFlag | TracksSelectedFlag);

      c->BeginSubMenu(_("&Align Tracks"));

      //c->BeginSubMenu(_("Just Move Tracks"));
      c->AddItemList(wxT("Align"), alignLabelsNoSync, 2u, FN(OnAlignNoSync));
      c->AddSeparator();
      c->AddItemList(wxT("Align"), alignLabels, mAlignLabelsCount, FN(OnAlign));
      c->AddSeparator();
      c->AddCheck(wxT("MoveSelectionWithTracks"), XXO("&Move Selection with Tracks (on/off)"),
         FN(OnMoveSelectionWithTracks),
         gPrefs->Read(wxT("/GUI/MoveSelectionWithTracks"), 0L),
         AlwaysEnabledFlag, AlwaysEnabledFlag);
      c->EndSubMenu();

#if 0
      // TODO: Can these labels be made clearer? Do we need this sub-menu at all?
      c->BeginSubMenu(_("Move Sele&ction and Tracks"));

      c->AddItemList(wxT("AlignMove"), alignLabels, mAlignLabelsCount, FN(OnAlignMoveSel));
      c->SetCommandFlags(wxT("AlignMove"),
         AudioIONotBusyFlag | TracksSelectedFlag,
         AudioIONotBusyFlag | TracksSelectedFlag);

      c->EndSubMenu();
#endif

      c->SetDefaultFlags(AudioIONotBusyFlag, AudioIONotBusyFlag);


      //////////////////////////////////////////////////////////////////////////

#ifdef EXPERIMENTAL_SCOREALIGN
      c->AddItem(wxT("ScoreAlign"), XXO("Synchronize MIDI with Audio"), FN(OnScoreAlign),
         AudioIONotBusyFlag | NoteTracksSelectedFlag | WaveTracksSelectedFlag,
         AudioIONotBusyFlag | NoteTracksSelectedFlag | WaveTracksSelectedFlag);
#endif // EXPERIMENTAL_SCOREALIGN

      //////////////////////////////////////////////////////////////////////////

      c->BeginSubMenu(_("S&ort Tracks"));

      c->SetLongName( _("Sort by Time"))->AddItem(wxT("SortByTime"), XXO("By &Start Time"), FN(OnSortTime),
         TracksExistFlag,
         TracksExistFlag);
      c->SetLongName( _("Sort by Name"))->AddItem(wxT("SortByName"), XXO("By &Name"), FN(OnSortName),
         TracksExistFlag,
         TracksExistFlag);

      c->EndSubMenu();

      //////////////////////////////////////////////////////////////////////////

#ifdef EXPERIMENTAL_SYNC_LOCK
      c->AddSeparator();
      c->AddCheck(wxT("SyncLock"), XXO("Sync-&Lock Tracks (on/off)"), FN(OnSyncLock),
         gPrefs->Read(wxT("/GUI/SyncLockTracks"), 0L),
         AlwaysEnabledFlag, AlwaysEnabledFlag);

#endif

      c->EndMenu();

      // All of this is a bit hacky until we can get more things connected into
      // the plugin manager...sorry! :-(

      wxArrayString defaults;

      //////////////////////////////////////////////////////////////////////////
      // Generate Menu
      //////////////////////////////////////////////////////////////////////////

      c->BeginMenu(_("&Generate"));
      c->SetDefaultFlags(AudioIONotBusyFlag, AudioIONotBusyFlag);

#ifdef EXPERIMENTAL_EFFECT_MANAGEMENT
      c->AddItem(wxT("ManageGenerators"), XXO("Add / Remove Plug-ins..."), FN(OnManageGenerators));
      c->AddSeparator();
#endif


      PopulateEffectsMenu(c,
         EffectTypeGenerate,
         AudioIONotBusyFlag,
         AudioIONotBusyFlag);

      c->EndMenu();

      /////////////////////////////////////////////////////////////////////////////
      // Effect Menu
      /////////////////////////////////////////////////////////////////////////////

      c->BeginMenu(_("Effe&ct"));

      wxString buildMenuLabel;
      if (!mLastEffect.IsEmpty()) {
         buildMenuLabel.Printf(_("Repeat %s"),
            EffectManager::Get().GetCommandName(mLastEffect));
      }
      else
         buildMenuLabel = _("Repeat Last Effect");

#ifdef EXPERIMENTAL_EFFECT_MANAGEMENT
      c->AddItem(wxT("ManageEffects"), XXO("Add / Remove Plug-ins..."), FN(OnManageEffects));
      c->AddSeparator();
#endif

      c->AddItem(wxT("RepeatLastEffect"), buildMenuLabel, false, FN(OnRepeatLastEffect), wxT("Ctrl+R"),
         AudioIONotBusyFlag | TimeSelectedFlag | WaveTracksSelectedFlag | HasLastEffectFlag,
         AudioIONotBusyFlag | TimeSelectedFlag | WaveTracksSelectedFlag | HasLastEffectFlag);

      c->AddSeparator();

      PopulateEffectsMenu(c,
         EffectTypeProcess,
         AudioIONotBusyFlag | TimeSelectedFlag | WaveTracksSelectedFlag,
         IsRealtimeNotActiveFlag);

      c->EndMenu();

      //////////////////////////////////////////////////////////////////////////
      // Analyze Menu
      //////////////////////////////////////////////////////////////////////////

      c->BeginMenu(_("&Analyze"));

#ifdef EXPERIMENTAL_EFFECT_MANAGEMENT
      c->AddItem(wxT("ManageAnalyzers"), XXO("Add / Remove Plug-ins..."), FN(OnManageAnalyzers));
      c->AddSeparator();
#endif


      c->AddItem(wxT("ContrastAnalyser"), XXO("Contrast..."), FN(OnContrast), wxT("Ctrl+Shift+T"),
         AudioIONotBusyFlag | WaveTracksSelectedFlag | TimeSelectedFlag,
         AudioIONotBusyFlag | WaveTracksSelectedFlag | TimeSelectedFlag);
      c->AddItem(wxT("PlotSpectrum"), XXO("Plot Spectrum..."), FN(OnPlotSpectrum),
         AudioIONotBusyFlag | WaveTracksSelectedFlag | TimeSelectedFlag,
         AudioIONotBusyFlag | WaveTracksSelectedFlag | TimeSelectedFlag);

      PopulateEffectsMenu(c,
         EffectTypeAnalyze,
         AudioIONotBusyFlag | TimeSelectedFlag | WaveTracksSelectedFlag,
         IsRealtimeNotActiveFlag);

      c->EndMenu();

      //////////////////////////////////////////////////////////////////////////
      // Tools Menu
      //////////////////////////////////////////////////////////////////////////

      c->BeginMenu(_("T&ools"));

#ifdef EXPERIMENTAL_EFFECT_MANAGEMENT
      c->AddItem(wxT("ManageTools"), XXO("Add / Remove Plug-ins..."), FN(OnManageTools));
      //c->AddSeparator();
#endif

      c->AddItem(wxT("ManageMacros"), XXO("&Macros..."), FN(OnManageMacros));

      c->BeginSubMenu(_("&Apply Macro"));
      c->AddItem(wxT("ApplyMacrosPalette"), XXO("&Palette..."), FN(OnApplyMacrosPalette));
      c->AddSeparator();
      PopulateMacrosMenu( c, AudioIONotBusyFlag );
      c->EndSubMenu();
      c->AddSeparator();

      c->AddItem(wxT("FancyScreenshot"), XXO("&Screenshot..."), FN(OnScreenshot));

// PRL: team consensus for 2.2.0 was, we let end users have this diagnostic,
// as they used to in 1.3.x
//#ifdef IS_ALPHA
      // TODO: What should we do here?  Make benchmark a plug-in?
      // Easy enough to do.  We'd call it mod-self-test.
      c->AddItem(wxT("Benchmark"), XXO("&Run Benchmark..."), FN(OnBenchmark));
//#endif

      c->AddSeparator();

      PopulateEffectsMenu(c,
         EffectTypeTool,
         AudioIONotBusyFlag,
         AudioIONotBusyFlag);

#ifdef IS_ALPHA
      c->AddSeparator();
      c->AddCheck(wxT("SimulateRecordingErrors"),
         XXO("Simulate Recording Errors"),
         FN(OnSimulateRecordingErrors),
         gAudioIO->mSimulateRecordingErrors);
      c->AddCheck(wxT("DetectUpstreamDropouts"),
         XXO("Detect Upstream Dropouts"),
         FN(OnDetectUpstreamDropouts),
         gAudioIO->mDetectUpstreamDropouts);
#endif

      c->EndMenu();


#ifdef __WXMAC__
      /////////////////////////////////////////////////////////////////////////////
      // poor imitation of the Mac Windows Menu
      /////////////////////////////////////////////////////////////////////////////

      {
      c->BeginMenu(_("&Window"));
      /* i18n-hint: Standard Macintosh Window menu item:  Make (the current
       * window) shrink to an icon on the dock */
      c->AddItem(wxT("MacMinimize"), XXO("&Minimize"), FN(OnMacMinimize),
                 wxT("Ctrl+M"), NotMinimizedFlag, NotMinimizedFlag);
      /* i18n-hint: Standard Macintosh Window menu item:  Make (the current
       * window) full sized */
      c->AddItem(wxT("MacZoom"), XXO("&Zoom"), FN(OnMacZoom),
                 wxT(""), NotMinimizedFlag, NotMinimizedFlag);
      c->AddSeparator();
      /* i18n-hint: Standard Macintosh Window menu item:  Make all project
       * windows un-hidden */
      c->AddItem(wxT("MacBringAllToFront"),
                 XXO("&Bring All to Front"), FN(OnMacBringAllToFront),
                 wxT(""), AlwaysEnabledFlag, AlwaysEnabledFlag);
      c->EndMenu();
      }
#endif


      c->SetDefaultFlags(AlwaysEnabledFlag, AlwaysEnabledFlag);

      bool bShowExtraMenus;
      gPrefs->Read(wxT("/GUI/ShowExtraMenus"), &bShowExtraMenus, false);
      std::unique_ptr<wxMenuBar> menubar2;
      if( !bShowExtraMenus )
      {
         menubar2 = c->AddMenuBar(wxT("ext-menu"));
         c->SetOccultCommands(true);
      }

      /////////////////////////////////////////////////////////////////////////////
      // Ext-Menu
      /////////////////////////////////////////////////////////////////////////////

      // i18n-hint: Extra is a menu with extra commands
      c->BeginMenu(_("Ext&ra"));

      //////////////////////////////////////////////////////////////////////////

      c->SetDefaultFlags(AlwaysEnabledFlag, AlwaysEnabledFlag);
      c->BeginSubMenu(_("T&ransport"));

      // PlayStop is already in the menus.
      /* i18n-hint: (verb) Start playing audio*/
      c->AddItem(wxT("Play"), XXO("Pl&ay"), FN(OnPlayStop),
         WaveTracksExistFlag | AudioIONotBusyFlag,
         WaveTracksExistFlag | AudioIONotBusyFlag);
      /* i18n-hint: (verb) Stop playing audio*/
      c->AddItem(wxT("Stop"), XXO("Sto&p"), FN(OnStop),
         AudioIOBusyFlag | CanStopAudioStreamFlag,
         AudioIOBusyFlag | CanStopAudioStreamFlag);

      c->SetDefaultFlags(CaptureNotBusyFlag, CaptureNotBusyFlag);

      c->AddItem(wxT("PlayOneSec"), XXO("Play &One Second"), FN(OnPlayOneSecond), wxT("1"),
         CaptureNotBusyFlag,
         CaptureNotBusyFlag);
      c->AddItem(wxT("PlayToSelection"), XXO("Play to &Selection"), FN(OnPlayToSelection), wxT("B"),
         CaptureNotBusyFlag,
         CaptureNotBusyFlag);
      c->AddItem(wxT("PlayBeforeSelectionStart"), XXO("Play &Before Selection Start"), FN(OnPlayBeforeSelectionStart), wxT("Shift+F5"));
      c->AddItem(wxT("PlayAfterSelectionStart"), XXO("Play Af&ter Selection Start"), FN(OnPlayAfterSelectionStart), wxT("Shift+F6"));
      c->AddItem(wxT("PlayBeforeSelectionEnd"), XXO("Play Be&fore Selection End"), FN(OnPlayBeforeSelectionEnd), wxT("Shift+F7"));
      c->AddItem(wxT("PlayAfterSelectionEnd"), XXO("Play Aft&er Selection End"), FN(OnPlayAfterSelectionEnd), wxT("Shift+F8"));
      c->AddItem(wxT("PlayBeforeAndAfterSelectionStart"), XXO("Play Before a&nd After Selection Start"), FN(OnPlayBeforeAndAfterSelectionStart), wxT("Ctrl+Shift+F5"));
      c->AddItem(wxT("PlayBeforeAndAfterSelectionEnd"), XXO("Play Before an&d After Selection End"), FN(OnPlayBeforeAndAfterSelectionEnd), wxT("Ctrl+Shift+F7"));
      c->AddItem(wxT("PlayCutPreview"), XXO("Play C&ut Preview"), FN(OnPlayCutPreview), wxT("C"),
         CaptureNotBusyFlag,
         CaptureNotBusyFlag);
      c->EndSubMenu();

      //////////////////////////////////////////////////////////////////////////

      c->SetDefaultFlags(AlwaysEnabledFlag, AlwaysEnabledFlag);
      c->BeginSubMenu(_("T&ools"));

      c->AddItem(wxT("SelectTool"), XXO("&Selection Tool"), FN(OnSelectTool), wxT("F1"));
      c->AddItem(wxT("EnvelopeTool"), XXO("&Envelope Tool"), FN(OnEnvelopeTool), wxT("F2"));
      c->AddItem(wxT("DrawTool"), XXO("&Draw Tool"), FN(OnDrawTool), wxT("F3"));
      c->AddItem(wxT("ZoomTool"), XXO("&Zoom Tool"), FN(OnZoomTool), wxT("F4"));
      c->AddItem(wxT("TimeShiftTool"), XXO("&Time Shift Tool"), FN(OnTimeShiftTool), wxT("F5"));
      c->AddItem(wxT("MultiTool"), XXO("&Multi Tool"), FN(OnMultiTool), wxT("F6"));

      c->AddItem(wxT("PrevTool"), XXO("&Previous Tool"), FN(OnPrevTool), wxT("A"));
      c->AddItem(wxT("NextTool"), XXO("&Next Tool"), FN(OnNextTool), wxT("D"));
      c->EndSubMenu();

      //////////////////////////////////////////////////////////////////////////

      c->SetDefaultFlags(AlwaysEnabledFlag, AlwaysEnabledFlag);
      c->BeginSubMenu(_("Mi&xer"));

      c->AddItem(wxT("OutputGain"), XXO("Ad&just Playback Volume..."), FN(OnOutputGain));
      c->AddItem(wxT("OutputGainInc"), XXO("&Increase Playback Volume"), FN(OnOutputGainInc));
      c->AddItem(wxT("OutputGainDec"), XXO("&Decrease Playback Volume"), FN(OnOutputGainDec));
      c->AddItem(wxT("InputGain"), XXO("Adj&ust Recording Volume..."), FN(OnInputGain));
      c->AddItem(wxT("InputGainInc"), XXO("I&ncrease Recording Volume"), FN(OnInputGainInc));
      c->AddItem(wxT("InputGainDec"), XXO("D&ecrease Recording Volume"), FN(OnInputGainDec));
      c->EndSubMenu();

      //////////////////////////////////////////////////////////////////////////

      c->SetDefaultFlags(AlwaysEnabledFlag, AlwaysEnabledFlag);
      c->BeginSubMenu(_("&Edit"));

      c->AddItem(wxT("DeleteKey"), XXO("&Delete Key"), FN(OnDelete), wxT("Backspace"),
         AudioIONotBusyFlag | TracksSelectedFlag | TimeSelectedFlag | NoAutoSelect,
         AudioIONotBusyFlag | TracksSelectedFlag | TimeSelectedFlag);

      c->AddItem(wxT("DeleteKey2"), XXO("Delete Key&2"), FN(OnDelete), wxT("Delete"),
         AudioIONotBusyFlag | TracksSelectedFlag | TimeSelectedFlag | NoAutoSelect,
         AudioIONotBusyFlag | TracksSelectedFlag | TimeSelectedFlag);
      c->EndSubMenu();

      //////////////////////////////////////////////////////////////////////////

      c->SetDefaultFlags(CaptureNotBusyFlag, CaptureNotBusyFlag);
      c->BeginSubMenu(_("&Play-at-Speed"));

      /* i18n-hint: 'Normal Play-at-Speed' doesn't loop or cut preview. */
      c->AddItem(wxT("PlayAtSpeed"), XXO("Normal Pl&ay-at-Speed"), FN(OnPlayAtSpeed));
      c->AddItem(wxT("PlayAtSpeedLooped"), XXO("&Loop Play-at-Speed"), FN(OnPlayAtSpeedLooped));
      c->AddItem(wxT("PlayAtSpeedCutPreview"), XXO("Play C&ut Preview-at-Speed"), FN(OnPlayAtSpeedCutPreview));
      c->AddItem(wxT("SetPlaySpeed"), XXO("Ad&just Playback Speed..."), FN(OnSetPlaySpeed));
      c->AddItem(wxT("PlaySpeedInc"), XXO("&Increase Playback Speed"), FN(OnPlaySpeedInc));
      c->AddItem(wxT("PlaySpeedDec"), XXO("&Decrease Playback Speed"), FN(OnPlaySpeedDec));

      // These were on the original transcription toolbar.  But they are not on the
      // shortened one.
      c->AddItem(wxT("MoveToPrevLabel"), XXO("Move to &Previous Label"), FN(OnMoveToPrevLabel), wxT("Alt+Left"),
         CaptureNotBusyFlag | TrackPanelHasFocus, CaptureNotBusyFlag | TrackPanelHasFocus);
      c->AddItem(wxT("MoveToNextLabel"), XXO("Move to &Next Label"), FN(OnMoveToNextLabel), wxT("Alt+Right"),
         CaptureNotBusyFlag | TrackPanelHasFocus, CaptureNotBusyFlag | TrackPanelHasFocus);
      c->EndSubMenu();

      //////////////////////////////////////////////////////////////////////////

      c->SetDefaultFlags(AudioIOBusyFlag, AudioIOBusyFlag);
      c->BeginSubMenu(_("See&k"));

      c->AddItem(wxT("SeekLeftShort"), XXO("Short Seek &Left During Playback"), FN(OnSeekLeftShort), wxT("Left\tallowDup"));
      c->AddItem(wxT("SeekRightShort"), XXO("Short Seek &Right During Playback"), FN(OnSeekRightShort), wxT("Right\tallowDup"));
      c->AddItem(wxT("SeekLeftLong"), XXO("Long Seek Le&ft During Playback"), FN(OnSeekLeftLong), wxT("Shift+Left\tallowDup"));
      c->AddItem(wxT("SeekRightLong"), XXO("Long Seek Rig&ht During Playback"), FN(OnSeekRightLong), wxT("Shift+Right\tallowDup"));
      c->EndSubMenu();

      //////////////////////////////////////////////////////////////////////////

      c->SetDefaultFlags(AlwaysEnabledFlag, AlwaysEnabledFlag);
      c->BeginSubMenu(_("De&vice"));

      c->AddItem(wxT("InputDevice"), XXO("Change &Recording Device..."), FN(OnInputDevice), wxT("Shift+I"),
         AudioIONotBusyFlag,
         AudioIONotBusyFlag);
      c->AddItem(wxT("OutputDevice"), XXO("Change &Playback Device..."), FN(OnOutputDevice), wxT("Shift+O"),
         AudioIONotBusyFlag,
         AudioIONotBusyFlag);
      c->AddItem(wxT("AudioHost"), XXO("Change Audio &Host..."), FN(OnAudioHost), wxT("Shift+H"),
         AudioIONotBusyFlag,
         AudioIONotBusyFlag);
      c->AddItem(wxT("InputChannels"), XXO("Change Recording Cha&nnels..."), FN(OnInputChannels), wxT("Shift+N"),
         AudioIONotBusyFlag,
         AudioIONotBusyFlag);
      c->EndSubMenu();

      //////////////////////////////////////////////////////////////////////////

      c->SetDefaultFlags(AlwaysEnabledFlag, AlwaysEnabledFlag);
      c->BeginSubMenu(_("&Selection"));

      c->AddItem(wxT("SnapToOff"), XXO("Snap-To &Off"), FN(OnSnapToOff));
      c->AddItem(wxT("SnapToNearest"), XXO("Snap-To &Nearest"), FN(OnSnapToNearest));
      c->AddItem(wxT("SnapToPrior"), XXO("Snap-To &Prior"), FN(OnSnapToPrior));

      c->AddItem(wxT("SelStart"), XXO("Selection to &Start"), FN(OnSelToStart), wxT("Shift+Home"));
      c->AddItem(wxT("SelEnd"), XXO("Selection to En&d"), FN(OnSelToEnd), wxT("Shift+End"));
      c->AddItem(wxT("SelExtLeft"), XXO("Selection Extend &Left"), FN(OnSelExtendLeft), wxT("Shift+Left\twantKeyup\tallowDup"),
                 TracksExistFlag | TrackPanelHasFocus,
                 TracksExistFlag | TrackPanelHasFocus);
      c->AddItem(wxT("SelExtRight"), XXO("Selection Extend &Right"), FN(OnSelExtendRight), wxT("Shift+Right\twantKeyup\tallowDup"),
                 TracksExistFlag | TrackPanelHasFocus,
                 TracksExistFlag | TrackPanelHasFocus);

      c->AddItem(wxT("SelSetExtLeft"), XXO("Set (or Extend) Le&ft Selection"), FN(OnSelSetExtendLeft),
                 TracksExistFlag | TrackPanelHasFocus,
                 TracksExistFlag | TrackPanelHasFocus);
      c->AddItem(wxT("SelSetExtRight"), XXO("Set (or Extend) Rig&ht Selection"), FN(OnSelSetExtendRight),
                 TracksExistFlag | TrackPanelHasFocus,
                 TracksExistFlag | TrackPanelHasFocus);

      c->AddItem(wxT("SelCntrLeft"), XXO("Selection Contract L&eft"), FN(OnSelContractLeft), wxT("Ctrl+Shift+Right\twantKeyup"),
                 TracksExistFlag | TrackPanelHasFocus,
                 TracksExistFlag | TrackPanelHasFocus);
      c->AddItem(wxT("SelCntrRight"), XXO("Selection Contract R&ight"), FN(OnSelContractRight), wxT("Ctrl+Shift+Left\twantKeyup"),
                 TracksExistFlag | TrackPanelHasFocus,
                 TracksExistFlag | TrackPanelHasFocus);

      c->EndSubMenu();


      c->SetDefaultFlags(AlwaysEnabledFlag, AlwaysEnabledFlag);
      c->AddSeparator();

      c->AddGlobalCommand(wxT("PrevWindow"), XXO("Move Backward Through Active Windows"), FN(PrevWindow), wxT("Alt+Shift+F6"));
      c->AddGlobalCommand(wxT("NextWindow"), XXO("Move Forward Through Active Windows"), FN(NextWindow), wxT("Alt+F6"));

      //////////////////////////////////////////////////////////////////////////

      c->SetDefaultFlags(AlwaysEnabledFlag, AlwaysEnabledFlag);
      c->BeginSubMenu(_("F&ocus"));

      c->AddItem(wxT("PrevFrame"), XXO("Move &Backward from Toolbars to Tracks"), FN(PrevFrame), wxT("Ctrl+Shift+F6"));
      c->AddItem(wxT("NextFrame"), XXO("Move F&orward from Toolbars to Tracks"), FN(NextFrame), wxT("Ctrl+F6"));

      c->SetDefaultFlags(TracksExistFlag | TrackPanelHasFocus,
         TracksExistFlag | TrackPanelHasFocus);
      c->AddItem(wxT("PrevTrack"), XXO("Move Focus to &Previous Track"), FN(OnCursorUp), wxT("Up"));
      c->AddItem(wxT("NextTrack"), XXO("Move Focus to &Next Track"), FN(OnCursorDown), wxT("Down"));
      c->AddItem(wxT("FirstTrack"), XXO("Move Focus to &First Track"), FN(OnFirstTrack), wxT("Ctrl+Home"));
      c->AddItem(wxT("LastTrack"), XXO("Move Focus to &Last Track"), FN(OnLastTrack), wxT("Ctrl+End"));

      c->AddItem(wxT("ShiftUp"), XXO("Move Focus to P&revious and Select"), FN(OnShiftUp), wxT("Shift+Up"));
      c->AddItem(wxT("ShiftDown"), XXO("Move Focus to N&ext and Select"), FN(OnShiftDown), wxT("Shift+Down"));

      c->AddItem(wxT("Toggle"), XXO("&Toggle Focused Track"), FN(OnToggle), wxT("Return"));
      c->AddItem(wxT("ToggleAlt"), XXO("Toggle Focuse&d Track"), FN(OnToggle), wxT("NUMPAD_ENTER"));
      c->EndSubMenu();

      //////////////////////////////////////////////////////////////////////////

      c->SetDefaultFlags(TracksExistFlag, TracksExistFlag );
      c->BeginSubMenu(_("&Cursor"));

      c->AddItem(wxT("CursorLeft"), XXO("Cursor &Left"), FN(OnCursorLeft), wxT("Left\twantKeyup\tallowDup"),
                 TracksExistFlag | TrackPanelHasFocus,
                 TracksExistFlag | TrackPanelHasFocus);
      c->AddItem(wxT("CursorRight"), XXO("Cursor &Right"), FN(OnCursorRight), wxT("Right\twantKeyup\tallowDup"),
                 TracksExistFlag | TrackPanelHasFocus,
                 TracksExistFlag | TrackPanelHasFocus);
      c->AddItem(wxT("CursorShortJumpLeft"), XXO("Cursor Sh&ort Jump Left"), FN(OnCursorShortJumpLeft), wxT(","),
                 TracksExistFlag | TrackPanelHasFocus,
                 TracksExistFlag | TrackPanelHasFocus);
      c->AddItem(wxT("CursorShortJumpRight"), XXO("Cursor Shor&t Jump Right"), FN(OnCursorShortJumpRight), wxT("."),
                 TracksExistFlag | TrackPanelHasFocus,
                 TracksExistFlag | TrackPanelHasFocus);
      c->AddItem(wxT("CursorLongJumpLeft"), XXO("Cursor Long J&ump Left"), FN(OnCursorLongJumpLeft), wxT("Shift+,"),
                 TracksExistFlag | TrackPanelHasFocus,
                 TracksExistFlag | TrackPanelHasFocus);
      c->AddItem(wxT("CursorLongJumpRight"), XXO("Cursor Long Ju&mp Right"), FN(OnCursorLongJumpRight), wxT("Shift+."),
                 TracksExistFlag | TrackPanelHasFocus,
                 TracksExistFlag | TrackPanelHasFocus);

      c->AddItem(wxT("ClipLeft"), XXO("Clip L&eft"), FN(OnClipLeft), wxT("\twantKeyup"),
                 TracksExistFlag | TrackPanelHasFocus,
                 TracksExistFlag | TrackPanelHasFocus);
      c->AddItem(wxT("ClipRight"), XXO("Clip Rig&ht"), FN(OnClipRight), wxT("\twantKeyup"),
                 TracksExistFlag | TrackPanelHasFocus,
                 TracksExistFlag | TrackPanelHasFocus);
      c->EndSubMenu();

      //////////////////////////////////////////////////////////////////////////

      c->SetDefaultFlags(AlwaysEnabledFlag, AlwaysEnabledFlag);
      c->BeginSubMenu(_("&Track"));

      c->AddItem(wxT("TrackPan"), XXO("Change P&an on Focused Track..."), FN(OnTrackPan), wxT("Shift+P"),
                 TrackPanelHasFocus | TracksExistFlag,
                 TrackPanelHasFocus | TracksExistFlag);
      c->AddItem(wxT("TrackPanLeft"), XXO("Pan &Left on Focused Track"), FN(OnTrackPanLeft), wxT("Alt+Shift+Left"),
                 TrackPanelHasFocus | TracksExistFlag,
                 TrackPanelHasFocus | TracksExistFlag);
      c->AddItem(wxT("TrackPanRight"), XXO("Pan &Right on Focused Track"), FN(OnTrackPanRight), wxT("Alt+Shift+Right"),
                 TrackPanelHasFocus | TracksExistFlag,
                 TrackPanelHasFocus | TracksExistFlag);
      c->AddItem(wxT("TrackGain"), XXO("Change Gai&n on Focused Track..."), FN(OnTrackGain), wxT("Shift+G"),
                 TrackPanelHasFocus | TracksExistFlag,
                 TrackPanelHasFocus | TracksExistFlag);
      c->AddItem(wxT("TrackGainInc"), XXO("&Increase Gain on Focused Track"), FN(OnTrackGainInc), wxT("Alt+Shift+Up"),
                 TrackPanelHasFocus | TracksExistFlag,
                 TrackPanelHasFocus | TracksExistFlag);
      c->AddItem(wxT("TrackGainDec"), XXO("&Decrease Gain on Focused Track"), FN(OnTrackGainDec), wxT("Alt+Shift+Down"),
                 TrackPanelHasFocus | TracksExistFlag,
                 TrackPanelHasFocus | TracksExistFlag);
      c->AddItem(wxT("TrackMenu"), XXO("Op&en Menu on Focused Track..."), FN(OnTrackMenu), wxT("Shift+M\tskipKeydown"),
                 TracksExistFlag | TrackPanelHasFocus,
                 TracksExistFlag | TrackPanelHasFocus);
      c->AddItem(wxT("TrackMute"), XXO("M&ute/Unmute Focused Track"), FN(OnTrackMute), wxT("Shift+U"),
                 TracksExistFlag | TrackPanelHasFocus,
                 TracksExistFlag | TrackPanelHasFocus);
      c->AddItem(wxT("TrackSolo"), XXO("&Solo/Unsolo Focused Track"), FN(OnTrackSolo), wxT("Shift+S"),
                 TracksExistFlag | TrackPanelHasFocus,
                 TracksExistFlag | TrackPanelHasFocus);
      c->AddItem(wxT("TrackClose"), XXO("&Close Focused Track"), FN(OnTrackClose), wxT("Shift+C"),
                 AudioIONotBusyFlag | TrackPanelHasFocus | TracksExistFlag,
                 AudioIONotBusyFlag | TrackPanelHasFocus | TracksExistFlag);
      c->AddItem(wxT("TrackMoveUp"), XXO("Move Focused Track U&p"), FN(OnTrackMoveUp),
                 AudioIONotBusyFlag | TrackPanelHasFocus | TracksExistFlag,
                 AudioIONotBusyFlag | TrackPanelHasFocus | TracksExistFlag);
      c->AddItem(wxT("TrackMoveDown"), XXO("Move Focused Track Do&wn"), FN(OnTrackMoveDown),
                 AudioIONotBusyFlag | TrackPanelHasFocus | TracksExistFlag,
                 AudioIONotBusyFlag | TrackPanelHasFocus | TracksExistFlag);
      c->AddItem(wxT("TrackMoveTop"), XXO("Move Focused Track to T&op"), FN(OnTrackMoveTop),
                 AudioIONotBusyFlag | TrackPanelHasFocus | TracksExistFlag,
                 AudioIONotBusyFlag | TrackPanelHasFocus | TracksExistFlag);
      c->AddItem(wxT("TrackMoveBottom"), XXO("Move Focused Track to &Bottom"), FN(OnTrackMoveBottom),
                 AudioIONotBusyFlag | TrackPanelHasFocus | TracksExistFlag,
                 AudioIONotBusyFlag | TrackPanelHasFocus | TracksExistFlag);
      c->EndSubMenu();

      // These are the more useful to VI user Scriptables.
      // i18n-hint: Scriptables are commands normally used from Python, Perl etc.
      c->BeginSubMenu(_("&Scriptables I"));

      // Note that the PLUGIN_SYMBOL must have a space between words, 
      // whereas the short-form used here must not.
      // (So if you did write "CompareAudio" for the PLUGIN_SYMBOL name, then
      // you would have to use "Compareaudio" here.)

      c->AddItem(wxT("SelectTime"), XXO("Select Time..."), FN(OnAudacityCommand),
         AudioIONotBusyFlag,  AudioIONotBusyFlag);
      c->AddItem(wxT("SelectFrequencies"), XXO("Select Frequencies..."), FN(OnAudacityCommand),
         AudioIONotBusyFlag,  AudioIONotBusyFlag);
      c->AddItem(wxT("SelectTracks"), XXO("Select Tracks..."), FN(OnAudacityCommand),
         AudioIONotBusyFlag,  AudioIONotBusyFlag);

      c->AddItem(wxT("SetTrackStatus"), XXO("Set Track Status..."), FN(OnAudacityCommand),
         AudioIONotBusyFlag,  AudioIONotBusyFlag);
      c->AddItem(wxT("SetTrackAudio"), XXO("Set Track Audio..."), FN(OnAudacityCommand),
         AudioIONotBusyFlag,  AudioIONotBusyFlag);
      c->AddItem(wxT("SetTrackVisuals"), XXO("Set Track Visuals..."), FN(OnAudacityCommand),
         AudioIONotBusyFlag,  AudioIONotBusyFlag);


      c->AddItem(wxT("GetPreference"), XXO("Get Preference..."), FN(OnAudacityCommand),
         AudioIONotBusyFlag,  AudioIONotBusyFlag);
      c->AddItem(wxT("SetPreference"), XXO("Set Preference..."), FN(OnAudacityCommand),
         AudioIONotBusyFlag,  AudioIONotBusyFlag);
      c->AddItem(wxT("SetClip"), XXO("Set Clip..."), FN(OnAudacityCommand),
         AudioIONotBusyFlag,  AudioIONotBusyFlag);
      c->AddItem(wxT("SetEnvelope"), XXO("Set Envelope..."), FN(OnAudacityCommand),
         AudioIONotBusyFlag,  AudioIONotBusyFlag);
      c->AddItem(wxT("SetLabel"), XXO("Set Label..."), FN(OnAudacityCommand),
         AudioIONotBusyFlag,  AudioIONotBusyFlag);
      c->AddItem(wxT("SetProject"), XXO("Set Project..."), FN(OnAudacityCommand),
         AudioIONotBusyFlag,  AudioIONotBusyFlag);

      c->EndSubMenu();
      // Less useful to VI users.
      c->BeginSubMenu(_("Scripta&bles II"));

      c->AddItem(wxT("Select"), XXO("Select..."), FN(OnAudacityCommand),
         AudioIONotBusyFlag,  AudioIONotBusyFlag);
      c->AddItem(wxT("SetTrack"), XXO("Set Track..."), FN(OnAudacityCommand),
         AudioIONotBusyFlag,  AudioIONotBusyFlag);
      c->AddItem(wxT("GetInfo"), XXO("Get Info..."), FN(OnAudacityCommand),
         AudioIONotBusyFlag,  AudioIONotBusyFlag);
      c->AddItem(wxT("Message"), XXO("Message..."), FN(OnAudacityCommand),
         AudioIONotBusyFlag,  AudioIONotBusyFlag);
      c->AddItem(wxT("Help"), XXO("Help..."), FN(OnAudacityCommand),
         AudioIONotBusyFlag,  AudioIONotBusyFlag);

      c->AddItem(wxT("Import2"), XXO("Import..."), FN(OnAudacityCommand),
         AudioIONotBusyFlag,  AudioIONotBusyFlag);
      c->AddItem(wxT("Export2"), XXO("Export..."), FN(OnAudacityCommand),
         AudioIONotBusyFlag,  AudioIONotBusyFlag);
      c->AddItem(wxT("OpenProject2"), XXO("Open Project..."), FN(OnAudacityCommand),
         AudioIONotBusyFlag,  AudioIONotBusyFlag);
      c->AddItem(wxT("SaveProject2"), XXO("Save Project..."), FN(OnAudacityCommand),
         AudioIONotBusyFlag,  AudioIONotBusyFlag);

      c->AddItem(wxT("Drag"), XXO("Move Mouse..."), FN(OnAudacityCommand),
         AudioIONotBusyFlag,  AudioIONotBusyFlag);
      c->AddItem(wxT("CompareAudio"), XXO("Compare Audio..."), FN(OnAudacityCommand),
         AudioIONotBusyFlag,  AudioIONotBusyFlag);
      // i18n-hint: Screenshot in the help menu has a much bigger dialog.
      c->AddItem(wxT("Screenshot"), XXO("Screenshot (short format)..."), FN(OnAudacityCommand),
         AudioIONotBusyFlag,  AudioIONotBusyFlag);


      c->EndSubMenu();


      // Accel key is not bindable.
      c->AddItem(wxT("FullScreenOnOff"), XXO("&Full Screen (on/off)"), FN(OnFullScreen),
#ifdef __WXMAC__
         wxT("Ctrl+/"),
#else
         wxT("F11"),
#endif
         AlwaysEnabledFlag, AlwaysEnabledFlag,
         wxTopLevelWindow::IsFullScreen() ? 1:0); // Check Mark.

#ifdef __WXMAC__
      /* i18n-hint: Shrink all project windows to icons on the Macintosh tooldock */
      c->AddItem(wxT("MacMinimizeAll"), XXO("Minimize All Projects"),
         FN(OnMacMinimizeAll), wxT("Ctrl+Alt+M"),
         AlwaysEnabledFlag, AlwaysEnabledFlag);
#endif
      
      

      c->EndMenu();



      if (!bShowExtraMenus)
      {
          c->SwapMenuBars();
          c->SetOccultCommands(false);
      }

      /////////////////////////////////////////////////////////////////////////////
      // Help Menu
      /////////////////////////////////////////////////////////////////////////////

#ifdef __WXMAC__
      wxGetApp().s_macHelpMenuTitleName = _("&Help");
#endif

      c->BeginMenu(_("&Help"));
      c->SetDefaultFlags(AlwaysEnabledFlag, AlwaysEnabledFlag);

      // DA: Emphasise it is the Audacity Manual (No separate DA manual).
#ifdef EXPERIMENTAL_DA
      // 'Getting Started' rather than 'Quick Help' for DarkAudacity.
      // At the moment the video tutorials are aspirational (aka do not exist yet).
      // Emphasise that manual is for Audacity, not DarkAudacity.
      c->AddItem(wxT("QuickHelp"), XXO("&Getting Started"), FN(OnQuickHelp));
      c->AddItem(wxT("Manual"), XXO("Audacity &Manual"), FN(OnManual));
#else
      c->AddItem(wxT("QuickHelp"), XXO("&Quick Help..."), FN(OnQuickHelp));
      c->AddItem(wxT("Manual"), XXO("&Manual..."), FN(OnManual));
#endif
      c->AddSeparator();

      c->BeginSubMenu(_("&Diagnostics"));
      c->AddItem(wxT("DeviceInfo"), XXO("Au&dio Device Info..."), FN(OnAudioDeviceInfo),
          AudioIONotBusyFlag,
          AudioIONotBusyFlag);
#ifdef EXPERIMENTAL_MIDI_OUT
      c->AddItem(wxT("MidiDeviceInfo"), XXO("&MIDI Device Info..."), FN(OnMidiDeviceInfo),
          AudioIONotBusyFlag,
          AudioIONotBusyFlag);
#endif

      c->AddItem(wxT("Log"), XXO("Show &Log..."), FN(OnShowLog));

#if defined(EXPERIMENTAL_CRASH_REPORT)
      c->AddItem(wxT("CrashReport"), XXO("&Generate Support Data..."), FN(OnCrashReport));
#endif
      c->AddItem(wxT("CheckDeps"), XXO("Chec&k Dependencies..."), FN(OnCheckDependencies),
          AudioIONotBusyFlag, AudioIONotBusyFlag);
      c->EndSubMenu();

#ifndef __WXMAC__
      c->AddSeparator();
#endif

      // DA: Does not fully support update checking.
#ifndef EXPERIMENTAL_DA
      c->AddItem(wxT("Updates"), XXO("&Check for Updates..."), FN(OnCheckForUpdates));
#endif
      c->AddItem(wxT("About"), XXO("&About Audacity..."), FN(OnAbout));

      c->EndMenu();

      /////////////////////////////////////////////////////////////////////////////





      SetMenuBar(menubar.release());
      // Bug 143 workaround.
      // The bug is in wxWidgets.  For a menu that has scrollers, the
      // scrollers have an ID of 0 (not wxID_NONE which is -3).
      // Therefore wxWidgets attempts to find a help string. See
      // wxFrameBase::ShowMenuHelp(int menuId)
      // It finds a bogus automatic help string of "Recent &Files"
      // from that submenu.
      // So we set the help string for command with Id 0 to empty.
      mRecentFilesMenu->GetParent()->SetHelpString( 0, "" );
   }



   mLastFlags = AlwaysEnabledFlag;

#if defined(__WXDEBUG__)
//   c->CheckDups();
#endif
}

#undef XXO



void AudacityProject::PopulateMacrosMenu( CommandManager* c, CommandFlag flags  )
{
   wxArrayString names = MacroCommands::GetNames();
   int i;

   for (i = 0; i < (int)names.GetCount(); i++) {
      wxString MacroID = ApplyMacroDialog::MacroIdOfName( names[i] );
      c->AddItem(MacroID, names[i], false, FN(OnApplyMacroDirectly),
         flags,
         flags);
   }

}


/// The effects come from a plug in list
/// This code iterates through the list, adding effects into
/// the menu.
void AudacityProject::PopulateEffectsMenu(CommandManager* c,
                                          EffectType type,
                                          CommandFlag batchflags,
                                          CommandFlag realflags)
{
   PluginManager & pm = PluginManager::Get();

   std::vector<const PluginDescriptor*> defplugs;
   std::vector<const PluginDescriptor*> optplugs;

   const PluginDescriptor *plug = pm.GetFirstPluginForEffectType(type);
   while (plug)
   {
      if ( !plug->IsEnabled() ){
         ;// don't add to menus!
      }
      else if (plug->IsEffectDefault()
// DA REVIEW      
#ifdef EXPERIMENTAL_DA
         // Move Nyquist prompt into nyquist group.
         && (plug->GetSymbol() != IdentInterfaceSymbol("Nyquist Effects Prompt"))
         && (plug->GetSymbol() != IdentInterfaceSymbol("Nyquist Tools Prompt"))
         && (plug->GetSymbol() != IdentInterfaceSymbol("Nyquist Prompt"))
#endif
         )
         defplugs.push_back(plug);
      else
         optplugs.push_back(plug);
      plug = pm.GetNextPluginForEffectType(type);
   }

   wxString groupby = gPrefs->Read(wxT("/Effects/GroupBy"), wxT("name"));

   using Comparator = bool(*)(const PluginDescriptor*, const PluginDescriptor*);
   Comparator comp1, comp2;
   if (groupby == wxT("sortby:name"))
      comp1 = comp2 = SortEffectsByName;
   else if (groupby == wxT("sortby:publisher:name"))
      comp1 = SortEffectsByName, comp2 = SortEffectsByPublisherAndName;
   else if (groupby == wxT("sortby:type:name"))
      comp1 = SortEffectsByName, comp2 = SortEffectsByTypeAndName;
   else if (groupby == wxT("groupby:publisher"))
      comp1 = comp2 = SortEffectsByPublisher;
   else if (groupby == wxT("groupby:type"))
      comp1 = comp2 = SortEffectsByType;
   else // name
      comp1 = comp2 = SortEffectsByName;

   std::sort( defplugs.begin(), defplugs.end(), comp1 );
   std::sort( optplugs.begin(), optplugs.end(), comp2 );

   AddEffectMenuItems(c, defplugs, batchflags, realflags, true);

   if (defplugs.size() && optplugs.size())
   {
      c->AddSeparator();
   }

   AddEffectMenuItems(c, optplugs, batchflags, realflags, false);

   return;
}

void AudacityProject::AddEffectMenuItems(CommandManager *c,
   std::vector<const PluginDescriptor*> & plugs,
   CommandFlag batchflags,
   CommandFlag realflags,
   bool isDefault)
{
   size_t pluginCnt = plugs.size();

   wxString groupBy = gPrefs->Read(wxT("/Effects/GroupBy"), wxT("name"));

   bool grouped = false;
   if (groupBy.StartsWith(wxT("groupby")))
   {
      grouped = true;
   }

   std::vector<bool> vHasDialog;
   wxArrayString groupNames;
   PluginIDList groupPlugs;
   std::vector<CommandFlag> groupFlags;
   if (grouped)
   {
      wxString last;
      wxString current;

      for (size_t i = 0; i < pluginCnt; i++)
      {
         const PluginDescriptor *plug = plugs[i];

         bool hasDialog = plug->GetSymbol().Msgid().Contains("...");
         auto name = plug->GetSymbol().Translation();

         if (plug->IsEffectInteractive())
         {
            name += wxT("...");
         }

         if (groupBy == wxT("groupby:publisher"))
         {
            current = EffectManager::Get().GetVendorName(plug->GetID());
            if (current.IsEmpty())
            {
               current = _("Unknown");
            }
         }
         else if (groupBy == wxT("groupby:type"))
         {
            current = EffectManager::Get().GetEffectFamilyName(plug->GetID());
            if (current.IsEmpty())
            {
               current = _("Unknown");
            }
         }

         if (current != last)
         {
            bool bInSubmenu = !last.IsEmpty() && (groupNames.Count() > 1);
            if( bInSubmenu)
               c->BeginSubMenu(last);

            AddEffectMenuItemGroup(c, groupNames, vHasDialog,
                                   groupPlugs, groupFlags, isDefault);

            if (bInSubmenu)
               c->EndSubMenu();

            groupNames.Clear();
            vHasDialog.clear();
            groupPlugs.Clear();
            groupFlags.clear();
            last = current;
         }

         groupNames.Add(name);
         vHasDialog.push_back(hasDialog);
         groupPlugs.Add(plug->GetID());
         groupFlags.push_back(plug->IsEffectRealtime() ? realflags : batchflags);
      }

      if (groupNames.GetCount() > 0)
      {
         bool bInSubmenu = groupNames.Count() > 1;
         if (bInSubmenu)
            c->BeginSubMenu(current);

         AddEffectMenuItemGroup(c, groupNames, vHasDialog, groupPlugs, groupFlags, isDefault);

         if (bInSubmenu)
            c->EndSubMenu();
      }
   }
   else
   {
      for (size_t i = 0; i < pluginCnt; i++)
      {
         const PluginDescriptor *plug = plugs[i];

         bool hasDialog = plug->GetSymbol().Msgid().Contains("...");
         auto name = plug->GetSymbol().Translation();

         if (plug->IsEffectInteractive())
         {
            name += wxT("...");
         }

         wxString group = wxEmptyString;
         if (groupBy == wxT("sortby:publisher:name"))
         {
            group = EffectManager::Get().GetVendorName(plug->GetID());
         }
         else if (groupBy == wxT("sortby:type:name"))
         {
            group = EffectManager::Get().GetEffectFamilyName(plug->GetID());
         }

         if (plug->IsEffectDefault())
         {
            group = wxEmptyString;
         }

         if (!group.IsEmpty())
         {
            group += wxT(": ");
         }

         groupNames.Add(group + name);
         vHasDialog.push_back(hasDialog);
         groupPlugs.Add(plug->GetID());
         groupFlags.push_back(plug->IsEffectRealtime() ? realflags : batchflags);
      }

      if (groupNames.GetCount() > 0)
      {
         AddEffectMenuItemGroup(c, groupNames, vHasDialog, groupPlugs, groupFlags, isDefault);
      }

   }

   return;
}

void AudacityProject::AddEffectMenuItemGroup(CommandManager *c,
                                             const wxArrayString & names,
                                             const std::vector<bool> &vHasDialog,
                                             const PluginIDList & plugs,
                                             const std::vector<CommandFlag> & flags,
                                             bool isDefault)
{
   int namesCnt = (int) names.GetCount();
   int perGroup;

#if defined(__WXGTK__)
   gPrefs->Read(wxT("/Effects/MaxPerGroup"), &perGroup, 15);
#else
   gPrefs->Read(wxT("/Effects/MaxPerGroup"), &perGroup, 0);
#endif

   int groupCnt = namesCnt;
   for (int i = 0; i < namesCnt; i++)
   {
      while (i + 1 < namesCnt && names[i].IsSameAs(names[i + 1]))
      {
         i++;
         groupCnt--;
      }
   }

   // The "default" effects shouldn't be broken into subgroups
   if (namesCnt > 0 && isDefault)
   {
      perGroup = 0;
   }

   int max = perGroup;
   int items = perGroup;

   if (max > groupCnt)
   {
      max = 0;
   }

   int groupNdx = 0;
   for (int i = 0; i < namesCnt; i++)
   {
      if (max > 0 && items == max)
      {
         int end = groupNdx + max;
         if (end + 1 > groupCnt)
         {
            end = groupCnt;
         }
         c->BeginSubMenu(wxString::Format(_("Plug-in %d to %d"),
                                          groupNdx + 1,
                                          end));
      }

      if (i + 1 < namesCnt && names[i].IsSameAs(names[i + 1]))
      {
         wxString name = names[i];
         c->BeginSubMenu(name);
         while (i < namesCnt && names[i].IsSameAs(name))
         {
            const PluginDescriptor *plug = PluginManager::Get().GetPlugin(plugs[i]);
            wxString item = plug->GetPath();
            if( plug->GetPluginType() == PluginTypeEffect )
               c->AddItem(item,
                          item,
                          item.Contains("..."),
                          FN(OnEffect),
                          flags[i],
                          flags[i], true, plugs[i]);

            i++;
         }
         c->EndSubMenu();
         i--;
      }
      else
      {
         const PluginDescriptor *plug = PluginManager::Get().GetPlugin(plugs[i]);
         if( plug->GetPluginType() == PluginTypeEffect )
            c->AddItem(names[i],
                       names[i],
                       vHasDialog[i],
                       FN(OnEffect),
                       flags[i],
                       flags[i], true, plugs[i]);
      }

      if (max > 0)
      {
         groupNdx++;
         items--;
         if (items == 0 || i + 1 == namesCnt)
         {
            c->EndSubMenu();
            items = max;
         }
      }
   }

   return;
}

#undef FN

void AudacityProject::CreateRecentFilesMenu(CommandManager *c)
{
   // Recent Files and Recent Projects menus

#ifdef __WXMAC__
   /* i18n-hint: This is the name of the menu item on Mac OS X only */
   mRecentFilesMenu = c->BeginSubMenu(_("Open Recent"));
#else
   /* i18n-hint: This is the name of the menu item on Windows and Linux */
   mRecentFilesMenu = c->BeginSubMenu(_("Recent &Files"));
#endif

   wxGetApp().GetRecentFiles()->UseMenu(mRecentFilesMenu);
   wxGetApp().GetRecentFiles()->AddFilesToMenu(mRecentFilesMenu);

   c->EndSubMenu();

}

void AudacityProject::ModifyUndoMenuItems()
{
   wxString desc;
   int cur = GetUndoManager()->GetCurrentState();

   if (GetUndoManager()->UndoAvailable()) {
      GetUndoManager()->GetShortDescription(cur, &desc);
      mCommandManager.Modify(wxT("Undo"),
                             wxString::Format(_("&Undo %s"),
                                              desc));
      mCommandManager.Enable(wxT("Undo"), this->UndoAvailable());
   }
   else {
      mCommandManager.Modify(wxT("Undo"),
                             _("&Undo"));
   }

   if (GetUndoManager()->RedoAvailable()) {
      GetUndoManager()->GetShortDescription(cur+1, &desc);
      mCommandManager.Modify(wxT("Redo"),
                             wxString::Format(_("&Redo %s"),
                                              desc));
      mCommandManager.Enable(wxT("Redo"), this->RedoAvailable());
   }
   else {
      mCommandManager.Modify(wxT("Redo"),
                             _("&Redo"));
      mCommandManager.Enable(wxT("Redo"), false);
   }
}

void AudacityProject::RebuildMenuBar()
{
   // On OSX, we can't rebuild the menus while a modal dialog is being shown
   // since the enabled state for menus like Quit and Preference gets out of
   // sync with wxWidgets idea of what it should be.
#if defined(__WXMAC__) && defined(__WXDEBUG__)
   {
      wxDialog *dlg = wxDynamicCast(wxGetTopLevelParent(FindFocus()), wxDialog);
      wxASSERT((!dlg || !dlg->IsModal()));
   }
#endif

   // Allow FileHistory to remove its own menu
   wxGetApp().GetRecentFiles()->RemoveMenu(mRecentFilesMenu);

   // Delete the menus, since we will soon recreate them.
   // Rather oddly, the menus don't vanish as a result of doing this.
   {
      std::unique_ptr<wxMenuBar> menuBar{ GetMenuBar() };
      DetachMenuBar();
      // menuBar gets deleted here
   }

   mCommandManager.PurgeData();

   CreateMenusAndCommands();

   ModuleManager::Get().Dispatch(MenusRebuilt);
}

void AudacityProject::RebuildOtherMenus()
{
}

CommandFlag AudacityProject::GetFocusedFrame()
{
   wxWindow *w = FindFocus();

   while (w && mToolManager && mTrackPanel) {
      if (w == mToolManager->GetTopDock()) {
         return TopDockHasFocus;
      }

      if (w == mRuler)
         return RulerHasFocus;

      if (w == mTrackPanel) {
         return TrackPanelHasFocus;
      }
      // LIE if LyricsPanel window has focus.
      // we want to act as if TrackPanel has focus.
      if (w== mLyricsWindow) {
         return TrackPanelHasFocus;
      }
      if (w == mToolManager->GetBotDock()) {
         return BotDockHasFocus;
      }

      w = w->GetParent();
   }

   return AlwaysEnabledFlag;
}

CommandFlag AudacityProject::GetUpdateFlags(bool checkActive)
{
   // This method determines all of the flags that determine whether
   // certain menu items and commands should be enabled or disabled,
   // and returns them in a bitfield.  Note that if none of the flags
   // have changed, it's not necessary to even check for updates.
   auto flags = AlwaysEnabledFlag;
   // static variable, used to remember flags for next time.
   static auto lastFlags = flags;

   if (auto focus = wxWindow::FindFocus()) {
      while (focus && focus->GetParent())
         focus = focus->GetParent();
      if (focus && !static_cast<wxTopLevelWindow*>(focus)->IsIconized())
         flags |= NotMinimizedFlag;
   }

   // quick 'short-circuit' return.
   if ( checkActive && !IsActive() ){
      // short cirucit return should preserve flags that have not been calculated.
      flags = (lastFlags & ~NotMinimizedFlag) | flags;
      lastFlags = flags;
      return flags;
   }

   if (!gAudioIO->IsAudioTokenActive(GetAudioIOToken()))
      flags |= AudioIONotBusyFlag;
   else
      flags |= AudioIOBusyFlag;

   if( gAudioIO->IsPaused() )
      flags |= PausedFlag;
   else
      flags |= NotPausedFlag;

   if (!mViewInfo.selectedRegion.isPoint())
      flags |= TimeSelectedFlag;

   TrackListIterator iter(GetTracks());
   Track *t = iter.First();
   while (t) {
      flags |= TracksExistFlag;
      if (t->GetKind() == Track::Label) {
         LabelTrack *lt = (LabelTrack *) t;

         flags |= LabelTracksExistFlag;

         if (lt->GetSelected()) {
            flags |= TracksSelectedFlag;
            for (int i = 0; i < lt->GetNumLabels(); i++) {
               const LabelStruct *ls = lt->GetLabel(i);
               if (ls->getT0() >= mViewInfo.selectedRegion.t0() &&
                   ls->getT1() <= mViewInfo.selectedRegion.t1()) {
                  flags |= LabelsSelectedFlag;
                  break;
               }
            }
         }

         if (lt->IsTextSelected()) {
            flags |= CutCopyAvailableFlag;
         }
      }
      else if (t->GetKind() == Track::Wave) {
         flags |= WaveTracksExistFlag;
         flags |= PlayableTracksExistFlag;
         if (t->GetSelected()) {
            flags |= TracksSelectedFlag;
            if (t->GetLinked()) {
               flags |= StereoRequiredFlag;
            }
            else {
               flags |= WaveTracksSelectedFlag;
               flags |= AudioTracksSelectedFlag;
            }
         }
         if( t->GetEndTime() > t->GetStartTime() )
            flags |= HasWaveDataFlag;
      }
#if defined(USE_MIDI)
      else if (t->GetKind() == Track::Note) {
         NoteTrack *nt = (NoteTrack *) t;

         flags |= NoteTracksExistFlag;
#ifdef EXPERIMENTAL_MIDI_OUT
         flags |= PlayableTracksExistFlag;
#endif

         if (nt->GetSelected()) {
            flags |= TracksSelectedFlag;
            flags |= NoteTracksSelectedFlag;
            flags |= AudioTracksSelectedFlag; // even if not EXPERIMENTAL_MIDI_OUT
         }
      }
#endif
      t = iter.Next();
   }

   if((msClipT1 - msClipT0) > 0.0)
      flags |= ClipboardFlag;

   if (GetUndoManager()->UnsavedChanges() || !IsProjectSaved())
      flags |= UnsavedChangesFlag;

   if (!mLastEffect.IsEmpty())
      flags |= HasLastEffectFlag;

   if (UndoAvailable())
      flags |= UndoAvailableFlag;

   if (RedoAvailable())
      flags |= RedoAvailableFlag;

   if (ZoomInAvailable() && (flags & TracksExistFlag))
      flags |= ZoomInAvailableFlag;

   if (ZoomOutAvailable() && (flags & TracksExistFlag))
      flags |= ZoomOutAvailableFlag;

   // TextClipFlag is currently unused (Jan 2017, 2.1.3 alpha)
   // and LabelTrack::IsTextClipSupported() is quite slow on Linux,
   // so disable for now (See bug 1575).
   // if ((flags & LabelTracksExistFlag) && LabelTrack::IsTextClipSupported())
   //    flags |= TextClipFlag;

   flags |= GetFocusedFrame();

   double start, end;
   GetPlayRegion(&start, &end);
   if (IsPlayRegionLocked())
      flags |= PlayRegionLockedFlag;
   else if (start != end)
      flags |= PlayRegionNotLockedFlag;

   if (flags & AudioIONotBusyFlag) {
      if (flags & TimeSelectedFlag) {
         if (flags & TracksSelectedFlag) {
            flags |= CutCopyAvailableFlag;
         }
      }
   }

   if (wxGetApp().GetRecentFiles()->GetCount() > 0)
      flags |= HaveRecentFiles;

   if (IsSyncLocked())
      flags |= IsSyncLockedFlag;
   else
      flags |= IsNotSyncLockedFlag;

   if (!EffectManager::Get().RealtimeIsActive())
      flags |= IsRealtimeNotActiveFlag;

  if (!mIsCapturing)
      flags |= CaptureNotBusyFlag;

   ControlToolBar *bar = GetControlToolBar();
   if (bar->ControlToolBar::CanStopAudioStream())
      flags |= CanStopAudioStreamFlag;

   lastFlags = flags;
   return flags;
}

// Select the full time range, if no
// time range is selected.
void AudacityProject::SelectAllIfNone()
{
   auto flags = GetUpdateFlags();
   if(!(flags & TracksSelectedFlag) ||
      (mViewInfo.selectedRegion.isPoint()))
      OnSelectSomething(*this);
}

// Stop playing or recording, if paused.
void AudacityProject::StopIfPaused()
{
   auto flags = GetUpdateFlags();
   if( flags & PausedFlag )
      OnStop(*this);
}

void AudacityProject::ModifyAllProjectToolbarMenus()
{
   AProjectArray::iterator i;
   for (i = gAudacityProjects.begin(); i != gAudacityProjects.end(); ++i) {
      (*i)->ModifyToolbarMenus();
   }
}

void AudacityProject::ModifyToolbarMenus()
{
   // Refreshes can occur during shutdown and the toolmanager may already
   // be deleted, so protect against it.
   if (!mToolManager) {
      return;
   }

   mCommandManager.Check(wxT("ShowScrubbingTB"),
                         mToolManager->IsVisible(ScrubbingBarID));
   mCommandManager.Check(wxT("ShowDeviceTB"),
                         mToolManager->IsVisible(DeviceBarID));
   mCommandManager.Check(wxT("ShowEditTB"),
                         mToolManager->IsVisible(EditBarID));
   mCommandManager.Check(wxT("ShowMeterTB"),
                         mToolManager->IsVisible(MeterBarID));
   mCommandManager.Check(wxT("ShowRecordMeterTB"),
                         mToolManager->IsVisible(RecordMeterBarID));
   mCommandManager.Check(wxT("ShowPlayMeterTB"),
                         mToolManager->IsVisible(PlayMeterBarID));
   mCommandManager.Check(wxT("ShowMixerTB"),
                         mToolManager->IsVisible(MixerBarID));
   mCommandManager.Check(wxT("ShowSelectionTB"),
                         mToolManager->IsVisible(SelectionBarID));
#ifdef EXPERIMENTAL_SPECTRAL_EDITING
   mCommandManager.Check(wxT("ShowSpectralSelectionTB"),
                         mToolManager->IsVisible(SpectralSelectionBarID));
#endif
   mCommandManager.Check(wxT("ShowToolsTB"),
                         mToolManager->IsVisible(ToolsBarID));
   mCommandManager.Check(wxT("ShowTranscriptionTB"),
                         mToolManager->IsVisible(TranscriptionBarID));
   mCommandManager.Check(wxT("ShowTransportTB"),
                         mToolManager->IsVisible(TransportBarID));

   // Now, go through each toolbar, and call EnableDisableButtons()
   for (int i = 0; i < ToolBarCount; i++) {
      mToolManager->GetToolBar(i)->EnableDisableButtons();
   }

   // These don't really belong here, but it's easier and especially so for
   // the Edit toolbar and the sync-lock menu item.
   bool active;
   gPrefs->Read(wxT("/AudioIO/SoundActivatedRecord"),&active, false);
   mCommandManager.Check(wxT("SoundActivation"), active);
#ifdef EXPERIMENTAL_AUTOMATED_INPUT_LEVEL_ADJUSTMENT
   gPrefs->Read(wxT("/AudioIO/AutomatedInputLevelAdjustment"),&active, false);
   mCommandManager.Check(wxT("AutomatedInputLevelAdjustmentOnOff"), active);
#endif

   active = TracksPrefs::GetPinnedHeadPreference();
   mCommandManager.Check(wxT("PinnedHead"), active);

#ifdef EXPERIMENTAL_DA
   gPrefs->Read(wxT("/AudioIO/Duplex"),&active, false);
#else
   gPrefs->Read(wxT("/AudioIO/Duplex"),&active, true);
#endif
   mCommandManager.Check(wxT("Overdub"), active);
   gPrefs->Read(wxT("/AudioIO/SWPlaythrough"),&active, false);
   mCommandManager.Check(wxT("SWPlaythrough"), active);
   gPrefs->Read(wxT("/GUI/SyncLockTracks"), &active, false);
   SetSyncLock(active);
   mCommandManager.Check(wxT("SyncLock"), active);
   gPrefs->Read(wxT("/GUI/TypeToCreateLabel"),&active, true);
   mCommandManager.Check(wxT("TypeToCreateLabel"), active);
}

// checkActive is a temporary hack that should be removed as soon as we
// get multiple effect preview working
void AudacityProject::UpdateMenus(bool checkActive)
{
   //ANSWER-ME: Why UpdateMenus only does active project?
   //JKC: Is this test fixing a bug when multiple projects are open?
   //so that menu states work even when different in different projects?
   if (this != GetActiveProject())
      return;

   auto flags = GetUpdateFlags(checkActive);
   auto flags2 = flags;

   // We can enable some extra items if we have select-all-on-none.
   //EXPLAIN-ME: Why is this here rather than in GetUpdateFlags()?
   //ANSWER: Because flags2 is used in the menu enable/disable.
   //The effect still needs flags to determine whether it will need
   //to actually do the 'select all' to make the command valid.
   if (mWhatIfNoSelection != 0)
   {
      if ((flags & TracksExistFlag))
      {
         flags2 |= TracksSelectedFlag;
         if ((flags & WaveTracksExistFlag))
         {
            flags2 |= TimeSelectedFlag
                   |  WaveTracksSelectedFlag
                   |  CutCopyAvailableFlag;
         }
      }
   }

   if( mStopIfWasPaused )
   {
      if( flags & PausedFlag ){
         flags2 |= AudioIONotBusyFlag;
      }
   }

   // Return from this function if nothing's changed since
   // the last time we were here.
   if (flags == mLastFlags)
      return;
   mLastFlags = flags;

   mCommandManager.EnableUsingFlags(flags2 , NoFlagsSpecifed);

   // With select-all-on-none, some items that we don't want enabled may have
   // been enabled, since we changed the flags.  Here we manually disable them.
   // 0 is grey out, 1 is Autoselect, 2 is Give warnings.
   if (mWhatIfNoSelection != 0)
   {
      if (!(flags & TimeSelectedFlag) | !(flags & TracksSelectedFlag))
      {
         mCommandManager.Enable(wxT("SplitCut"), false);
         mCommandManager.Enable(wxT("SplitDelete"), false);
      }
      if (!(flags & WaveTracksSelectedFlag))
      {
         mCommandManager.Enable(wxT("Split"), false);
      }
      if (!(flags & TimeSelectedFlag) | !(flags & WaveTracksSelectedFlag))
      {
         mCommandManager.Enable(wxT("ExportSel"), false);
         mCommandManager.Enable(wxT("SplitNew"), false);
      }
      if (!(flags & TimeSelectedFlag) | !(flags & AudioTracksSelectedFlag))
      {
         mCommandManager.Enable(wxT("Trim"), false);
      }
   }

#if 0
   if (flags & CutCopyAvailableFlag) {
      mCommandManager.Enable(wxT("Copy"), true);
      mCommandManager.Enable(wxT("Cut"), true);
   }
#endif

   ModifyToolbarMenus();
}

//
// Tool selection commands
//

/// Called by handlers that set tools.
void AudacityProject::SetTool(int tool)
{
   ToolsToolBar *toolbar = GetToolsToolBar();
   if (toolbar) {
      toolbar->SetCurrentTool(tool);
      mTrackPanel->Refresh(false);
   }
}

/// Handler to set the select tool active
void AudacityProject::OnSelectTool(const CommandContext &WXUNUSED(context) )
{
   SetTool(selectTool);
}

/// Handler to set the Zoom tool active
void AudacityProject::OnZoomTool(const CommandContext &WXUNUSED(context) )
{
   SetTool(zoomTool);
}

/// Handler to set the Envelope tool active
void AudacityProject::OnEnvelopeTool(const CommandContext &WXUNUSED(context) )
{
   SetTool(envelopeTool);
}

/// Handler to set the Time shift tool active
void AudacityProject::OnTimeShiftTool(const CommandContext &WXUNUSED(context) )
{
   SetTool(slideTool);
}

void AudacityProject::OnDrawTool(const CommandContext &WXUNUSED(context) )
{
   SetTool(drawTool);
}

void AudacityProject::OnMultiTool(const CommandContext &WXUNUSED(context) )
{
   SetTool(multiTool);
}


void AudacityProject::OnNextTool(const CommandContext &WXUNUSED(context) )
{
   ToolsToolBar *toolbar = GetToolsToolBar();
   if (toolbar) {
      // Use GetDownTool() here since GetCurrentTool() can return a value that
      // doesn't represent the real tool if the Multi-tool is being used.
      toolbar->SetCurrentTool((toolbar->GetDownTool()+1)%numTools);
      mTrackPanel->Refresh(false);
   }
}

void AudacityProject::OnPrevTool(const CommandContext &WXUNUSED(context) )
{
   ToolsToolBar *toolbar = GetToolsToolBar();
   if (toolbar) {
      // Use GetDownTool() here since GetCurrentTool() can return a value that
      // doesn't represent the real tool if the Multi-tool is being used.
      toolbar->SetCurrentTool((toolbar->GetDownTool()+(numTools-1))%numTools);
      mTrackPanel->Refresh(false);
   }
}


//
// Audio I/O Commands
//

// TODO: Should all these functions which involve
// the toolbar actually move into ControlToolBar?

/// MakeReadyToPlay stops whatever is currently playing
/// and pops the play button up.  Then, if nothing is now
/// playing, it pushes the play button down and enables
/// the stop button.
bool AudacityProject::MakeReadyToPlay(bool loop, bool cutpreview)
{
   ControlToolBar *toolbar = GetControlToolBar();
   wxCommandEvent evt;

   // If this project is playing, stop playing
   if (gAudioIO->IsStreamActive(GetAudioIOToken())) {
      toolbar->SetPlay(false);        //Pops
      toolbar->SetStop(true);         //Pushes stop down
      toolbar->OnStop(evt);

      ::wxMilliSleep(100);
   }

   // If it didn't stop playing quickly, or if some other
   // project is playing, return
   if (gAudioIO->IsBusy())
      return false;

   ControlToolBar::PlayAppearance appearance =
      cutpreview ? ControlToolBar::PlayAppearance::CutPreview
      : loop ? ControlToolBar::PlayAppearance::Looped
      : ControlToolBar::PlayAppearance::Straight;
   toolbar->SetPlay(true, appearance);
   toolbar->SetStop(false);

   return true;
}

void AudacityProject::OnPlayOneSecond(const CommandContext &WXUNUSED(context) )
{
   if( !MakeReadyToPlay() )
      return;

   double pos = mTrackPanel->GetMostRecentXPos();
   GetControlToolBar()->PlayPlayRegion
      (SelectedRegion(pos - 0.5, pos + 0.5), GetDefaultPlayOptions(),
       PlayMode::oneSecondPlay);
}


/// The idea for this function (and first implementation)
/// was from Juhana Sadeharju.  The function plays the
/// sound between the current mouse position and the
/// nearest selection boundary.  This gives four possible
/// play regions depending on where the current mouse
/// position is relative to the left and right boundaries
/// of the selection region.
void AudacityProject::OnPlayToSelection(const CommandContext &WXUNUSED(context) )
{
   if( !MakeReadyToPlay() )
      return;

   double pos = mTrackPanel->GetMostRecentXPos();

   double t0,t1;
   // check region between pointer and the nearest selection edge
   if (fabs(pos - mViewInfo.selectedRegion.t0()) <
       fabs(pos - mViewInfo.selectedRegion.t1())) {
      t0 = t1 = mViewInfo.selectedRegion.t0();
   } else {
      t0 = t1 = mViewInfo.selectedRegion.t1();
   }
   if( pos < t1)
      t0=pos;
   else
      t1=pos;

   // JKC: oneSecondPlay mode disables auto scrolling
   // On balance I think we should always do this in this function
   // since you are typically interested in the sound EXACTLY
   // where the cursor is.
   // TODO: have 'playing attributes' such as 'with_autoscroll'
   // rather than modes, since that's how we're now using the modes.

   // An alternative, commented out below, is to disable autoscroll
   // only when playing a short region, less than or equal to a second.
//   mLastPlayMode = ((t1-t0) > 1.0) ? normalPlay : oneSecondPlay;

   GetControlToolBar()->PlayPlayRegion
      (SelectedRegion(t0, t1), GetDefaultPlayOptions(), PlayMode::oneSecondPlay);
}

// The next 4 functions provide a limited version of the
// functionality of OnPlayToSelection() for keyboard users

void AudacityProject::OnPlayBeforeSelectionStart(const CommandContext &WXUNUSED(context) )
{
   if( !MakeReadyToPlay() )
      return;

   double t0 = mViewInfo.selectedRegion.t0();
   double beforeLen;
   gPrefs->Read(wxT("/AudioIO/CutPreviewBeforeLen"), &beforeLen, 2.0);

   GetControlToolBar()->PlayPlayRegion(SelectedRegion(t0 - beforeLen, t0), GetDefaultPlayOptions(), PlayMode::oneSecondPlay);
}

void AudacityProject::OnPlayAfterSelectionStart(const CommandContext &WXUNUSED(context) )
{
   if( !MakeReadyToPlay() )
      return;

   double t0 = mViewInfo.selectedRegion.t0();
   double t1 = mViewInfo.selectedRegion.t1();
   double afterLen;
   gPrefs->Read(wxT("/AudioIO/CutPreviewAfterLen"), &afterLen, 1.0);

   if ( t1 - t0 > 0.0 && t1 - t0 < afterLen )
      GetControlToolBar()->PlayPlayRegion(SelectedRegion(t0, t1), GetDefaultPlayOptions(),
                                          PlayMode::oneSecondPlay);
   else
      GetControlToolBar()->PlayPlayRegion(SelectedRegion(t0, t0 + afterLen), GetDefaultPlayOptions(), PlayMode::oneSecondPlay);
}

void AudacityProject::OnPlayBeforeSelectionEnd(const CommandContext &WXUNUSED(context) )
{
   if( !MakeReadyToPlay() )
      return;

   double t0 = mViewInfo.selectedRegion.t0();
   double t1 = mViewInfo.selectedRegion.t1();
   double beforeLen;
   gPrefs->Read(wxT("/AudioIO/CutPreviewBeforeLen"), &beforeLen, 2.0);

   if ( t1 - t0 > 0.0 && t1 - t0 < beforeLen )
      GetControlToolBar()->PlayPlayRegion(SelectedRegion(t0, t1), GetDefaultPlayOptions(),
                                          PlayMode::oneSecondPlay);
   else
      GetControlToolBar()->PlayPlayRegion(SelectedRegion(t1 - beforeLen, t1), GetDefaultPlayOptions(), PlayMode::oneSecondPlay);
}


void AudacityProject::OnPlayAfterSelectionEnd(const CommandContext &WXUNUSED(context) )
{
   if( !MakeReadyToPlay() )
      return;

   double t1 = mViewInfo.selectedRegion.t1();
   double afterLen;
   gPrefs->Read(wxT("/AudioIO/CutPreviewAfterLen"), &afterLen, 1.0);

   GetControlToolBar()->PlayPlayRegion(SelectedRegion(t1, t1 + afterLen), GetDefaultPlayOptions(), PlayMode::oneSecondPlay);
}

void AudacityProject::OnPlayBeforeAndAfterSelectionStart(const CommandContext &WXUNUSED(context) )
{
   if (!MakeReadyToPlay())
      return;

   double t0 = mViewInfo.selectedRegion.t0();
   double t1 = mViewInfo.selectedRegion.t1();
   double beforeLen;
   gPrefs->Read(wxT("/AudioIO/CutPreviewBeforeLen"), &beforeLen, 2.0);
   double afterLen;
   gPrefs->Read(wxT("/AudioIO/CutPreviewAfterLen"), &afterLen, 1.0);

   if ( t1 - t0 > 0.0 && t1 - t0 < afterLen )
      GetControlToolBar()->PlayPlayRegion(SelectedRegion(t0 - beforeLen, t1), GetDefaultPlayOptions(), PlayMode::oneSecondPlay);
   else
      GetControlToolBar()->PlayPlayRegion(SelectedRegion(t0 - beforeLen, t0 + afterLen), GetDefaultPlayOptions(), PlayMode::oneSecondPlay);
}

void AudacityProject::OnPlayBeforeAndAfterSelectionEnd(const CommandContext &WXUNUSED(context) )
{
   if (!MakeReadyToPlay())
      return;

   double t0 = mViewInfo.selectedRegion.t0();
   double t1 = mViewInfo.selectedRegion.t1();
   double beforeLen;
   gPrefs->Read(wxT("/AudioIO/CutPreviewBeforeLen"), &beforeLen, 2.0);
   double afterLen;
   gPrefs->Read(wxT("/AudioIO/CutPreviewAfterLen"), &afterLen, 1.0);

   if ( t1 - t0 > 0.0 && t1 - t0 < beforeLen )
      GetControlToolBar()->PlayPlayRegion(SelectedRegion(t0, t1 + afterLen), GetDefaultPlayOptions(), PlayMode::oneSecondPlay);
   else
      GetControlToolBar()->PlayPlayRegion(SelectedRegion(t1 - beforeLen, t1 + afterLen), GetDefaultPlayOptions(), PlayMode::oneSecondPlay);
}


void AudacityProject::OnPlayLooped(const CommandContext &WXUNUSED(context) )
{
   if( !MakeReadyToPlay(true) )
      return;

   // Now play in a loop
   // Will automatically set mLastPlayMode
   GetControlToolBar()->PlayCurrentRegion(true);
}

void AudacityProject::OnPlayCutPreview(const CommandContext &WXUNUSED(context) )
{
   if ( !MakeReadyToPlay(false, true) )
      return;

   // Play with cut preview
   GetControlToolBar()->PlayCurrentRegion(false, true);
}

void AudacityProject::OnPlayStop(const CommandContext &WXUNUSED(context) )
{
   ControlToolBar *toolbar = GetControlToolBar();

   //If this project is playing, stop playing, make sure everything is unpaused.
   if (gAudioIO->IsStreamActive(GetAudioIOToken())) {
      toolbar->SetPlay(false);        //Pops
      toolbar->SetStop(true);         //Pushes stop down
      toolbar->StopPlaying();
   }
   else if (gAudioIO->IsStreamActive()) {
      //If this project isn't playing, but another one is, stop playing the old and start the NEW.

      //find out which project we need;
      AudacityProject* otherProject = NULL;
      for(unsigned i=0; i<gAudacityProjects.size(); i++) {
         if(gAudioIO->IsStreamActive(gAudacityProjects[i]->GetAudioIOToken())) {
            otherProject=gAudacityProjects[i].get();
            break;
         }
      }

      //stop playing the other project
      if(otherProject) {
         ControlToolBar *otherToolbar = otherProject->GetControlToolBar();
         otherToolbar->SetPlay(false);        //Pops
         otherToolbar->SetStop(true);         //Pushes stop down
         otherToolbar->StopPlaying();
      }

      //play the front project
      if (!gAudioIO->IsBusy()) {
         //update the playing area
         TP_DisplaySelection();
         //Otherwise, start playing (assuming audio I/O isn't busy)
         //toolbar->SetPlay(true); // Not needed as done in PlayPlayRegion.
         toolbar->SetStop(false);

         // Will automatically set mLastPlayMode
         toolbar->PlayCurrentRegion(false);
      }
   }
   else if (!gAudioIO->IsBusy()) {
      //Otherwise, start playing (assuming audio I/O isn't busy)
      //toolbar->SetPlay(true); // Not needed as done in PlayPlayRegion.
      toolbar->SetStop(false);

      // Will automatically set mLastPlayMode
      toolbar->PlayCurrentRegion(false);
   }
}

void AudacityProject::OnStop(const CommandContext &WXUNUSED(context) )
{
   wxCommandEvent evt;

   GetControlToolBar()->OnStop(evt);
}

void AudacityProject::OnPause(const CommandContext &WXUNUSED(context) )
{
   wxCommandEvent evt;

   GetControlToolBar()->OnPause(evt);
}

void AudacityProject::OnRecord(const CommandContext &WXUNUSED(context) )
{
   wxCommandEvent evt;
   evt.SetInt(2); // 0 is default, use 1 to set shift on, 2 to clear it

   GetControlToolBar()->OnRecord(evt);
}

// If first choice is record same track 2nd choice is record NEW track
// and vice versa.
void AudacityProject::OnRecord2ndChoice(const CommandContext &WXUNUSED(context) )
{
   wxCommandEvent evt;
   evt.SetInt(1); // 0 is default, use 1 to set shift on, 2 to clear it

   GetControlToolBar()->OnRecord(evt);
}

// The code for "OnPlayStopSelect" is simply the code of "OnPlayStop" and "OnStopSelect" merged.
void AudacityProject::OnPlayStopSelect(const CommandContext &WXUNUSED(context) )
{
   ControlToolBar *toolbar = GetControlToolBar();
   wxCommandEvent evt;
   if (DoPlayStopSelect(false, false))
      toolbar->OnStop(evt);
   else if (!gAudioIO->IsBusy()) {
      //Otherwise, start playing (assuming audio I/O isn't busy)
      //toolbar->SetPlay(true); // Not needed as set in PlayPlayRegion()
      toolbar->SetStop(false);

      // Will automatically set mLastPlayMode
      toolbar->PlayCurrentRegion(false);
   }
}

bool AudacityProject::DoPlayStopSelect(bool click, bool shift)
{
   ControlToolBar *toolbar = GetControlToolBar();

   //If busy, stop playing, make sure everything is unpaused.
   if (GetScrubber().HasMark() ||
       gAudioIO->IsStreamActive(GetAudioIOToken())) {
      toolbar->SetPlay(false);        //Pops
      toolbar->SetStop(true);         //Pushes stop down

      // change the selection
      auto time = gAudioIO->GetStreamTime();
      auto &selection = mViewInfo.selectedRegion;
      // Test WasSpeedPlaying(), not IsSpeedPlaying()
      // as we could be stopped now.
      if (click && GetScrubber().WasSpeedPlaying())
      {
         ;// don't change the selection.
      }
      else if (shift && click) {
         // Change the region selection, as if by shift-click at the play head
         auto t0 = selection.t0(), t1 = selection.t1();
         if (time < t0)
            // Grow selection
            t0 = time;
         else if (time > t1)
            // Grow selection
            t1 = time;
         else {
            // Shrink selection, changing the nearer boundary
            if (fabs(t0 - time) < fabs(t1 - time))
               t0 = time;
            else
               t1 = time;
         }
         selection.setTimes(t0, t1);
      }
      else if (click){
         // avoid a point at negative time.
         time = wxMax( time, 0 );
         // Set a point selection, as if by a click at the play head
         selection.setTimes(time, time);
      } else
         // How stop and set cursor always worked
         // -- change t0, collapsing to point only if t1 was greater
         selection.setT0(time, false);

      ModifyState(false);           // without bWantsAutoSave
      return true;
   }
   return false;
}

void AudacityProject::OnStopSelect(const CommandContext &WXUNUSED(context) )
{
   wxCommandEvent evt;

   if (gAudioIO->IsStreamActive()) {
      mViewInfo.selectedRegion.setT0(gAudioIO->GetStreamTime(), false);
      GetControlToolBar()->OnStop(evt);
      ModifyState(false);           // without bWantsAutoSave
   }
}

void AudacityProject::OnToggleSoundActivated(const CommandContext &WXUNUSED(context) )
{
   bool pause;
   gPrefs->Read(wxT("/AudioIO/SoundActivatedRecord"), &pause, false);
   gPrefs->Write(wxT("/AudioIO/SoundActivatedRecord"), !pause);
   gPrefs->Flush();
   ModifyAllProjectToolbarMenus();
}

void AudacityProject::OnTogglePinnedHead(const CommandContext &WXUNUSED(context) )
{
   bool value = !TracksPrefs::GetPinnedHeadPreference();
   TracksPrefs::SetPinnedHeadPreference(value, true);
   ModifyAllProjectToolbarMenus();

   // Change what happens in case transport is in progress right now
   auto ctb = GetActiveProject()->GetControlToolBar();
   if (ctb)
      ctb->StartScrollingIfPreferred();

   auto ruler = GetRulerPanel();
   if (ruler)
      // Update button image
      ruler->UpdateButtonStates();

   auto &scrubber = GetScrubber();
   if (scrubber.HasMark())
      scrubber.SetScrollScrubbing(value);
}

void AudacityProject::OnTogglePlayRecording(const CommandContext &WXUNUSED(context) )
{
   bool Duplex;
#ifdef EXPERIMENTAL_DA
   gPrefs->Read(wxT("/AudioIO/Duplex"), &Duplex, false);
#else
   gPrefs->Read(wxT("/AudioIO/Duplex"), &Duplex, true);
#endif
   gPrefs->Write(wxT("/AudioIO/Duplex"), !Duplex);
   gPrefs->Flush();
   ModifyAllProjectToolbarMenus();
}

void AudacityProject::OnToggleSWPlaythrough(const CommandContext &WXUNUSED(context) )
{
   bool SWPlaythrough;
   gPrefs->Read(wxT("/AudioIO/SWPlaythrough"), &SWPlaythrough, false);
   gPrefs->Write(wxT("/AudioIO/SWPlaythrough"), !SWPlaythrough);
   gPrefs->Flush();
   ModifyAllProjectToolbarMenus();
}

#ifdef EXPERIMENTAL_AUTOMATED_INPUT_LEVEL_ADJUSTMENT
void AudacityProject::OnToggleAutomatedInputLevelAdjustment(
   const CommandContext &WXUNUSED(context) )
{
   bool AVEnabled;
   gPrefs->Read(wxT("/AudioIO/AutomatedInputLevelAdjustment"), &AVEnabled, false);
   gPrefs->Write(wxT("/AudioIO/AutomatedInputLevelAdjustment"), !AVEnabled);
   gPrefs->Flush();
   ModifyAllProjectToolbarMenus();
}
#endif

double AudacityProject::GetTime(const Track *t)
{
   double stime = 0.0;

   if (t->GetKind() == Track::Wave) {
      WaveTrack *w = (WaveTrack *)t;
      stime = w->GetEndTime();

      WaveClip *c;
      int ndx;
      for (ndx = 0; ndx < w->GetNumClips(); ndx++) {
         c = w->GetClipByIndex(ndx);
         if (c->GetNumSamples() == 0)
            continue;
         if (c->GetStartTime() < stime) {
            stime = c->GetStartTime();
         }
      }
   }
   else if (t->GetKind() == Track::Label) {
      LabelTrack *l = (LabelTrack *)t;
      stime = l->GetStartTime();
   }

   return stime;
}

//sort based on flags.  see Project.h for sort flags
void AudacityProject::SortTracks(int flags)
{
   size_t ndx = 0;
   int cmpValue;
   // This one place outside of TrackList where we must use undisguised
   // std::list iterators!  Avoid this elsewhere!
   std::vector<TrackNodePointer> arr;
   arr.reserve(mTracks->size());
   bool lastTrackLinked = false;
   //sort by linked tracks. Assumes linked track follows owner in list.

   // First find the permutation.
   for (auto iter = mTracks->ListOfTracks::begin(),
        end = mTracks->ListOfTracks::end(); iter != end; ++iter) {
      const auto &track = *iter;
      if(lastTrackLinked) {
         //insert after the last track since this track should be linked to it.
         ndx++;
      }
      else {
         bool bArrayTrackLinked = false;
         for (ndx = 0; ndx < arr.size(); ++ndx) {
            Track &arrTrack = **arr[ndx].first;
            // Don't insert between channels of a stereo track!
            if( bArrayTrackLinked ){
               bArrayTrackLinked = false;
            }
            else if(flags & kAudacitySortByName) {
               //do case insensitive sort - cmpNoCase returns less than zero if the string is 'less than' its argument
               //also if we have case insensitive equality, then we need to sort by case as well
               //We sort 'b' before 'B' accordingly.  We uncharacteristically use greater than for the case sensitive
               //compare because 'b' is greater than 'B' in ascii.
               cmpValue = track->GetName().CmpNoCase(arrTrack.GetName());
               if (cmpValue < 0 ||
                   (0 == cmpValue && track->GetName().CompareTo(arrTrack.GetName()) > 0) )
                  break;
            }
            //sort by time otherwise
            else if(flags & kAudacitySortByTime) {
               //we have to search each track and all its linked ones to fine the minimum start time.
               double time1, time2, tempTime;
               const Track* tempTrack;
               size_t candidatesLookedAt;

               candidatesLookedAt = 0;
               tempTrack = &*track;
               time1 = time2 = std::numeric_limits<double>::max(); //TODO: find max time value. (I don't think we have one yet)
               while(tempTrack) {
                  tempTime = GetTime(tempTrack);
                  time1 = std::min(time1, tempTime);
                  if(tempTrack->GetLinked())
                     tempTrack = tempTrack->GetLink();
                  else
                     tempTrack = NULL;
               }

               //get candidate's (from sorted array) time
               tempTrack = &arrTrack;
               while(tempTrack) {
                  tempTime = GetTime(tempTrack);
                  time2 = std::min(time2, tempTime);
                  if(tempTrack->GetLinked() && (ndx+candidatesLookedAt < arr.size()-1) ) {
                     candidatesLookedAt++;
                     tempTrack = &**arr[ndx+candidatesLookedAt].first;
                  }
                  else
                     tempTrack = NULL;
               }

               if (time1 < time2)
                  break;

               ndx+=candidatesLookedAt;
            }
            bArrayTrackLinked = arrTrack.GetLinked();
         }
      }
      arr.insert(arr.begin() + ndx, TrackNodePointer{iter, mTracks.get()});

      lastTrackLinked = track->GetLinked();
   }

   // Now apply the permutation
   mTracks->Permute(arr);
}

void AudacityProject::OnSortTime(const CommandContext &WXUNUSED(context) )
{
   SortTracks(kAudacitySortByTime);

   PushState(_("Tracks sorted by time"), _("Sort by Time"));

   mTrackPanel->Refresh(false);
}

void AudacityProject::OnSortName(const CommandContext &WXUNUSED(context) )
{
   SortTracks(kAudacitySortByName);

   PushState(_("Tracks sorted by name"), _("Sort by Name"));

   mTrackPanel->Refresh(false);
}

void AudacityProject::OnSkipStart(const CommandContext &WXUNUSED(context) )
{
   wxCommandEvent evt;

   GetControlToolBar()->OnRewind(evt);
   ModifyState(false);
}

void AudacityProject::OnSkipEnd(const CommandContext &WXUNUSED(context) )
{
   wxCommandEvent evt;

   GetControlToolBar()->OnFF(evt);
   ModifyState(false);
}

void AudacityProject::OnSeekLeftShort(const CommandContext &WXUNUSED(context) )
{
   SeekLeftOrRight( DIRECTION_LEFT, CURSOR_MOVE );
}

void AudacityProject::OnSeekRightShort(const CommandContext &WXUNUSED(context) )
{
   SeekLeftOrRight( DIRECTION_RIGHT, CURSOR_MOVE );
}

void AudacityProject::OnSeekLeftLong(const CommandContext &WXUNUSED(context) )
{
   SeekLeftOrRight( DIRECTION_LEFT, SELECTION_EXTEND );
}

void AudacityProject::OnSeekRightLong(const CommandContext &WXUNUSED(context) )
{
   SeekLeftOrRight( DIRECTION_RIGHT, SELECTION_EXTEND );
}

void AudacityProject::OnSelToStart(const CommandContext &WXUNUSED(context) )
{
   Rewind(true);
   ModifyState(false);
}

void AudacityProject::OnSelToEnd(const CommandContext &WXUNUSED(context) )
{
   SkipEnd(true);
   ModifyState(false);
}

void AudacityProject::OnMoveToNextLabel(const CommandContext &WXUNUSED(context) )
{
   OnMoveToLabel(true);
}

void AudacityProject::OnMoveToPrevLabel(const CommandContext &WXUNUSED(context) )
{
   OnMoveToLabel(false);
}

void AudacityProject::OnMoveToLabel(bool next)
{
   // Find the number of label tracks, and ptr to last track found
   Track* track = nullptr;
   int nLabelTrack = 0;
   TrackListOfKindIterator iter(Track::Label, &*mTracks);
   for (Track* t = iter.First(); t; t = iter.Next()) {
      nLabelTrack++;
      track = t;
   }

   if (nLabelTrack == 0 ) {
      mTrackPanel->MessageForScreenReader(_("no label track"));
   }
   else if (nLabelTrack > 1) {         // find first label track, if any, starting at the focused track
      track = mTrackPanel->GetFocusedTrack();
      while (track && track->GetKind() != Track::Label) {
         track = mTracks->GetNext(track, true);
         if (!track) {
          mTrackPanel->MessageForScreenReader(_("no label track at or below focused track"));
         }
      }
   }

   // If there is a single label track, or there is a label track at or below the focused track
   if (track) {
      LabelTrack* lt = static_cast<LabelTrack*>(track);
      int i;
      if (next)
         i = lt->FindNextLabel(GetSelection());
      else
         i = lt->FindPrevLabel(GetSelection());

      if (i >= 0) {
         const LabelStruct* label = lt->GetLabel(i);
         if (IsAudioActive()) {
            OnPlayStop(*this);     // stop
            GetViewInfo().selectedRegion = label->selectedRegion;
            RedrawProject();
            OnPlayStop(*this);     // play
         }
         else {
            GetViewInfo().selectedRegion = label->selectedRegion;
            mTrackPanel->ScrollIntoView(GetViewInfo().selectedRegion.t0());
            RedrawProject();
         }

         wxString message;
         message.Printf(wxT("%s %d of %d"), label->title, i + 1, lt->GetNumLabels() );
         mTrackPanel->MessageForScreenReader(message);
      }
      else {
         mTrackPanel->MessageForScreenReader(_("no labels in label track"));
      }
   }
}

/// The following method moves to the previous track
/// selecting and unselecting depending if you are on the start of a
/// block or not.

/// \todo Merge related methods, OnPrevTrack and OnNextTrack.
void AudacityProject::OnPrevTrack( bool shift )
{
   TrackListIterator iter( GetTracks() );
   Track* t = mTrackPanel->GetFocusedTrack();
   if( t == NULL )   // if there isn't one, focus on last
   {
      t = iter.Last();
      mTrackPanel->SetFocusedTrack( t );
      mTrackPanel->EnsureVisible( t );
      ModifyState(false);
      return;
   }

   Track* p = NULL;
   bool tSelected = false;
   bool pSelected = false;
   if( shift )
   {
      p = mTracks->GetPrev( t, true ); // Get previous track
      if( p == NULL )   // On first track
      {
         // JKC: wxBell() is probably for accessibility, so a blind
         // user knows they were at the top track.
         wxBell();
         if( mCircularTrackNavigation )
         {
            TrackListIterator iter( GetTracks() );
            p = iter.Last();
         }
         else
         {
            mTrackPanel->EnsureVisible( t );
            return;
         }
      }
      tSelected = t->GetSelected();
      if (p)
         pSelected = p->GetSelected();
      if( tSelected && pSelected )
      {
         GetSelectionState().SelectTrack
            ( *mTracks, *t, false, false, GetMixerBoard() );
         mTrackPanel->SetFocusedTrack( p );   // move focus to next track down
         mTrackPanel->EnsureVisible( p );
         ModifyState(false);
         return;
      }
      if( tSelected && !pSelected )
      {
         GetSelectionState().SelectTrack
            ( *mTracks, *p, true, false, GetMixerBoard() );
         mTrackPanel->SetFocusedTrack( p );   // move focus to next track down
         mTrackPanel->EnsureVisible( p );
         ModifyState(false);
         return;
      }
      if( !tSelected && pSelected )
      {
         GetSelectionState().SelectTrack
            ( *mTracks, *p, false, false, GetMixerBoard() );
         mTrackPanel->SetFocusedTrack( p );   // move focus to next track down
         mTrackPanel->EnsureVisible( p );
         ModifyState(false);
         return;
      }
      if( !tSelected && !pSelected )
      {
         GetSelectionState().SelectTrack
            ( *mTracks, *t, true, false, GetMixerBoard() );
         mTrackPanel->SetFocusedTrack( p );   // move focus to next track down
         mTrackPanel->EnsureVisible( p );
         ModifyState(false);
         return;
      }
   }
   else
   {
      p = mTracks->GetPrev( t, true ); // Get next track
      if( p == NULL )   // On last track so stay there?
      {
         wxBell();
         if( mCircularTrackNavigation )
         {
            TrackListIterator iter( GetTracks() );
            for( Track *d = iter.First(); d; d = iter.Next( true ) )
            {
               p = d;
            }
            mTrackPanel->SetFocusedTrack( p );   // Wrap to the first track
            mTrackPanel->EnsureVisible( p );
            ModifyState(false);
            return;
         }
         else
         {
            mTrackPanel->EnsureVisible( t );
            return;
         }
      }
      else
      {
         mTrackPanel->SetFocusedTrack( p );   // move focus to next track down
         mTrackPanel->EnsureVisible( p );
         ModifyState(false);
         return;
      }
   }
}

/// The following method moves to the next track,
/// selecting and unselecting depending if you are on the start of a
/// block or not.
void AudacityProject::OnNextTrack( bool shift )
{
   Track *t;
   Track *n;
   TrackListIterator iter( GetTracks() );
   bool tSelected,nSelected;

   t = mTrackPanel->GetFocusedTrack();   // Get currently focused track
   if( t == NULL )   // if there isn't one, focus on first
   {
      t = iter.First();
      mTrackPanel->SetFocusedTrack( t );
      mTrackPanel->EnsureVisible( t );
      ModifyState(false);
      return;
   }

   if( shift )
   {
      n = mTracks->GetNext( t, true ); // Get next track
      if( n == NULL )   // On last track so stay there
      {
         wxBell();
         if( mCircularTrackNavigation )
         {
            TrackListIterator iter( GetTracks() );
            n = iter.First();
         }
         else
         {
            mTrackPanel->EnsureVisible( t );
            return;
         }
      }
      tSelected = t->GetSelected();
      nSelected = n->GetSelected();
      if( tSelected && nSelected )
      {
         GetSelectionState().SelectTrack
            ( *mTracks, *t, false, false, GetMixerBoard() );
         mTrackPanel->SetFocusedTrack( n );   // move focus to next track down
         mTrackPanel->EnsureVisible( n );
         ModifyState(false);
         return;
      }
      if( tSelected && !nSelected )
      {
         GetSelectionState().SelectTrack
            ( *mTracks, *n, true, false, GetMixerBoard() );
         mTrackPanel->SetFocusedTrack( n );   // move focus to next track down
         mTrackPanel->EnsureVisible( n );
         ModifyState(false);
         return;
      }
      if( !tSelected && nSelected )
      {
         GetSelectionState().SelectTrack
            ( *mTracks, *n, false, false, GetMixerBoard() );
         mTrackPanel->SetFocusedTrack( n );   // move focus to next track down
         mTrackPanel->EnsureVisible( n );
         ModifyState(false);
         return;
      }
      if( !tSelected && !nSelected )
      {
         GetSelectionState().SelectTrack
            ( *mTracks, *t, true, false, GetMixerBoard() );
         mTrackPanel->SetFocusedTrack( n );   // move focus to next track down
         mTrackPanel->EnsureVisible( n );
         ModifyState(false);
         return;
      }
   }
   else
   {
      n = mTracks->GetNext( t, true ); // Get next track
      if( n == NULL )   // On last track so stay there
      {
         wxBell();
         if( mCircularTrackNavigation )
         {
            TrackListIterator iter( GetTracks() );
            n = iter.First();
            mTrackPanel->SetFocusedTrack( n );   // Wrap to the first track
            mTrackPanel->EnsureVisible( n );
            ModifyState(false);
            return;
         }
         else
         {
            mTrackPanel->EnsureVisible( t );
            return;
         }
      }
      else
      {
         mTrackPanel->SetFocusedTrack( n );   // move focus to next track down
         mTrackPanel->EnsureVisible( n );
         ModifyState(false);
         return;
      }
   }
}

void AudacityProject::OnCursorUp(const CommandContext &WXUNUSED(context) )
{
   OnPrevTrack( false );
}

void AudacityProject::OnCursorDown(const CommandContext &WXUNUSED(context) )
{
   OnNextTrack( false );
}

void AudacityProject::OnFirstTrack(const CommandContext &WXUNUSED(context) )
{
   Track *t = mTrackPanel->GetFocusedTrack();
   if (!t)
      return;

   TrackListIterator iter(GetTracks());
   Track *f = iter.First();
   if (t != f)
   {
      mTrackPanel->SetFocusedTrack(f);
      ModifyState(false);
   }
   mTrackPanel->EnsureVisible(f);
}

void AudacityProject::OnLastTrack(const CommandContext &WXUNUSED(context) )
{
   Track *t = mTrackPanel->GetFocusedTrack();
   if (!t)
      return;

   TrackListIterator iter(GetTracks());
   Track *l = iter.Last();
   if (t != l)
   {
      mTrackPanel->SetFocusedTrack(l);
      ModifyState(false);
   }
   mTrackPanel->EnsureVisible(l);
}

void AudacityProject::OnShiftUp(const CommandContext &WXUNUSED(context) )
{
   OnPrevTrack( true );
}

void AudacityProject::OnShiftDown(const CommandContext &WXUNUSED(context) )
{
   OnNextTrack( true );
}

#include "TrackPanelAx.h"
void AudacityProject::OnToggle(const CommandContext &WXUNUSED(context) )
{
   Track *t;

   t = mTrackPanel->GetFocusedTrack();   // Get currently focused track
   if (!t)
      return;

   GetSelectionState().SelectTrack
      ( *mTracks, *t, !t->GetSelected(), true, GetMixerBoard() );
   mTrackPanel->EnsureVisible( t );
   ModifyState(false);

   mTrackPanel->GetAx().Updated();

   return;
}

void AudacityProject::HandleListSelection(Track *t, bool shift, bool ctrl,
                                     bool modifyState)
{
   GetSelectionState().HandleListSelection
      ( *GetTracks(), mViewInfo, *t,
        shift, ctrl, IsSyncLocked(), GetMixerBoard() );

   if (! ctrl )
      mTrackPanel->SetFocusedTrack(t);
   Refresh(false);
   if (modifyState)
      ModifyState(true);
}

// If this returns true, then there was a key up, and nothing more to do,
// after this function has completed.
// (at most this function just does a ModifyState for the keyup)
bool AudacityProject::OnlyHandleKeyUp( const CommandContext &context )
{
   auto evt = context.pEvt;
   bool bKeyUp = (evt) && evt->GetEventType() == wxEVT_KEY_UP;

   if( IsAudioActive() )
      return bKeyUp;
   if( !bKeyUp )
      return false;

   ModifyState(false);
   return true;
}

void AudacityProject::OnCursorLeft(const CommandContext &context)
{
   if( !OnlyHandleKeyUp( context ) )
      SeekLeftOrRight( DIRECTION_LEFT, CURSOR_MOVE);
}

void AudacityProject::OnCursorRight(const CommandContext &context)
{
   if( !OnlyHandleKeyUp( context ) )
      SeekLeftOrRight( DIRECTION_RIGHT, CURSOR_MOVE);
}

void AudacityProject::OnCursorShortJumpLeft(const CommandContext &WXUNUSED(context) )
{
   OnCursorMove( -mSeekShort );
}

void AudacityProject::OnCursorShortJumpRight(const CommandContext &WXUNUSED(context) )
{
   OnCursorMove( mSeekShort );
}

void AudacityProject::OnCursorLongJumpLeft(const CommandContext &WXUNUSED(context) )
{
   OnCursorMove( -mSeekLong );
}

void AudacityProject::OnCursorLongJumpRight(const CommandContext &WXUNUSED(context) )
{
   OnCursorMove( mSeekLong );
}

void AudacityProject::OnSelSetExtendLeft(const CommandContext &WXUNUSED(context) )
{
   OnBoundaryMove( DIRECTION_LEFT);
}

void AudacityProject::OnSelSetExtendRight(const CommandContext &WXUNUSED(context) )
{
   OnBoundaryMove( DIRECTION_RIGHT);
}

void AudacityProject::OnSelExtendLeft(const CommandContext &context)
{
   if( !OnlyHandleKeyUp( context ) )
      SeekLeftOrRight( DIRECTION_LEFT, SELECTION_EXTEND );
}

void AudacityProject::OnSelExtendRight(const CommandContext &context)
{
   if( !OnlyHandleKeyUp( context ) )
      SeekLeftOrRight( DIRECTION_RIGHT, SELECTION_EXTEND );
}

void AudacityProject::OnSelContractLeft(const CommandContext &context)
{
   if( !OnlyHandleKeyUp( context ) )
      SeekLeftOrRight( DIRECTION_RIGHT, SELECTION_CONTRACT );
}

void AudacityProject::OnSelContractRight(const CommandContext &context)
{
   if( !OnlyHandleKeyUp( context ) )
      SeekLeftOrRight( DIRECTION_LEFT, SELECTION_CONTRACT );
}

#include "tracks/ui/TimeShiftHandle.h"

// This function returns the amount moved.  Possibly 0.0.
double AudacityProject::OnClipMove
   ( ViewInfo &viewInfo, Track *track,
     TrackList &trackList, bool syncLocked, bool right )
{
   // just dealing with clips in wave tracks for the moment. Note tracks??
   if (track && track->GetKind() == Track::Wave) {
      ClipMoveState state;

      auto wt = static_cast<WaveTrack*>(track);
      auto t0 = viewInfo.selectedRegion.t0();

      state.capturedClip = wt->GetClipAtTime( t0 );
      if (state.capturedClip == nullptr && track->GetLinked() && track->GetLink()) {
         // the clips in the right channel may be different from the left
         track = track->GetLink();
         wt = static_cast<WaveTrack*>(track);
         state.capturedClip = wt->GetClipAtTime(t0);
      }
      if (state.capturedClip == nullptr)
         return 0.0;

      state.capturedClipIsSelection =
         track->GetSelected() && !viewInfo.selectedRegion.isPoint();
      state.trackExclusions.clear();

      TimeShiftHandle::CreateListOfCapturedClips
         ( state, viewInfo, *track, trackList, syncLocked, t0 );

      auto desiredT0 = viewInfo.OffsetTimeByPixels( t0, ( right ? 1 : -1 ) );
      auto desiredSlideAmount = desiredT0 - t0;

      // set it to a sample point, and minimum of 1 sample point
      if (!right)
         desiredSlideAmount *= -1;
      double nSamples = rint(wt->GetRate() * desiredSlideAmount);
      nSamples = std::max(nSamples, 1.0);
      desiredSlideAmount = nSamples / wt->GetRate();
      if (!right)
         desiredSlideAmount *= -1;

      state.hSlideAmount = desiredSlideAmount;
      TimeShiftHandle::DoSlideHorizontal( state, trackList, *track );

      // update t0 and t1. There is the possibility that the updated
      // t0 may no longer be within the clip due to rounding errors,
      // so t0 is adjusted so that it is.
      double newT0 = t0 + state.hSlideAmount;
      if (newT0 < state.capturedClip->GetStartTime())
         newT0 = state.capturedClip->GetStartTime();
      if (newT0 > state.capturedClip->GetEndTime())
         newT0 = state.capturedClip->GetEndTime();
      double diff = viewInfo.selectedRegion.duration();
      viewInfo.selectedRegion.setTimes(newT0, newT0 + diff);

      return state.hSlideAmount;
   }
   return 0.0;
}

void AudacityProject::DoClipLeftOrRight(bool right, bool keyUp )
{
   if (keyUp) {
      GetUndoManager()->StopConsolidating();
      return;
   }

   auto &panel = *GetTrackPanel();

   auto amount = OnClipMove
      ( mViewInfo, panel.GetFocusedTrack(),
        *GetTracks(), IsSyncLocked(), right );

   panel.ScrollIntoView(mViewInfo.selectedRegion.t0());
   panel.Refresh(false);

   if (amount != 0.0) {
      wxString message = right? _("Time shifted clips to the right") :
         _("Time shifted clips to the left");

      // The following use of the UndoPush flags is so that both a single
      // keypress (keydown, then keyup), and holding down a key
      // (multiple keydowns followed by a keyup) result in a single
      // entry in Audacity's history dialog.
      PushState(message, _("Time-Shift"), UndoPush::CONSOLIDATE);
   }

   if ( amount == 0.0 )
      panel.MessageForScreenReader( _("clip not moved"));
}

void AudacityProject::OnClipLeft(const CommandContext &context)
{
   auto evt = context.pEvt;
   if (evt)
      DoClipLeftOrRight( false, evt->GetEventType() == wxEVT_KEY_UP );
   else  {              // called from menu, so simulate keydown and keyup
      DoClipLeftOrRight( false, false );
      DoClipLeftOrRight( false, true );
   }
}

void AudacityProject::OnClipRight(const CommandContext &context)
{
   auto evt = context.pEvt;
   if (evt)
      DoClipLeftOrRight( true, evt->GetEventType() == wxEVT_KEY_UP );
   else  {              // called from menu, so simulate keydown and keyup
      DoClipLeftOrRight( true, false );
      DoClipLeftOrRight( true, true );
   }
}

//this pops up a dialog which allows the left selection to be set.
//If playing/recording is happening, it sets the left selection at
//the current play position.
void AudacityProject::OnSetLeftSelection(const CommandContext &WXUNUSED(context) )
{
   bool bSelChanged = false;
   if ((GetAudioIOToken() > 0) && gAudioIO->IsStreamActive(GetAudioIOToken()))
   {
      double indicator = gAudioIO->GetStreamTime();
      mViewInfo.selectedRegion.setT0(indicator, false);
      bSelChanged = true;
   }
   else
   {
      auto fmt = GetSelectionFormat();
      TimeDialog dlg(this, _("Set Left Selection Boundary"),
         fmt, mRate, mViewInfo.selectedRegion.t0(), _("Position"));

      if (wxID_OK == dlg.ShowModal())
      {
         //Get the value from the dialog
         mViewInfo.selectedRegion.setT0(
            std::max(0.0, dlg.GetTimeValue()), false);
         bSelChanged = true;
      }
   }

   if (bSelChanged)
   {
      ModifyState(false);
      mTrackPanel->Refresh(false);
   }
}


void AudacityProject::OnSetRightSelection(const CommandContext &WXUNUSED(context) )
{
   bool bSelChanged = false;
   if ((GetAudioIOToken() > 0) && gAudioIO->IsStreamActive(GetAudioIOToken()))
   {
      double indicator = gAudioIO->GetStreamTime();
      mViewInfo.selectedRegion.setT1(indicator, false);
      bSelChanged = true;
   }
   else
   {
      auto fmt = GetSelectionFormat();
      TimeDialog dlg(this, _("Set Right Selection Boundary"),
         fmt, mRate, mViewInfo.selectedRegion.t1(), _("Position"));

      if (wxID_OK == dlg.ShowModal())
      {
         //Get the value from the dialog
         mViewInfo.selectedRegion.setT1(
            std::max(0.0, dlg.GetTimeValue()), false);
         bSelChanged = true;
      }
   }

   if (bSelChanged)
   {
      ModifyState(false);
      mTrackPanel->Refresh(false);
   }
}

void AudacityProject::NextOrPrevFrame(bool forward)
{
   // Focus won't take in a dock unless at least one descendant window
   // accepts focus.  Tell controls to take focus for the duration of this
   // function, only.  Outside of this, they won't steal the focus when
   // clicked.
   auto temp1 = AButton::TemporarilyAllowFocus();
   auto temp2 = ASlider::TemporarilyAllowFocus();
   auto temp3 = MeterPanel::TemporarilyAllowFocus();


   // Define the set of windows we rotate among.
   static const unsigned rotationSize = 3u;

   wxWindow *const begin [rotationSize] = {
      GetTopPanel(),
      GetTrackPanel(),
      mToolManager->GetBotDock(),
   };

   const auto end = begin + rotationSize;

   // helper functions
   auto IndexOf = [&](wxWindow *pWindow) {
      return std::find(begin, end, pWindow) - begin;
   };

   auto FindAncestor = [&]() {
      wxWindow *pWindow = wxWindow::FindFocus();
      unsigned index = rotationSize;
      while ( pWindow &&
              (rotationSize == (index = IndexOf(pWindow) ) ) )
         pWindow = pWindow->GetParent();
      return index;
   };

   const auto idx = FindAncestor();
   if (idx == rotationSize)
      return;

   auto idx2 = idx;
   auto increment = (forward ? 1 : rotationSize - 1);

   while( idx != (idx2 = (idx2 + increment) % rotationSize) ) {
      wxWindow *toFocus = begin[idx2];
      bool bIsAnEmptyDock=false;
      if( idx2 != 1 )
         bIsAnEmptyDock = ((idx2==0)?mToolManager->GetTopDock() : mToolManager->GetBotDock())->
         GetChildren().GetCount() < 1;

      // Skip docks that are empty (Bug 1564).
      if( !bIsAnEmptyDock ){
         toFocus->SetFocus();
         if ( FindAncestor() == idx2 )
            // The focus took!
            break;
      }
   }
}

void AudacityProject::NextFrame(const CommandContext &WXUNUSED(context) )
{
   NextOrPrevFrame(true);
}

void AudacityProject::PrevFrame(const CommandContext &WXUNUSED(context) )
{
   NextOrPrevFrame(false);
}

void AudacityProject::NextWindow(const CommandContext &WXUNUSED(context) )
{
   wxWindow *w = wxGetTopLevelParent(wxWindow::FindFocus());
   const auto & list = GetChildren();
   auto iter = list.begin(), end = list.end();

   // If the project window has the current focus, start the search with the first child
   if (w == this)
   {
   }
   // Otherwise start the search with the current window's next sibling
   else
   {
      // Find the window in this projects children.  If the window with the
      // focus isn't a child of this project (like when a dialog is created
      // without specifying a parent), then we'll get back NULL here.
      while (iter != end && *iter != w)
         ++iter;
      if (iter != end)
         ++iter;
   }

   // Search for the next toplevel window
   for (; iter != end; ++iter)
   {
      // If it's a toplevel, visible (we have hidden windows) and is enabled,
      // then we're done.  The IsEnabled() prevents us from moving away from
      // a modal dialog because all other toplevel windows will be disabled.
      w = *iter;
      if (w->IsTopLevel() && w->IsShown() && w->IsEnabled())
      {
         break;
      }
   }

   // Ran out of siblings, so make the current project active
   if ((iter == end) && IsEnabled())
   {
      w = this;
   }

   // And make sure it's on top (only for floating windows...project window will not raise)
   // (Really only works on Windows)
   w->Raise();


#if defined(__WXMAC__) || defined(__WXGTK__)
   // bug 868
   // Simulate a TAB key press before continuing, else the cycle of
   // navigation among top level windows stops because the keystrokes don't
   // go to the CommandManager.
   if (dynamic_cast<wxDialog*>(w)) {
      w->SetFocus();
   }
#endif
}

void AudacityProject::PrevWindow(const CommandContext &WXUNUSED(context) )
{
   wxWindow *w = wxGetTopLevelParent(wxWindow::FindFocus());
   const auto & list = GetChildren();
   auto iter = list.rbegin(), end = list.rend();

   // If the project window has the current focus, start the search with the last child
   if (w == this)
   {
   }
   // Otherwise start the search with the current window's previous sibling
   else
   {
      while (iter != end && *iter != w)
         ++iter;
      if (iter != end)
         ++iter;
   }

   // Search for the previous toplevel window
   for (; iter != end; ++iter)
   {
      // If it's a toplevel and is visible (we have come hidden windows), then we're done
      w = *iter;
      if (w->IsTopLevel() && w->IsShown() && IsEnabled())
      {
         break;
      }
   }

   // Ran out of siblings, so make the current project active
   if ((iter == end) && IsEnabled())
   {
      w = this;
   }

   // And make sure it's on top (only for floating windows...project window will not raise)
   // (Really only works on Windows)
   w->Raise();


#if defined(__WXMAC__) || defined(__WXGTK__)
   // bug 868
   // Simulate a TAB key press before continuing, else the cycle of
   // navigation among top level windows stops because the keystrokes don't
   // go to the CommandManager.
   if (dynamic_cast<wxDialog*>(w)) {
      w->SetFocus();
   }
#endif
}

///The following methods operate controls on specified tracks,
///This will pop up the track panning dialog for specified track
void AudacityProject::OnTrackPan(const CommandContext &WXUNUSED(context) )
{
   Track *const track = mTrackPanel->GetFocusedTrack();
   if (!track || (track->GetKind() != Track::Wave)) {
      return;
   }
   const auto wt = static_cast<WaveTrack*>(track);

   LWSlider *slider = mTrackPanel->PanSlider(wt);
   if (slider->ShowDialog()) {
      SetTrackPan(wt, slider);
   }
}

void AudacityProject::OnTrackPanLeft(const CommandContext &WXUNUSED(context) )
{
   Track *const track = mTrackPanel->GetFocusedTrack();
   if (!track || (track->GetKind() != Track::Wave)) {
      return;
   }
   const auto wt = static_cast<WaveTrack*>(track);

   LWSlider *slider = mTrackPanel->PanSlider(wt);
   slider->Decrease(1);
   SetTrackPan(wt, slider);
}

void AudacityProject::OnTrackPanRight(const CommandContext &WXUNUSED(context) )
{
   Track *const track = mTrackPanel->GetFocusedTrack();
   if (!track || (track->GetKind() != Track::Wave)) {
      return;
   }
   const auto wt = static_cast<WaveTrack*>(track);

   LWSlider *slider = mTrackPanel->PanSlider(wt);
   slider->Increase(1);
   SetTrackPan(wt, slider);
}

void AudacityProject::OnTrackGain(const CommandContext &WXUNUSED(context) )
{
   /// This will pop up the track gain dialog for specified track
   Track *const track = mTrackPanel->GetFocusedTrack();
   if (!track || (track->GetKind() != Track::Wave)) {
      return;
   }
   const auto wt = static_cast<WaveTrack*>(track);

   LWSlider *slider = mTrackPanel->GainSlider(wt);
   if (slider->ShowDialog()) {
      SetTrackGain(wt, slider);
   }
}

void AudacityProject::OnTrackGainInc(const CommandContext &WXUNUSED(context) )
{
   Track *const track = mTrackPanel->GetFocusedTrack();
   if (!track || (track->GetKind() != Track::Wave)) {
      return;
   }
   const auto wt = static_cast<WaveTrack*>(track);

   LWSlider *slider = mTrackPanel->GainSlider(wt);
   slider->Increase(1);
   SetTrackGain(wt, slider);
}

void AudacityProject::OnTrackGainDec(const CommandContext &WXUNUSED(context) )
{
   Track *const track = mTrackPanel->GetFocusedTrack();
   if (!track || (track->GetKind() != Track::Wave)) {
      return;
   }
   const auto wt = static_cast<WaveTrack*>(track);

   LWSlider *slider = mTrackPanel->GainSlider(wt);
   slider->Decrease(1);
   SetTrackGain(wt, slider);
}

void AudacityProject::OnTrackMenu(const CommandContext &WXUNUSED(context) )
{
   mTrackPanel->OnTrackMenu();
}

void AudacityProject::OnTrackMute(const CommandContext &WXUNUSED(context) )
{
   Track *t = NULL;
   if (!t) {
      t = mTrackPanel->GetFocusedTrack();
      if (!dynamic_cast<PlayableTrack*>(t))
         return;
   }
   DoTrackMute(t, false);
}

void AudacityProject::OnTrackSolo(const CommandContext &WXUNUSED(context) )
{
   Track *t = NULL;
   if (!t)
   {
      t = mTrackPanel->GetFocusedTrack();
      if (!dynamic_cast<PlayableTrack*>(t))
         return;
   }
   DoTrackSolo(t, false);
}

void AudacityProject::OnTrackClose(const CommandContext &WXUNUSED(context) )
{
   Track *t = mTrackPanel->GetFocusedTrack();
   if (!t)
      return;

   if (IsAudioActive())
   {
      this->TP_DisplayStatusMessage(_("Can't delete track with active audio"));
      wxBell();
      return;
   }

   RemoveTrack(t);

   GetTrackPanel()->UpdateViewIfNoTracks();
   GetTrackPanel()->Refresh(false);
}

void AudacityProject::OnTrackMoveUp(const CommandContext &WXUNUSED(context) )
{
   Track *const focusedTrack = mTrackPanel->GetFocusedTrack();
   if (mTracks->CanMoveUp(focusedTrack)) {
      MoveTrack(focusedTrack, OnMoveUpID);
      mTrackPanel->Refresh(false);
   }
}

void AudacityProject::OnTrackMoveDown(const CommandContext &WXUNUSED(context) )
{
   Track *const focusedTrack = mTrackPanel->GetFocusedTrack();
   if (mTracks->CanMoveDown(focusedTrack)) {
      MoveTrack(focusedTrack, OnMoveDownID);
      mTrackPanel->Refresh(false);
   }
}

void AudacityProject::OnTrackMoveTop(const CommandContext &WXUNUSED(context) )
{
   Track *const focusedTrack = mTrackPanel->GetFocusedTrack();
   if (mTracks->CanMoveUp(focusedTrack)) {
      MoveTrack(focusedTrack, OnMoveTopID);
      mTrackPanel->Refresh(false);
   }
}

void AudacityProject::OnTrackMoveBottom(const CommandContext &WXUNUSED(context) )
{
   Track *const focusedTrack = mTrackPanel->GetFocusedTrack();
   if (mTracks->CanMoveDown(focusedTrack)) {
      MoveTrack(focusedTrack, OnMoveBottomID);
      mTrackPanel->Refresh(false);
   }
}

/// Move a track up, down, to top or to bottom.

void AudacityProject::MoveTrack(Track* target, MoveChoice choice)
{
   wxString longDesc, shortDesc;

   auto pt = dynamic_cast<PlayableTrack*>(target);
   switch (choice)
   {
   case OnMoveTopID:
      /* i18n-hint: Past tense of 'to move', as in 'moved audio track up'.*/
      longDesc = _("Moved '%s' to Top");
      shortDesc = _("Move Track to Top");

      while (mTracks->CanMoveUp(target)) {
         if (mTracks->Move(target, true)) {
            MixerBoard* pMixerBoard = this->GetMixerBoard(); // Update mixer board.
            if (pMixerBoard && pt)
               pMixerBoard->MoveTrackCluster(pt, true);
         }
      }
      break;
   case OnMoveBottomID:
      /* i18n-hint: Past tense of 'to move', as in 'moved audio track up'.*/
      longDesc = _("Moved '%s' to Bottom");
      shortDesc = _("Move Track to Bottom");

      while (mTracks->CanMoveDown(target)) {
         if (mTracks->Move(target, false)) {
            MixerBoard* pMixerBoard = this->GetMixerBoard(); // Update mixer board.
            if (pMixerBoard && pt)
               pMixerBoard->MoveTrackCluster(pt, false);
         }
      }
      break;
   default:
      bool bUp = (OnMoveUpID == choice);

      if (mTracks->Move(target, bUp)) {
         MixerBoard* pMixerBoard = this->GetMixerBoard();
         if (pMixerBoard && pt)
            pMixerBoard->MoveTrackCluster(pt, bUp);
      }
      longDesc =
         /* i18n-hint: Past tense of 'to move', as in 'moved audio track up'.*/
         bUp? _("Moved '%s' Up")
         : _("Moved '%s' Down");
      shortDesc =
         /* i18n-hint: Past tense of 'to move', as in 'moved audio track up'.*/
         bUp? _("Move Track Up")
         : _("Move Track Down");

   }

   longDesc = longDesc.Format(target->GetName());

   PushState(longDesc, shortDesc);
   GetTrackPanel()->Refresh(false);
}

void AudacityProject::OnInputDevice(const CommandContext &WXUNUSED(context) )
{
   DeviceToolBar *tb = GetDeviceToolBar();
   if (tb) {
      tb->ShowInputDialog();
   }
}

void AudacityProject::OnOutputDevice(const CommandContext &WXUNUSED(context) )
{
   DeviceToolBar *tb = GetDeviceToolBar();
   if (tb) {
      tb->ShowOutputDialog();
   }
}

void AudacityProject::OnAudioHost(const CommandContext &WXUNUSED(context) )
{
   DeviceToolBar *tb = GetDeviceToolBar();
   if (tb) {
      tb->ShowHostDialog();
   }
}

void AudacityProject::OnInputChannels(const CommandContext &WXUNUSED(context) )
{
   DeviceToolBar *tb = GetDeviceToolBar();
   if (tb) {
      tb->ShowChannelsDialog();
   }
}

void AudacityProject::OnOutputGain(const CommandContext &WXUNUSED(context) )
{
   MixerToolBar *tb = GetMixerToolBar();
   if (tb) {
      tb->ShowOutputGainDialog();
   }
}

void AudacityProject::OnInputGain(const CommandContext &WXUNUSED(context) )
{
   MixerToolBar *tb = GetMixerToolBar();
   if (tb) {
      tb->ShowInputGainDialog();
   }
}

void AudacityProject::OnOutputGainInc(const CommandContext &WXUNUSED(context) )
{
   MixerToolBar *tb = GetMixerToolBar();
   if (tb) {
      tb->AdjustOutputGain(1);
   }
}

void AudacityProject::OnOutputGainDec(const CommandContext &WXUNUSED(context) )
{
   MixerToolBar *tb = GetMixerToolBar();
   if (tb) {
      tb->AdjustOutputGain(-1);
   }
}

void AudacityProject::OnInputGainInc(const CommandContext &WXUNUSED(context) )
{
   MixerToolBar *tb = GetMixerToolBar();
   if (tb) {
      tb->AdjustInputGain(1);
   }
}

void AudacityProject::OnInputGainDec(const CommandContext &WXUNUSED(context) )
{
   MixerToolBar *tb = GetMixerToolBar();
   if (tb) {
      tb->AdjustInputGain(-1);
   }
}

void AudacityProject::OnPlayAtSpeed(const CommandContext &WXUNUSED(context) )
{
   TranscriptionToolBar *tb = GetTranscriptionToolBar();
   if (tb) {
      tb->PlayAtSpeed(false, false);
   }
}

void AudacityProject::OnPlayAtSpeedLooped(const CommandContext &WXUNUSED(context) )
{
   TranscriptionToolBar *tb = GetTranscriptionToolBar();
   if (tb) {
      tb->PlayAtSpeed(true, false);
   }
}

void AudacityProject::OnPlayAtSpeedCutPreview(const CommandContext &WXUNUSED(context) )
{
   TranscriptionToolBar *tb = GetTranscriptionToolBar();
   if (tb) {
      tb->PlayAtSpeed(false, true);
   }
}

void AudacityProject::OnSetPlaySpeed(const CommandContext &WXUNUSED(context) )
{
   TranscriptionToolBar *tb = GetTranscriptionToolBar();
   if (tb) {
      tb->ShowPlaySpeedDialog();
   }
}

void AudacityProject::OnPlaySpeedInc(const CommandContext &WXUNUSED(context) )
{
   TranscriptionToolBar *tb = GetTranscriptionToolBar();
   if (tb) {
      tb->AdjustPlaySpeed(0.1f);
   }
}

void AudacityProject::OnPlaySpeedDec(const CommandContext &WXUNUSED(context) )
{
   TranscriptionToolBar *tb = GetTranscriptionToolBar();
   if (tb) {
      tb->AdjustPlaySpeed(-0.1f);
   }
}

double AudacityProject::NearestZeroCrossing(double t0)
{
   // Window is 1/100th of a second.
   auto windowSize = size_t(std::max(1.0, GetRate() / 100));
   Floats dist{ windowSize, true };

   TrackListIterator iter(GetTracks());
   Track *track = iter.First();
   int nTracks = 0;
   while (track) {
      if (!track->GetSelected() || track->GetKind() != (Track::Wave)) {
         track = iter.Next();
         continue;
      }
      WaveTrack *one = (WaveTrack *)track;
      auto oneWindowSize = size_t(std::max(1.0, one->GetRate() / 100));
      Floats oneDist{ oneWindowSize };
      auto s = one->TimeToLongSamples(t0);
      // fillTwo to ensure that missing values are treated as 2, and hence do not
      // get used as zero crossings.
      one->Get((samplePtr)oneDist.get(), floatSample,
               s - (int)oneWindowSize/2, oneWindowSize, fillTwo);


      // Looking for actual crossings.
      double prev = 2.0;
      for(size_t i=0; i<oneWindowSize; i++){
         float fDist = fabs( oneDist[i]); // score is absolute value
         if( prev * oneDist[i] > 0 ) // both same sign?  No good.
            fDist = fDist + 0.4; // No good if same sign.
         else if( prev > 0.0 )
            fDist = fDist + 0.1; // medium penalty for downward crossing.
         prev = oneDist[i];
         oneDist[i] = fDist;
      }

      // TODO: The mixed rate zero crossing code is broken,
      // if oneWindowSize > windowSize we'll miss out some
      // samples - so they will still be zero, so we'll use them.
      for(size_t i = 0; i < windowSize; i++) {
         size_t j;
         if (windowSize != oneWindowSize)
            j = i * (oneWindowSize-1) / (windowSize-1);
         else
            j = i;

         dist[i] += oneDist[j];
         // Apply a small penalty for distance from the original endpoint
         // We'll always prefer an upward  
         dist[i] += 0.1 * (abs(int(i) - int(windowSize/2))) / float(windowSize/2);
      }
      nTracks++;
      track = iter.Next();
   }

   // Find minimum
   int argmin = 0;
   float min = 3.0;
   for(size_t i=0; i<windowSize; i++) {
      if (dist[i] < min) {
         argmin = i;
         min = dist[i];
      }
   }

   // If we're worse than 0.2 on average, on one track, then no good.
   if(( nTracks == 1 ) && ( min > (0.2*nTracks) ))
      return t0;
   // If we're worse than 0.6 on average, on multi-track, then no good.
   if(( nTracks > 1 ) && ( min > (0.6*nTracks) ))
      return t0;

   return t0 + (argmin - (int)windowSize/2)/GetRate();
}

void AudacityProject::OnZeroCrossing(const CommandContext &WXUNUSED(context) )
{
   const double t0 = NearestZeroCrossing(mViewInfo.selectedRegion.t0());
   if (mViewInfo.selectedRegion.isPoint())
      mViewInfo.selectedRegion.setTimes(t0, t0);
   else {
      const double t1 = NearestZeroCrossing(mViewInfo.selectedRegion.t1());
      // Empty selection is generally not much use, so do not make it if empty.
      if( fabs( t1 - t0 ) * GetRate() > 1.5 )
         mViewInfo.selectedRegion.setTimes(t0, t1);
   }

   ModifyState(false);

   mTrackPanel->Refresh(false);
}


/// DoAudacityCommand() takes a PluginID and executes the assocated effect.
///
/// At the moment flags are used only to indicate whether to prompt for parameters,
bool AudacityProject::DoAudacityCommand(const PluginID & ID, const CommandContext & context, int flags)
{
   const PluginDescriptor *plug = PluginManager::Get().GetPlugin(ID);
   if (!plug)
      return false;

   if (flags & OnEffectFlags::kConfigured)
   {
      OnStop(*this);
//    SelectAllIfNone();
   }

   EffectManager & em = EffectManager::Get();
   bool success = em.DoAudacityCommand(ID, 
      context,
      this, 
      (flags & OnEffectFlags::kConfigured) == 0);

   if (!success)
      return false;

/*
   if (em.GetSkipStateFlag())
      flags = flags | OnEffectFlags::kSkipState;

   if (!(flags & OnEffectFlags::kSkipState))
   {
      wxString shortDesc = em.GetCommandName(ID);
      wxString longDesc = em.GetCommandDescription(ID);
      PushState(longDesc, shortDesc);
   }
*/
   RedrawProject();
   return true;
}



//
// Effect Menus
//

/// DoEffect() takes a PluginID and has the EffectManager execute the assocated effect.
///
/// At the moment flags are used only to indicate whether to prompt for parameters,
/// whether to save the state to history and whether to allow 'Repeat Last Effect'.
bool AudacityProject::DoEffect(const PluginID & ID, const CommandContext &WXUNUSED(context), int flags)
{
   const PluginDescriptor *plug = PluginManager::Get().GetPlugin(ID);
   if (!plug)
      return false;

   EffectType type = plug->GetEffectType();

   // Make sure there's no activity since the effect is about to be applied
   // to the project's tracks.  Mainly for Apply during RTP, but also used
   // for batch commands
   if (flags & OnEffectFlags::kConfigured)
   {
      OnStop(*this);
      SelectAllIfNone();
   }

   wxGetApp().SetMissingAliasedFileWarningShouldShow(true);

   auto nTracksOriginally = GetTrackCount();
   TrackListIterator iter(GetTracks());
   Track *t = iter.First();
   wxWindow *focus = wxWindow::FindFocus();
   auto parent = focus->GetParent();

   bool success = false;
   auto cleanup = finally( [&] {

      if (!success) {
         // For now, we're limiting realtime preview to a single effect, so
         // make sure the menus reflect that fact that one may have just been
         // opened.
         UpdateMenus(false);
      }

   } );

   int count = 0;
   bool clean = true;
   while (t) {
      if (t->GetSelected() && t->GetKind() == (Track::Wave)) {
         if (t->GetEndTime() != 0.0) clean = false;
         count++;
      }
      t = iter.Next();
   }

   EffectManager & em = EffectManager::Get();

   success = em.DoEffect(ID, this, mRate,
                               GetTracks(), GetTrackFactory(),
                               &mViewInfo.selectedRegion,
                               (flags & OnEffectFlags::kConfigured) == 0);

   if (!success)
      return false;

   if (em.GetSkipStateFlag())
      flags = flags | OnEffectFlags::kSkipState;

   if (!(flags & OnEffectFlags::kSkipState))
   {
      wxString shortDesc = em.GetCommandName(ID);
      wxString longDesc = em.GetCommandDescription(ID);
      PushState(longDesc, shortDesc);
   }

   if (!(flags & OnEffectFlags::kDontRepeatLast))
   {
      // Only remember a successful effect, don't remember insert,
      // or analyze effects.
      if (type == EffectTypeProcess) {
         wxString shortDesc = em.GetCommandName(ID);
         mLastEffect = ID;
         wxString lastEffectDesc;
         /* i18n-hint: %s will be the name of the effect which will be
          * repeated if this menu item is chosen */
         lastEffectDesc.Printf(_("Repeat %s"), shortDesc);
         mCommandManager.Modify(wxT("RepeatLastEffect"), lastEffectDesc);
      }
   }

   //STM:
   //The following automatically re-zooms after sound was generated.
   // IMO, it was disorienting, removing to try out without re-fitting
   //mchinen:12/14/08 reapplying for generate effects
   if (type == EffectTypeGenerate)
   {
      if (count == 0 || (clean && mViewInfo.selectedRegion.t0() == 0.0))
         OnZoomFit(*this);
         //  mTrackPanel->Refresh(false);
   }
   RedrawProject();
   if (focus != nullptr && focus->GetParent()==parent) {
      focus->SetFocus();
   }

   // A fix for Bug 63
   // New tracks added?  Scroll them into view so that user sees them.
   // Don't care what track type.  An analyser might just have added a
   // Label track and we want to see it.
   if( GetTrackCount() > nTracksOriginally ){
      // 0.0 is min scroll position, 1.0 is max scroll position.
      GetTrackPanel()->VerticalScroll( 1.0 );
   }  else {
      mTrackPanel->EnsureVisible(mTrackPanel->GetFirstSelectedTrack());
      mTrackPanel->Refresh(false);
   }

   return true;
}

void AudacityProject::OnEffect(const CommandContext &context)
{
   DoEffect(context.parameter, context, 0);
}

void AudacityProject::OnRepeatLastEffect(const CommandContext &context)
{
   if (!mLastEffect.IsEmpty())
   {
      DoEffect(mLastEffect, context, OnEffectFlags::kConfigured);
   }
}


void AudacityProject::RebuildAllMenuBars(){
   for( size_t i = 0; i < gAudacityProjects.size(); i++ ) {
      AudacityProject *p = gAudacityProjects[i].get();

      p->RebuildMenuBar();
#if defined(__WXGTK__)
      // Workaround for:
      //
      //   http://bugzilla.audacityteam.org/show_bug.cgi?id=458
      //
      // This workaround should be removed when Audacity updates to wxWidgets 3.x which has a fix.
      wxRect r = p->GetRect();
      p->SetSize(wxSize(1,1));
      p->SetSize(r.GetSize());
#endif
   }
}

void AudacityProject::OnManagePluginsMenu(EffectType type)
{
   if (PluginManager::Get().ShowManager(this, type))
      RebuildAllMenuBars();
}

void AudacityProject::OnManageGenerators(const CommandContext &WXUNUSED(context) )
{
   OnManagePluginsMenu(EffectTypeGenerate);
}

void AudacityProject::OnManageEffects(const CommandContext &WXUNUSED(context) )
{
   OnManagePluginsMenu(EffectTypeProcess);
}

void AudacityProject::OnManageAnalyzers(const CommandContext &WXUNUSED(context) )
{
   OnManagePluginsMenu(EffectTypeAnalyze);
}

void AudacityProject::OnManageTools(const CommandContext &WXUNUSED(context) )
{
   OnManagePluginsMenu(EffectTypeTool);
}


void AudacityProject::OnStereoToMono(const CommandContext &context)
{
   DoEffect(EffectManager::Get().GetEffectByIdentifier(wxT("StereoToMono")),
      context,
      OnEffectFlags::kConfigured);
}

void AudacityProject::OnAudacityCommand(const CommandContext & ctx)
{
   wxLogDebug( "Command was: %s", ctx.parameter);
   DoAudacityCommand(EffectManager::Get().GetEffectByIdentifier(ctx.parameter),
      ctx,
      OnEffectFlags::kNone);  // Not configured, so prompt user.
}

//
// File Menu
//

void AudacityProject::OnNew(const CommandContext &WXUNUSED(context) )
{
   CreateNewAudacityProject();
}

void AudacityProject::OnOpen(const CommandContext &WXUNUSED(context) )
{
   OpenFiles(this);
}

// JKC: This is like OnClose, except it emptys the project in place,
// rather than createing a new empty project (with new toolbars etc).
// It does not test for unsaved changes.
// It is not in the menus by default.  Its main purpose is/was for 
// developers checking functionality of ResetProjectToEmpty().
void AudacityProject::OnProjectReset(const CommandContext &WXUNUSED(context))
{
   ResetProjectToEmpty();
}

void AudacityProject::OnClose(const CommandContext &WXUNUSED(context) )
{
   mMenuClose = true;
   Close();
}

void AudacityProject::OnSave(const CommandContext &WXUNUSED(context) )
{
   Save();
}

void AudacityProject::OnSaveAs(const CommandContext &WXUNUSED(context) )
{
   SaveAs();
}

void AudacityProject::OnSaveCopy(const CommandContext &WXUNUSED(context) )
{
   SaveAs(true, true);
}

#ifdef USE_LIBVORBIS
   void AudacityProject::OnSaveCompressed(const CommandContext &WXUNUSED(context) )
   {
      SaveAs(true);
   }
#endif

void AudacityProject::OnCheckDependencies(const CommandContext &WXUNUSED(context) )
{
   ShowDependencyDialogIfNeeded(this, false);
}

void AudacityProject::OnExit(const CommandContext &WXUNUSED(context) )
{
   QuitAudacity();
}

void AudacityProject::OnExportLabels(const CommandContext &WXUNUSED(context) )
{
   Track *t;
   int numLabelTracks = 0;

   TrackListIterator iter(GetTracks());

   /* i18n-hint: filename containing exported text from label tracks */
   wxString fName = _("labels.txt");
   t = iter.First();
   while (t) {
      if (t->GetKind() == Track::Label)
      {
         numLabelTracks++;
         fName = t->GetName();
      }
      t = iter.Next();
   }

   if (numLabelTracks == 0) {
      AudacityMessageBox(_("There are no label tracks to export."));
      return;
   }

   fName = FileNames::SelectFile(FileNames::Operation::Export,
                        _("Export Labels As:"),
                        wxEmptyString,
                        fName,
                        wxT("txt"),
                        wxT("*.txt"),
                        wxFD_SAVE | wxFD_OVERWRITE_PROMPT | wxRESIZE_BORDER,
                        this);

   if (fName == wxT(""))
      return;

   // Move existing files out of the way.  Otherwise wxTextFile will
   // append to (rather than replace) the current file.

   if (wxFileExists(fName)) {
#ifdef __WXGTK__
      wxString safetyFileName = fName + wxT("~");
#else
      wxString safetyFileName = fName + wxT(".bak");
#endif

      if (wxFileExists(safetyFileName))
         wxRemoveFile(safetyFileName);

      wxRename(fName, safetyFileName);
   }

   wxTextFile f(fName);
   f.Create();
   f.Open();
   if (!f.IsOpened()) {
      AudacityMessageBox( wxString::Format(
         _("Couldn't write to file: %s"), fName ) );
      return;
   }

   t = iter.First();
   while (t) {
      if (t->GetKind() == Track::Label)
         ((LabelTrack *) t)->Export(f);

      t = iter.Next();
   }

   f.Write();
   f.Close();
}


#ifdef USE_MIDI
void AudacityProject::OnExportMIDI(const CommandContext &WXUNUSED(context) ){
   TrackListIterator iter(GetTracks());
   Track *t = iter.First();
   int numNoteTracksSelected = 0;
   NoteTrack *nt = NULL;

   // Iterate through once to make sure that there is
   // exactly one NoteTrack selected.
   while (t) {
      if (t->GetSelected()) {
         if(t->GetKind() == Track::Note) {
            numNoteTracksSelected++;
            nt = (NoteTrack *) t;
         }
      }
      t = iter.Next();
   }

   if(numNoteTracksSelected > 1) {
      AudacityMessageBox(_(
         "Please select only one Note Track at a time."));
      return;
   }
   else if(numNoteTracksSelected < 1) {
      AudacityMessageBox(_(
         "Please select a Note Track."));
      return;
   }

   wxASSERT(nt);
   if (!nt)
      return;

   while(true){

      wxString fName = wxT("");

      fName = FileNames::SelectFile(FileNames::Operation::Export,
         _("Export MIDI As:"),
         wxEmptyString,
         fName,
         wxT(".mid|.gro"),
         _("MIDI file (*.mid)|*.mid|Allegro file (*.gro)|*.gro"),
         wxFD_SAVE | wxFD_OVERWRITE_PROMPT | wxRESIZE_BORDER,
         this);

      if (fName == wxT(""))
         return;

      if(!fName.Contains(wxT("."))) {
         fName = fName + wxT(".mid");
      }

      // Move existing files out of the way.  Otherwise wxTextFile will
      // append to (rather than replace) the current file.

      if (wxFileExists(fName)) {
#ifdef __WXGTK__
         wxString safetyFileName = fName + wxT("~");
#else
         wxString safetyFileName = fName + wxT(".bak");
#endif

         if (wxFileExists(safetyFileName))
            wxRemoveFile(safetyFileName);

         wxRename(fName, safetyFileName);
      }

      if(fName.EndsWith(wxT(".mid")) || fName.EndsWith(wxT(".midi"))) {
         nt->ExportMIDI(fName);
      } else if(fName.EndsWith(wxT(".gro"))) {
         nt->ExportAllegro(fName);
      } else {
         wxString msg = _("You have selected a filename with an unrecognized file extension.\nDo you want to continue?");
         wxString title = _("Export MIDI");
         int id = AudacityMessageBox(msg, title, wxYES_NO);
         if (id == wxNO) {
            continue;
         } else if (id == wxYES) {
            nt->ExportMIDI(fName);
         }
      }
      break;
   }
}
#endif // USE_MIDI


void AudacityProject::OnExport(const wxString & Format )
{
   Exporter e;

   wxGetApp().SetMissingAliasedFileWarningShouldShow(true);
   double t0 = 0.0;
   double t1 = mTracks->GetEndTime();

   // Prompt for file name and/or extension?
   bool bPromptingRequired = (mBatchMode == 0) || mFileName.IsEmpty() || Format.IsEmpty();
   wxString filename;

   if (!bPromptingRequired) {

      // We're in batch mode, and we have an mFileName and Format.
      wxString extension = ".";
      extension += Format;
      extension.MakeLower();

      filename = MacroCommands::BuildCleanFileName(mFileName, extension);

      // Bug 1854, No warning of file overwrite (when export is called from Macros).
      int counter = 0;
      bPromptingRequired = wxFileExists(filename);

      // We'll try alternative names to avoid overwriting.
      while ( bPromptingRequired && counter < 100 ) {
         counter++;
         wxString number;
         number.Printf("%03i", counter);
         // So now the name has a number in it too.
         filename = MacroCommands::BuildCleanFileName(mFileName, number + extension);
         bPromptingRequired = wxFileExists(filename);
      }
      // If we've run out of alternative names, we will fall back to prompting - even if in a macro.
   }


   if (bPromptingRequired)
   {
      // Do export with prompting.
      e.SetDefaultFormat(Format);
      e.Process(this, false, t0, t1);
   }
   else
   {
      wxGetApp().AddFileToHistory(filename);
      // We're in batch mode, the file does not exist already.
      // We really can proceed without prompting.
      int nChannels = MacroCommands::IsMono() ? 1 : 2;
      e.Process(
         this,       // AudacityProject
         nChannels,  // numChannels,
         Format,     // type, 
         filename,   // filename,
         false,      // selectedOnly, 
         t0,         // t0
         t1          // t1
      );
   }

}

void AudacityProject::OnExportAudio(const CommandContext &WXUNUSED(context) ){   OnExport("");}
void AudacityProject::OnExportMp3(const CommandContext &WXUNUSED(context) ){   OnExport("MP3");}
void AudacityProject::OnExportWav(const CommandContext &WXUNUSED(context) ){   OnExport("WAV");}
void AudacityProject::OnExportOgg(const CommandContext &WXUNUSED(context) ){   OnExport("OGG");}

void AudacityProject::OnExportSelection(const CommandContext &WXUNUSED(context) )
{
   Exporter e;

   wxGetApp().SetMissingAliasedFileWarningShouldShow(true);
   e.SetFileDialogTitle( _("Export Selected Audio") );
   e.Process(this, true, mViewInfo.selectedRegion.t0(),
      mViewInfo.selectedRegion.t1());
}

void AudacityProject::OnExportMultiple(const CommandContext &WXUNUSED(context) )
{
   ExportMultiple em(this);

   wxGetApp().SetMissingAliasedFileWarningShouldShow(true);
   em.ShowModal();
}

void AudacityProject::OnPreferences(const CommandContext &WXUNUSED(context) )
{
   GlobalPrefsDialog dialog(this /* parent */ );

   if( ScreenshotCommand::MayCapture( &dialog ) )
      return;

   if (!dialog.ShowModal()) {
      // Canceled
      return;
   }

   // LL:  Moved from PrefsDialog since wxWidgets on OSX can't deal with
   //      rebuilding the menus while the PrefsDialog is still in the modal
   //      state.
   for (size_t i = 0; i < gAudacityProjects.size(); i++) {
      AudacityProject *p = gAudacityProjects[i].get();

      p->RebuildMenuBar();
      p->RebuildOtherMenus();
// TODO: The comment below suggests this workaround is obsolete.
#if defined(__WXGTK__)
      // Workaround for:
      //
      //   http://bugzilla.audacityteam.org/show_bug.cgi?id=458
      //
      // This workaround should be removed when Audacity updates to wxWidgets 3.x which has a fix.
      wxRect r = p->GetRect();
      p->SetSize(wxSize(1,1));
      p->SetSize(r.GetSize());
#endif
   }
}


#include "./prefs/SpectrogramSettings.h"
#include "./prefs/WaveformSettings.h"
void AudacityProject::OnReloadPreferences(const CommandContext &WXUNUSED(context) )
{
   {
      SpectrogramSettings::defaults().LoadPrefs();
      WaveformSettings::defaults().LoadPrefs();

      GlobalPrefsDialog dialog(this /* parent */ );
      wxCommandEvent Evt;
      //dialog.Show();
      dialog.OnOK(Evt);
   }

   // LL:  Moved from PrefsDialog since wxWidgets on OSX can't deal with
   //      rebuilding the menus while the PrefsDialog is still in the modal
   //      state.
   for (size_t i = 0; i < gAudacityProjects.size(); i++) {
      AudacityProject *p = gAudacityProjects[i].get();

      p->RebuildMenuBar();
      p->RebuildOtherMenus();
// TODO: The comment below suggests this workaround is obsolete.
#if defined(__WXGTK__)
      // Workaround for:
      //
      //   http://bugzilla.audacityteam.org/show_bug.cgi?id=458
      //
      // This workaround should be removed when Audacity updates to wxWidgets 3.x which has a fix.
      wxRect r = p->GetRect();
      p->SetSize(wxSize(1,1));
      p->SetSize(r.GetSize());
#endif
   }
}

void AudacityProject::OnPageSetup(const CommandContext &WXUNUSED(context) )
{
   HandlePageSetup(this);
}

void AudacityProject::OnPrint(const CommandContext &WXUNUSED(context) )
{
   HandlePrint(this, GetName(), GetTracks());
}

//
// Edit Menu
//

void AudacityProject::OnUndo(const CommandContext &WXUNUSED(context) )
{
   if (!UndoAvailable()) {
      AudacityMessageBox(_("Nothing to undo"));
      return;
   }

   // can't undo while dragging
   if (mTrackPanel->IsMouseCaptured()) {
      return;
   }

   const UndoState &state = GetUndoManager()->Undo(&mViewInfo.selectedRegion);
   PopState(state);

   mTrackPanel->EnsureVisible(mTrackPanel->GetFirstSelectedTrack());

   RedrawProject();

   if (mHistoryWindow)
      mHistoryWindow->UpdateDisplay();

   if (mMixerBoard)
      // Mixer board may need to change for selection state and pan/gain
      mMixerBoard->Refresh();

   ModifyUndoMenuItems();
}

void AudacityProject::OnRedo(const CommandContext &WXUNUSED(context) )
{
   if (!RedoAvailable()) {
      AudacityMessageBox(_("Nothing to redo"));
      return;
   }
   // Can't redo whilst dragging
   if (mTrackPanel->IsMouseCaptured()) {
      return;
   }

   const UndoState &state = GetUndoManager()->Redo(&mViewInfo.selectedRegion);
   PopState(state);

   mTrackPanel->EnsureVisible(mTrackPanel->GetFirstSelectedTrack());

   RedrawProject();

   if (mHistoryWindow)
      mHistoryWindow->UpdateDisplay();

   if (mMixerBoard)
      // Mixer board may need to change for selection state and pan/gain
      mMixerBoard->Refresh();

   ModifyUndoMenuItems();
}

void AudacityProject::FinishCopy
   (const Track *n, Track *dest)
{
   if (dest) {
      dest->SetChannel(n->GetChannel());
      dest->SetLinked(n->GetLinked());
      dest->SetName(n->GetName());
   }
}

void AudacityProject::FinishCopy
   (const Track *n, Track::Holder &&dest, TrackList &list)
{
   FinishCopy( n, dest.get() );
   if (dest)
      list.Add(std::move(dest));
}

void AudacityProject::OnCut(const CommandContext &WXUNUSED(context) )
{
   TrackListIterator iter(GetTracks());
   Track *n = iter.First();

   // This doesn't handle cutting labels, it handles
   // cutting the _text_ inside of labels, i.e. if you're
   // in the middle of editing the label text and select "Cut".

   while (n) {
      if (n->GetSelected()) {
         if (n->GetKind() == Track::Label) {
            if (((LabelTrack *)n)->CutSelectedText()) {
               mTrackPanel->Refresh(false);
               return;
            }
         }
      }
      n = iter.Next();
   }

   ClearClipboard();

   auto pNewClipboard = TrackList::Create();
   auto &newClipboard = *pNewClipboard;

   n = iter.First();
   while (n) {
      if (n->GetSelected()) {
         Track::Holder dest;
#if defined(USE_MIDI)
         if (n->GetKind() == Track::Note)
            // Since portsmf has a built-in cut operator, we use that instead
            dest = n->Cut(mViewInfo.selectedRegion.t0(),
                   mViewInfo.selectedRegion.t1());
         else
#endif
            dest = n->Copy(mViewInfo.selectedRegion.t0(),
                    mViewInfo.selectedRegion.t1());

         FinishCopy(n, std::move(dest), newClipboard);
      }
      n = iter.Next();
   }

   // Survived possibility of exceptions.  Commit changes to the clipboard now.
   newClipboard.Swap(*msClipboard);

   // Proceed to change the project.  If this throws, the project will be
   // rolled back by the top level handler.

   n = iter.First();
   while (n) {
      // We clear from selected and sync-lock selected tracks.
      if (n->GetSelected() || n->IsSyncLockSelected()) {
         switch (n->GetKind())
         {
#if defined(USE_MIDI)
            case Track::Note:
               //if NoteTrack, it was cut, so do not clear anything
            break;
#endif
            case Track::Wave:
               if (gPrefs->Read(wxT("/GUI/EnableCutLines"), (long)0)) {
                  ((WaveTrack*)n)->ClearAndAddCutLine(
                     mViewInfo.selectedRegion.t0(),
                     mViewInfo.selectedRegion.t1());
                  break;
               }

               // Fall through

            default:
               n->Clear(mViewInfo.selectedRegion.t0(),
                        mViewInfo.selectedRegion.t1());
            break;
         }
      }
      n = iter.Next();
   }

   msClipT0 = mViewInfo.selectedRegion.t0();
   msClipT1 = mViewInfo.selectedRegion.t1();
   msClipProject = this;

   mViewInfo.selectedRegion.collapseToT0();

   PushState(_("Cut to the clipboard"), _("Cut"));

   // Bug 1663
   //mRuler->ClearPlayRegion();
   mRuler->DrawOverlays( true );

   RedrawProject();

   if (mHistoryWindow)
      mHistoryWindow->UpdateDisplay();
}


void AudacityProject::OnSplitCut(const CommandContext &WXUNUSED(context) )
{
   TrackListIterator iter(GetTracks());
   Track *n = iter.First();

   ClearClipboard();

   auto pNewClipboard = TrackList::Create();
   auto &newClipboard = *pNewClipboard;

   while (n) {
      if (n->GetSelected()) {
         Track::Holder dest;
         if (n->GetKind() == Track::Wave)
         {
            dest = ((WaveTrack*)n)->SplitCut(
               mViewInfo.selectedRegion.t0(),
               mViewInfo.selectedRegion.t1());
         }
         else
         {
            dest = n->Copy(mViewInfo.selectedRegion.t0(),
                    mViewInfo.selectedRegion.t1());
            n->Silence(mViewInfo.selectedRegion.t0(),
                       mViewInfo.selectedRegion.t1());
         }
         if (dest)
            FinishCopy(n, std::move(dest), newClipboard);
      }
      n = iter.Next();
   }

   // Survived possibility of exceptions.  Commit changes to the clipboard now.
   newClipboard.Swap(*msClipboard);

   msClipT0 = mViewInfo.selectedRegion.t0();
   msClipT1 = mViewInfo.selectedRegion.t1();
   msClipProject = this;

   PushState(_("Split-cut to the clipboard"), _("Split Cut"));

   RedrawProject();

   if (mHistoryWindow)
      mHistoryWindow->UpdateDisplay();
}


void AudacityProject::OnCopy(const CommandContext &WXUNUSED(context) )
{

   TrackListIterator iter(GetTracks());

   Track *n = iter.First();

   while (n) {
      if (n->GetSelected()) {
         if (n->GetKind() == Track::Label) {
            if (((LabelTrack *)n)->CopySelectedText()) {
               //mTrackPanel->Refresh(false);
               return;
            }
         }
      }
      n = iter.Next();
   }

   ClearClipboard();

   auto pNewClipboard = TrackList::Create();
   auto &newClipboard = *pNewClipboard;

   n = iter.First();
   while (n) {
      if (n->GetSelected()) {
         auto dest = n->Copy(mViewInfo.selectedRegion.t0(),
                 mViewInfo.selectedRegion.t1());
         FinishCopy(n, std::move(dest), newClipboard);
      }
      n = iter.Next();
   }

   // Survived possibility of exceptions.  Commit changes to the clipboard now.
   newClipboard.Swap(*msClipboard);

   msClipT0 = mViewInfo.selectedRegion.t0();
   msClipT1 = mViewInfo.selectedRegion.t1();
   msClipProject = this;

   //Make sure the menus/toolbar states get updated
   mTrackPanel->Refresh(false);

   if (mHistoryWindow)
      mHistoryWindow->UpdateDisplay();
}

void AudacityProject::OnPaste(const CommandContext &WXUNUSED(context) )
{
   // Handle text paste (into active label) first.
   if (this->HandlePasteText())
      return;

   // If nothing's selected, we just insert NEW tracks.
   if (this->HandlePasteNothingSelected())
      return;

   // Otherwise, paste into the selected tracks.
   double t0 = mViewInfo.selectedRegion.t0();
   double t1 = mViewInfo.selectedRegion.t1();

   TrackListIterator iter(GetTracks());
   TrackListConstIterator clipIter(msClipboard.get());

   Track *n = iter.First();
   const Track *c = clipIter.First();
   if (c == NULL)
      return;
   Track *ff = NULL;
   const Track *lastClipBeforeMismatch = NULL;
   const Track *mismatchedClip = NULL;
   const Track *prevClip = NULL;

   bool bAdvanceClipboard = true;
   bool bPastedSomething = false;

   while (n && c) {
      if (n->GetSelected()) {
         bAdvanceClipboard = true;
         if (mismatchedClip)
            c = mismatchedClip;
         if (c->GetKind() != n->GetKind()) {
            if (!mismatchedClip) {
               lastClipBeforeMismatch = prevClip;
               mismatchedClip = c;
            }
            bAdvanceClipboard = false;
            c = lastClipBeforeMismatch;

            // If the types still don't match...
            while (c && c->GetKind() != n->GetKind()) {
               prevClip = c;
               c = clipIter.Next();
            }
         }

         // Handle case where the first track in clipboard
         // is of different type than the first selected track
         if (!c) {
            c = mismatchedClip;
            while (n && (c->GetKind() != n->GetKind() || !n->GetSelected()))
            {
               // Must perform sync-lock adjustment before incrementing n
               if (n->IsSyncLockSelected()) {
                  auto newT1 = t0 + (msClipT1 - msClipT0);
                  if (t1 != newT1 && t1 <= n->GetEndTime()) {
                     n->SyncLockAdjust(t1, newT1);
                     bPastedSomething = true;
                  }
               }
               n = iter.Next();
            }
            if (!n)
               c = NULL;
         }

         // The last possible case for cross-type pastes: triggered when we try to
         // paste 1+ tracks from one type into 1+ tracks of another type. If
         // there's a mix of types, this shouldn't run.
         if (!c)
            // Throw, so that any previous changes to the project in this loop
            // are discarded.
            throw SimpleMessageBoxException{
               _("Pasting one type of track into another is not allowed.")
            };

         // When trying to copy from stereo to mono track, show error and exit
         // TODO: Automatically offer user to mix down to mono (unfortunately
         //       this is not easy to implement
         if (c->GetLinked() && !n->GetLinked())
            // Throw, so that any previous changes to the project in this loop
            // are discarded.
            throw SimpleMessageBoxException{
               _("Copying stereo audio into a mono track is not allowed.")
            };

         if (!ff)
            ff = n;

         Maybe<WaveTrack::Locker> locker;
         if (msClipProject != this && c->GetKind() == Track::Wave)
            // Cause duplication of block files on disk, when copy is
            // between projects
            locker.create(static_cast<const WaveTrack*>(c));

         wxASSERT( n && c );
         if (c->GetKind() == Track::Wave && n->GetKind() == Track::Wave)
         {
            bPastedSomething = true;
            ((WaveTrack*)n)->ClearAndPaste(t0, t1, (WaveTrack*)c, true, true);
         }
         else if (c->GetKind() == Track::Label &&
                  n->GetKind() == Track::Label)
         {
            // Per Bug 293, users expect labels to move on a paste into 
            // a label track.
            ((LabelTrack *)n)->Clear(t0, t1);
            ((LabelTrack *)n)->ShiftLabelsOnInsert(msClipT1 - msClipT0, t0);
            bPastedSomething |= ((LabelTrack *)n)->PasteOver(t0, c);
         }
         else
         {
            bPastedSomething = true;
            n->Clear(t0, t1);
            n->Paste(t0, c);
         }

         // When copying from mono to stereo track, paste the wave form
         // to both channels
         if (n->GetLinked() && !c->GetLinked())
         {
            n = iter.Next();

            if (n->GetKind() == Track::Wave) {
               bPastedSomething = true;
               ((WaveTrack *)n)->ClearAndPaste(t0, t1, c, true, true);
            }
            else
            {
               n->Clear(t0, t1);
               bPastedSomething = true;
               n->Paste(t0, c);
            }
         }

         if (bAdvanceClipboard){
            prevClip = c;
            c = clipIter.Next();
         }
      } // if (n->GetSelected())
      else if (n->IsSyncLockSelected())
      {
         auto newT1 = t0 + (msClipT1 - msClipT0);
         if (t1 != newT1 && t1 <= n->GetEndTime()) {
            n->SyncLockAdjust(t1, newT1);
            bPastedSomething = true;
         }
      }

      n = iter.Next();
   }

   // This block handles the cases where our clipboard is smaller
   // than the amount of selected destination tracks. We take the
   // last wave track, and paste that one into the remaining
   // selected tracks.
   if ( n && !c )
   {
      TrackListOfKindIterator clipWaveIter(Track::Wave, msClipboard.get());
      c = clipWaveIter.Last();

      while (n) {
         if (n->GetSelected() && n->GetKind()==Track::Wave) {
            if (c) {
               wxASSERT(c->GetKind() == Track::Wave);
               bPastedSomething = true;
               ((WaveTrack *)n)->ClearAndPaste(t0, t1, (WaveTrack *)c, true, true);
            }
            else {
               auto tmp = mTrackFactory->NewWaveTrack( ((WaveTrack*)n)->GetSampleFormat(), ((WaveTrack*)n)->GetRate());
               tmp->InsertSilence(0.0, msClipT1 - msClipT0); // MJS: Is this correct?
               tmp->Flush();

               bPastedSomething = true;
               ((WaveTrack *)n)->ClearAndPaste(t0, t1, tmp.get(), true, true);
            }
         }
         else if (n->GetKind() == Track::Label && n->GetSelected())
         {
            ((LabelTrack *)n)->Clear(t0, t1);

            // As above, only shift labels if sync-lock is on.
            if (IsSyncLocked())
               ((LabelTrack *)n)->ShiftLabelsOnInsert(msClipT1 - msClipT0, t0);
         }
         else if (n->IsSyncLockSelected())
         {
            n->SyncLockAdjust(t1, t0 + msClipT1 - msClipT0);
         }

         n = iter.Next();
      }
   }

   // TODO: What if we clicked past the end of the track?

   if (bPastedSomething)
   {
      mViewInfo.selectedRegion.setT1(t0 + msClipT1 - msClipT0);

      PushState(_("Pasted from the clipboard"), _("Paste"));

      RedrawProject();

      if (ff)
         mTrackPanel->EnsureVisible(ff);
   }
}

// Handle text paste (into active label), if any. Return true if did paste.
// (This was formerly the first part of overly-long OnPaste.)
bool AudacityProject::HandlePasteText()
{
   TrackListOfKindIterator iterLabelTrack(Track::Label, GetTracks());
   LabelTrack* pLabelTrack = (LabelTrack*)(iterLabelTrack.First());
   while (pLabelTrack)
   {
      // Does this track have an active label?
      if (pLabelTrack->IsSelected()) {

         // Yes, so try pasting into it
         if (pLabelTrack->PasteSelectedText(mViewInfo.selectedRegion.t0(),
                                            mViewInfo.selectedRegion.t1()))
         {
            PushState(_("Pasted text from the clipboard"), _("Paste"));

            // Make sure caret is in view
            int x;
            if (pLabelTrack->CalcCursorX(&x)) {
               mTrackPanel->ScrollIntoView(x);
            }

            // Redraw everyting (is that necessary???) and bail
            RedrawProject();
            return true;
         }
      }
      pLabelTrack = (LabelTrack *) iterLabelTrack.Next();
   }
   return false;
}

// Return true if nothing selected, regardless of paste result.
// If nothing was selected, create and paste into NEW tracks.
// (This was formerly the second part of overly-long OnPaste.)
bool AudacityProject::HandlePasteNothingSelected()
{
   // First check whether anything's selected.
   bool bAnySelected = false;
   TrackListIterator iterTrack(GetTracks());
   Track* pTrack = iterTrack.First();
   while (pTrack) {
      if (pTrack->GetSelected())
      {
         bAnySelected = true;
         break;
      }
      pTrack = iterTrack.Next();
   }

   if (bAnySelected)
      return false;
   else
   {
      TrackListConstIterator iterClip(msClipboard.get());
      auto pClip = iterClip.First();
      if (!pClip)
         return true; // nothing to paste

      Track* pFirstNewTrack = NULL;
      while (pClip) {
         Maybe<WaveTrack::Locker> locker;
         if ((msClipProject != this) && (pClip->GetKind() == Track::Wave))
            // Cause duplication of block files on disk, when copy is
            // between projects
            locker.create(static_cast<const WaveTrack*>(pClip));

         Track::Holder uNewTrack;
         Track *pNewTrack;
         switch (pClip->GetKind()) {
         case Track::Wave:
            {
               WaveTrack *w = (WaveTrack *)pClip;
               uNewTrack = mTrackFactory->NewWaveTrack(w->GetSampleFormat(), w->GetRate()),
               pNewTrack = uNewTrack.get();
            }
            break;

         #ifdef USE_MIDI
         case Track::Note:
            uNewTrack = mTrackFactory->NewNoteTrack(),
            pNewTrack = uNewTrack.get();
            break;
         #endif // USE_MIDI

         case Track::Label:
            uNewTrack = mTrackFactory->NewLabelTrack(),
            pNewTrack = uNewTrack.get();
            break;
         case Track::Time: {
            // Maintain uniqueness of the time track!
            pNewTrack = GetTracks()->GetTimeTrack();
            if (!pNewTrack)
               uNewTrack = mTrackFactory->NewTimeTrack(),
               pNewTrack = uNewTrack.get();
            break;
         }
         default:
            pClip = iterClip.Next();
            continue;
         }
         wxASSERT(pClip);

         pNewTrack->Paste(0.0, pClip);

         if (!pFirstNewTrack)
            pFirstNewTrack = pNewTrack;

         pNewTrack->SetSelected(true);
         if (uNewTrack)
            FinishCopy(pClip, std::move(uNewTrack), *mTracks);
         else
            FinishCopy(pClip, pNewTrack);

         pClip = iterClip.Next();
      }

      // Select some pasted samples, which is probably impossible to get right
      // with various project and track sample rates.
      // So do it at the sample rate of the project
      AudacityProject *p = GetActiveProject();
      double projRate = p->GetRate();
      double quantT0 = QUANTIZED_TIME(msClipT0, projRate);
      double quantT1 = QUANTIZED_TIME(msClipT1, projRate);
      mViewInfo.selectedRegion.setTimes(
         0.0,   // anywhere else and this should be
                // half a sample earlier
         quantT1 - quantT0);

      PushState(_("Pasted from the clipboard"), _("Paste"));

      RedrawProject();

      if (pFirstNewTrack)
         mTrackPanel->EnsureVisible(pFirstNewTrack);

      return true;
   }
}


// Creates a NEW label in each selected label track with text from the system
// clipboard
void AudacityProject::OnPasteNewLabel(const CommandContext &WXUNUSED(context) )
{
   bool bPastedSomething = false;

   SelectedTrackListOfKindIterator iter(Track::Label, GetTracks());
   Track *t = iter.First();
   if (!t)
   {
      // If there are no selected label tracks, try to choose the first label
      // track after some other selected track
      TrackListIterator iter1(GetTracks());
      for (Track *t1 = iter1.First(); t1; t1 = iter1.Next()) {
         if (t1->GetSelected()) {
            // Look for a label track
            while (0 != (t1 = iter1.Next())) {
               if (t1->GetKind() == Track::Label) {
                  t = t1;
                  break;
               }
            }
            if (t) break;
         }
      }

      // If no match found, add one
      if (!t) {
         t = mTracks->Add(GetTrackFactory()->NewLabelTrack());
      }

      // Select this track so the loop picks it up
      t->SetSelected(true);
   }

   LabelTrack *plt = NULL; // the previous track
   for (Track *t = iter.First(); t; t = iter.Next())
   {
      LabelTrack *lt = (LabelTrack *)t;

      // Unselect the last label, so we'll have just one active label when
      // we're done
      if (plt)
         plt->Unselect();

      // Add a NEW label, paste into it
      // Paul L:  copy whatever defines the selected region, not just times
      lt->AddLabel(mViewInfo.selectedRegion);
      if (lt->PasteSelectedText(mViewInfo.selectedRegion.t0(),
                                mViewInfo.selectedRegion.t1()))
         bPastedSomething = true;

      // Set previous track
      plt = lt;
   }

   // plt should point to the last label track pasted to -- ensure it's visible
   // and set focus
   if (plt) {
      mTrackPanel->EnsureVisible(plt);
      mTrackPanel->SetFocus();
   }

   if (bPastedSomething) {
      PushState(_("Pasted from the clipboard"), _("Paste Text to New Label"));

      // Is this necessary? (carried over from former logic in OnPaste())
      RedrawProject();
   }
}

void AudacityProject::OnPasteOver(const CommandContext &context) // not currently in use it appears
{
   if((msClipT1 - msClipT0) > 0.0)
   {
      mViewInfo.selectedRegion.setT1(
         mViewInfo.selectedRegion.t0() + (msClipT1 - msClipT0));
         // MJS: pointless, given what we do in OnPaste?
   }
   OnPaste(context);

   return;
}

void AudacityProject::OnTrim(const CommandContext &WXUNUSED(context) )
{
   if (mViewInfo.selectedRegion.isPoint())
      return;

   TrackListIterator iter(GetTracks());
   Track *n = iter.First();

   while (n) {
      if (n->GetSelected()) {
         switch (n->GetKind())
         {
#if defined(USE_MIDI)
            case Track::Note:
               ((NoteTrack*)n)->Trim(mViewInfo.selectedRegion.t0(),
                                     mViewInfo.selectedRegion.t1());
            break;
#endif

            case Track::Wave:
               //Delete the section before the left selector
               ((WaveTrack*)n)->Trim(mViewInfo.selectedRegion.t0(),
                                     mViewInfo.selectedRegion.t1());
            break;

            default:
            break;
         }
      }
      n = iter.Next();
   }

   PushState(wxString::Format(_("Trim selected audio tracks from %.2f seconds to %.2f seconds"),
       mViewInfo.selectedRegion.t0(), mViewInfo.selectedRegion.t1()),
       _("Trim Audio"));

   RedrawProject();
}

void AudacityProject::OnDelete(const CommandContext &WXUNUSED(context) )
{
   Clear();
}

void AudacityProject::OnSplitDelete(const CommandContext &WXUNUSED(context) )
{
   TrackListIterator iter(GetTracks());

   Track *n = iter.First();

   while (n) {
      if (n->GetSelected()) {
         if (n->GetKind() == Track::Wave)
         {
            ((WaveTrack*)n)->SplitDelete(mViewInfo.selectedRegion.t0(),
                                         mViewInfo.selectedRegion.t1());
         }
         else {
            n->Silence(mViewInfo.selectedRegion.t0(),
                       mViewInfo.selectedRegion.t1());
         }
      }
      n = iter.Next();
   }

   PushState(wxString::Format(_("Split-deleted %.2f seconds at t=%.2f"),
                              mViewInfo.selectedRegion.duration(),
                              mViewInfo.selectedRegion.t0()),
             _("Split Delete"));

   RedrawProject();
}

void AudacityProject::OnDisjoin(const CommandContext &WXUNUSED(context) )
{
   TrackListIterator iter(GetTracks());

   Track *n = iter.First();

   while (n) {
      if (n->GetSelected()) {
         if (n->GetKind() == Track::Wave)
         {
            ((WaveTrack*)n)->Disjoin(mViewInfo.selectedRegion.t0(),
                                     mViewInfo.selectedRegion.t1());
         }
      }
      n = iter.Next();
   }

   PushState(wxString::Format(_("Detached %.2f seconds at t=%.2f"),
                              mViewInfo.selectedRegion.duration(),
                              mViewInfo.selectedRegion.t0()),
             _("Detach"));

   RedrawProject();
}

void AudacityProject::OnJoin(const CommandContext &WXUNUSED(context) )
{
   TrackListIterator iter(GetTracks());

   Track *n = iter.First();

   while (n) {
      if (n->GetSelected()) {
         if (n->GetKind() == Track::Wave)
         {
            ((WaveTrack*)n)->Join(mViewInfo.selectedRegion.t0(),
                                  mViewInfo.selectedRegion.t1());
         }
      }
      n = iter.Next();
   }

   PushState(wxString::Format(_("Joined %.2f seconds at t=%.2f"),
                              mViewInfo.selectedRegion.duration(),
                              mViewInfo.selectedRegion.t0()),
             _("Join"));

   RedrawProject();
}

void AudacityProject::OnSilence(const CommandContext &WXUNUSED(context) )
{
   TrackListIterator iter(GetTracks());

   for (Track *n = iter.First(); n; n = iter.Next())
      if (n->GetSelected() && (nullptr != dynamic_cast<AudioTrack *>(n)))
         n->Silence(mViewInfo.selectedRegion.t0(), mViewInfo.selectedRegion.t1());

   PushState(wxString::
             Format(_("Silenced selected tracks for %.2f seconds at %.2f"),
                    mViewInfo.selectedRegion.duration(),
                    mViewInfo.selectedRegion.t0()),
             _("Silence"));

   mTrackPanel->Refresh(false);
}

void AudacityProject::OnDuplicate(const CommandContext &WXUNUSED(context) )
{
   TrackListIterator iter(GetTracks());

   Track *l = iter.Last();
   Track *n = iter.First();

   while (n) {
      if (n->GetSelected()) {
         // Make copies not for clipboard but for direct addition to the project
         auto dest = n->Copy(mViewInfo.selectedRegion.t0(),
                 mViewInfo.selectedRegion.t1(), false);
         dest->Init(*n);
         dest->SetOffset(wxMax(mViewInfo.selectedRegion.t0(), n->GetOffset()));
         mTracks->Add(std::move(dest));
      }

      if (n == l) {
         break;
      }

      n = iter.Next();
   }

   PushState(_("Duplicated"), _("Duplicate"));

   RedrawProject();
}

void AudacityProject::OnCutLabels(const CommandContext &WXUNUSED(context) )
{
  if( mViewInfo.selectedRegion.isPoint() )
     return;

  // Because of grouping the copy may need to operate on different tracks than
  // the clear, so we do these actions separately.
  EditClipboardByLabel( &WaveTrack::CopyNonconst );

  if( gPrefs->Read( wxT( "/GUI/EnableCutLines" ), ( long )0 ) )
     EditByLabel( &WaveTrack::ClearAndAddCutLine, true );
  else
     EditByLabel( &WaveTrack::Clear, true );

  msClipProject = this;

  mViewInfo.selectedRegion.collapseToT0();

  PushState(
   /* i18n-hint: (verb) past tense.  Audacity has just cut the labeled audio regions.*/
     _( "Cut labeled audio regions to clipboard" ),
  /* i18n-hint: (verb)*/
     _( "Cut Labeled Audio" ) );

  RedrawProject();
}

void AudacityProject::OnSplitCutLabels(const CommandContext &WXUNUSED(context) )
{
  if( mViewInfo.selectedRegion.isPoint() )
     return;

  EditClipboardByLabel( &WaveTrack::SplitCut );

  msClipProject = this;

  PushState(
   /* i18n-hint: (verb) Audacity has just split cut the labeled audio regions*/
     _( "Split Cut labeled audio regions to clipboard" ),
  /* i18n-hint: (verb) Do a special kind of cut on the labels*/
        _( "Split Cut Labeled Audio" ) );

  RedrawProject();
}

void AudacityProject::OnCopyLabels(const CommandContext &WXUNUSED(context) )
{
  if( mViewInfo.selectedRegion.isPoint() )
     return;

  EditClipboardByLabel( &WaveTrack::CopyNonconst );

  msClipProject = this;

  PushState( _( "Copied labeled audio regions to clipboard" ),
  /* i18n-hint: (verb)*/
     _( "Copy Labeled Audio" ) );

  mTrackPanel->Refresh( false );
}

void AudacityProject::OnDeleteLabels(const CommandContext &WXUNUSED(context) )
{
  if( mViewInfo.selectedRegion.isPoint() )
     return;

  EditByLabel( &WaveTrack::Clear, true );

  mViewInfo.selectedRegion.collapseToT0();

  PushState(
   /* i18n-hint: (verb) Audacity has just deleted the labeled audio regions*/
     _( "Deleted labeled audio regions" ),
  /* i18n-hint: (verb)*/
     _( "Delete Labeled Audio" ) );

  RedrawProject();
}

void AudacityProject::OnSplitDeleteLabels(const CommandContext &WXUNUSED(context) )
{
  if( mViewInfo.selectedRegion.isPoint() )
     return;

  EditByLabel( &WaveTrack::SplitDelete, false );

  PushState(
  /* i18n-hint: (verb) Audacity has just done a special kind of DELETE on the labeled audio regions */
     _( "Split Deleted labeled audio regions" ),
  /* i18n-hint: (verb) Do a special kind of DELETE on labeled audio regions*/
     _( "Split Delete Labeled Audio" ) );

  RedrawProject();
}

void AudacityProject::OnSilenceLabels(const CommandContext &WXUNUSED(context) )
{
  if( mViewInfo.selectedRegion.isPoint() )
     return;

  EditByLabel( &WaveTrack::Silence, false );

  PushState(
   /* i18n-hint: (verb)*/
     _( "Silenced labeled audio regions" ),
  /* i18n-hint: (verb)*/
     _( "Silence Labeled Audio" ) );

  mTrackPanel->Refresh( false );
}

void AudacityProject::OnSplitLabels(const CommandContext &WXUNUSED(context) )
{
  EditByLabel( &WaveTrack::Split, false );

  PushState(
   /* i18n-hint: (verb) past tense.  Audacity has just split the labeled audio (a point or a region)*/
     _( "Split labeled audio (points or regions)" ),
  /* i18n-hint: (verb)*/
     _( "Split Labeled Audio" ) );

  RedrawProject();
}

void AudacityProject::OnJoinLabels(const CommandContext &WXUNUSED(context) )
{
  if( mViewInfo.selectedRegion.isPoint() )
     return;

  EditByLabel( &WaveTrack::Join, false );

  PushState(
   /* i18n-hint: (verb) Audacity has just joined the labeled audio (points or regions)*/
     _( "Joined labeled audio (points or regions)" ),
  /* i18n-hint: (verb)*/
     _( "Join Labeled Audio" ) );

  RedrawProject();
}

void AudacityProject::OnDisjoinLabels(const CommandContext &WXUNUSED(context) )
{
  if( mViewInfo.selectedRegion.isPoint() )
     return;

  EditByLabel( &WaveTrack::Disjoin, false );

  PushState(
   /* i18n-hint: (verb) Audacity has just detached the labeled audio regions.
      This message appears in history and tells you about something
      Audacity has done.*/
   _( "Detached labeled audio regions" ),
   /* i18n-hint: (verb)*/
     _( "Detach Labeled Audio" ) );

  RedrawProject();
}

void AudacityProject::OnSplit(const CommandContext &WXUNUSED(context) )
{
   TrackListIterator iter(GetTracks());

   double sel0 = mViewInfo.selectedRegion.t0();
   double sel1 = mViewInfo.selectedRegion.t1();

   for (Track* n=iter.First(); n; n = iter.Next())
   {
      if (n->GetKind() == Track::Wave)
      {
         WaveTrack* wt = (WaveTrack*)n;
         if (wt->GetSelected())
            wt->Split( sel0, sel1 );
      }
   }

   PushState(_("Split"), _("Split"));
   mTrackPanel->Refresh(false);
#if 0
//ANSWER-ME: Do we need to keep this commented out OnSplit() code?
// This whole section no longer used...
   /*
    * Previous (pre-multiclip) implementation of "Split" command
    * This does work only when a range is selected!
    *
   TrackListIterator iter(mTracks);

   Track *n = iter.First();
   Track *dest;

   TrackList newTracks;

   while (n) {
      if (n->GetSelected()) {
         double sel0 = mViewInfo.selectedRegion.t0();
         double sel1 = mViewInfo.selectedRegion.t1();

         dest = n->Copy(sel0, sel1);
         dest->Init(*n);
         dest->SetOffset(wxMax(sel0, n->GetOffset()));

         if (sel1 >= n->GetEndTime())
            n->Clear(sel0, sel1);
         else if (sel0 <= n->GetOffset()) {
            n->Clear(sel0, sel1);
            n->SetOffset(sel1);
         } else
            n->Silence(sel0, sel1);

         newTracks.Add(dest);
      }
      n = iter.Next();
   }

   TrackListIterator nIter(&newTracks);
   n = nIter.First();
   while (n) {
      mTracks->Add(n);
      n = nIter.Next();
   }

   PushState(_("Split"), _("Split"));

   FixScrollbars();
   mTrackPanel->Refresh(false);
   */
#endif
}

void AudacityProject::OnSplitNew(const CommandContext &WXUNUSED(context) )
{
   TrackListIterator iter(GetTracks());
   Track *l = iter.Last();

   for (Track *n = iter.First(); n; n = iter.Next()) {
      if (n->GetSelected()) {
         Track::Holder dest;
         double newt0 = 0, newt1 = 0;
         double offset = n->GetOffset();
         if (n->GetKind() == Track::Wave) {
            const auto wt = static_cast<WaveTrack*>(n);
            // Clips must be aligned to sample positions or the NEW clip will not fit in the gap where it came from
            offset = wt->LongSamplesToTime(wt->TimeToLongSamples(offset));
            newt0 = wt->LongSamplesToTime(wt->TimeToLongSamples(mViewInfo.selectedRegion.t0()));
            newt1 = wt->LongSamplesToTime(wt->TimeToLongSamples(mViewInfo.selectedRegion.t1()));
            dest = wt->SplitCut(newt0, newt1);
         }
#if 0
         // LL:  For now, just skip all non-wave tracks since the other do not
         //      yet support proper splitting.
         else {
            dest = n->Cut(mViewInfo.selectedRegion.t0(),
                   mViewInfo.selectedRegion.t1());
         }
#endif
         if (dest) {
            dest->SetOffset(wxMax(newt0, offset));
            FinishCopy(n, std::move(dest), *mTracks);
         }
      }

      if (n == l) {
         break;
      }
   }

   PushState(_("Split to new track"), _("Split New"));

   RedrawProject();
}

int AudacityProject::CountSelectedTracks()
{
   TrackListIterator iter(GetTracks());

   int count =0;
   for (Track *t = iter.First(); t; t = iter.Next()) {
      if( t->GetSelected() )
         count++;
   }
   return count;
}

void AudacityProject::OnSelectTimeAndTracks(bool bAllTime, bool bAllTracks)
{
   if ( bAllTime )
      mViewInfo.selectedRegion.setTimes(
         mTracks->GetMinOffset(), mTracks->GetEndTime());

   if ( bAllTracks ) {
      TrackListIterator iter(GetTracks());
      for (Track *t = iter.First(); t; t = iter.Next())
         t->SetSelected(true);

      ModifyState(false);
      mTrackPanel->Refresh(false);
      if (mMixerBoard)
         mMixerBoard->Refresh(false);
   }
}

void AudacityProject::OnSelectAllTime(const CommandContext &WXUNUSED(context) )
{
   OnSelectTimeAndTracks( true, false );
}

void AudacityProject::OnSelectAllTracks(const CommandContext &WXUNUSED(context) )
{
   OnSelectTimeAndTracks( false, true );
}

void AudacityProject::OnSelectAll(const CommandContext &WXUNUSED(context) )
{
   OnSelectTimeAndTracks( true, true );
}

// This function selects all tracks if no tracks selected,
// and all time if no time selected.
// There is an argument for making it just count wave tracks,
// However you could then not select a label and cut it,
// without this function selecting all tracks.
void AudacityProject::OnSelectSomething(const CommandContext &WXUNUSED(context) )
{
   bool bTime = mViewInfo.selectedRegion.isPoint();
   bool bTracks = CountSelectedTracks() == 0;

   if( bTime || bTracks )
      OnSelectTimeAndTracks(bTime,bTracks);
}

void AudacityProject::SelectNone()
{
   TrackListIterator iter(GetTracks());
   Track *t = iter.First();
   while (t) {
      t->SetSelected(false);
      t = iter.Next();
   }
   mTrackPanel->Refresh(false);
   if (mMixerBoard)
      mMixerBoard->Refresh(false);
}

void AudacityProject::OnSelectNone(const CommandContext &WXUNUSED(context) )
{
   mViewInfo.selectedRegion.collapseToT0();
   SelectNone();
   ModifyState(false);
}

#ifdef EXPERIMENTAL_SPECTRAL_EDITING
void AudacityProject::OnToggleSpectralSelection(const CommandContext &WXUNUSED(context) )
{
   SelectedRegion &region = mViewInfo.selectedRegion;
   const double f0 = region.f0();
   const double f1 = region.f1();
   const bool haveSpectralSelection =
   !(f0 == SelectedRegion::UndefinedFrequency &&
     f1 == SelectedRegion::UndefinedFrequency);
   if (haveSpectralSelection)
   {
      mLastF0 = f0;
      mLastF1 = f1;
      region.setFrequencies
      (SelectedRegion::UndefinedFrequency, SelectedRegion::UndefinedFrequency);
   }
   else
      region.setFrequencies(mLastF0, mLastF1);

   mTrackPanel->Refresh(false);
   ModifyState(false);
}

void AudacityProject::DoNextPeakFrequency(bool up)
{
   // Find the first selected wave track that is in a spectrogram view.
   const WaveTrack *pTrack {};
   SelectedTrackListOfKindIterator iter(Track::Wave, GetTracks());
   for (Track *t = iter.First(); t; t = iter.Next()) {
      WaveTrack *const wt = static_cast<WaveTrack*>(t);
      const int display = wt->GetDisplay();
      if (display == WaveTrack::Spectrum) {
         pTrack = wt;
         break;
      }
   }

   if (pTrack) {
      SpectrumAnalyst analyst;
      SelectHandle::SnapCenterOnce(analyst, mViewInfo, pTrack, up);
      mTrackPanel->Refresh(false);
      ModifyState(false);
   }
}

void AudacityProject::OnNextHigherPeakFrequency(const CommandContext &WXUNUSED(context) )
{
   DoNextPeakFrequency(true);
}


void AudacityProject::OnNextLowerPeakFrequency(const CommandContext &WXUNUSED(context) )
{
   DoNextPeakFrequency(false);
}
#endif

void AudacityProject::OnSelectCursorEnd(const CommandContext &WXUNUSED(context) )
{
   double kWayOverToLeft = -1000000.0;
   double maxEndOffset = kWayOverToLeft;

   TrackListIterator iter(GetTracks());
   Track *t = iter.First();

   while (t) {
      if (t->GetSelected()) {
         if (t->GetEndTime() > maxEndOffset)
            maxEndOffset = t->GetEndTime();
      }

      t = iter.Next();
   }

   if( maxEndOffset <= (kWayOverToLeft +1))
      return;

   mViewInfo.selectedRegion.setT1(maxEndOffset);

   ModifyState(false);

   mTrackPanel->Refresh(false);
}

void AudacityProject::OnSelectStartCursor(const CommandContext &WXUNUSED(context) )
{
   double kWayOverToRight = 1000000.0;
   double minOffset = kWayOverToRight;

   TrackListIterator iter(GetTracks());
   Track *t = iter.First();

   while (t) {
      if (t->GetSelected()) {
         if (t->GetStartTime() < minOffset)
            minOffset = t->GetStartTime();
      }

      t = iter.Next();
   }

   if( minOffset >= (kWayOverToRight -1 ))
      return;

   mViewInfo.selectedRegion.setT0(minOffset);

   ModifyState(false);

   mTrackPanel->Refresh(false);
}

void AudacityProject::OnSelectTrackStartToEnd(const CommandContext &WXUNUSED(context) )
{
   double kWayOverToLeft = -1000000.0;
   double maxEndOffset = kWayOverToLeft;
   double kWayOverToRight = 1000000.0;
   double minOffset = kWayOverToRight;

   TrackListIterator iter(GetTracks());
   Track *t = iter.First();

   while (t) {
      if (t->GetSelected()) {
         if (t->GetEndTime() > maxEndOffset)
            maxEndOffset = t->GetEndTime();
         if (t->GetStartTime() < minOffset)
            minOffset = t->GetStartTime();
      }

      t = iter.Next();
   }

   if( maxEndOffset <= (kWayOverToLeft +1))
      return;
   if( minOffset >= (kWayOverToRight -1 ))
      return;

   mViewInfo.selectedRegion.setTimes( minOffset, maxEndOffset );
   ModifyState(false);

   mTrackPanel->Refresh(false);
}


void AudacityProject::OnSelectPrevClipBoundaryToCursor(const CommandContext &WXUNUSED(context) )
{
   OnSelectClipBoundary(false);
}

void AudacityProject::OnSelectCursorToNextClipBoundary(const CommandContext &WXUNUSED(context) )
{
   OnSelectClipBoundary(true);
}

void AudacityProject::OnSelectClipBoundary(bool next)
{
   std::vector<FoundClipBoundary> results;
   FindClipBoundaries(next ? mViewInfo.selectedRegion.t1() :
      mViewInfo.selectedRegion.t0(), next, results);

   if (results.size() > 0) {
      // note that if there is more than one result, each has the same time value.
      if (next)
         mViewInfo.selectedRegion.setT1(results[0].time);
      else
         mViewInfo.selectedRegion.setT0(results[0].time);

      ModifyState(false);
      mTrackPanel->Refresh(false);

      wxString message = ClipBoundaryMessage(results);
      mTrackPanel->MessageForScreenReader(message);
   }
}

AudacityProject::FoundClip AudacityProject::FindNextClip(const WaveTrack* wt, double t0, double t1)
{
   AudacityProject::FoundClip result{};
   result.waveTrack = wt;
   const auto clips = wt->SortedClipArray();

   t0 = AdjustForFindingStartTimes(clips, t0);

   auto p = std::find_if(clips.begin(), clips.end(), [&] (const WaveClip* const& clip) {
      return clip->GetStartTime() == t0; });
   if (p != clips.end() && (*p)->GetEndTime() > t1) {
      result.found = true;
      result.startTime = (*p)->GetStartTime();
      result.endTime = (*p)->GetEndTime();
      result.index = std::distance(clips.begin(), p);
   }
   else {
      auto p = std::find_if(clips.begin(), clips.end(), [&] (const WaveClip* const& clip) {
         return clip->GetStartTime() > t0; });
      if (p != clips.end()) {
         result.found = true;
         result.startTime = (*p)->GetStartTime();
         result.endTime = (*p)->GetEndTime();
         result.index = std::distance(clips.begin(), p);
      }
   }

   return result;
}

AudacityProject::FoundClip AudacityProject::FindPrevClip(const WaveTrack* wt, double t0, double t1)
{
   AudacityProject::FoundClip result{};
   result.waveTrack = wt;
   const auto clips = wt->SortedClipArray();

   t0 = AdjustForFindingStartTimes(clips, t0);

   auto p = std::find_if(clips.begin(), clips.end(), [&] (const WaveClip* const& clip) {
      return clip->GetStartTime() == t0; });
   if (p != clips.end() && (*p)->GetEndTime() < t1) {
      result.found = true;
      result.startTime = (*p)->GetStartTime();
      result.endTime = (*p)->GetEndTime();
      result.index = std::distance(clips.begin(), p);
   }
   else {
      auto p = std::find_if(clips.rbegin(), clips.rend(), [&] (const WaveClip* const& clip) {
         return clip->GetStartTime() < t0; });
      if (p != clips.rend()) {
         result.found = true;
         result.startTime = (*p)->GetStartTime();
         result.endTime = (*p)->GetEndTime();
         result.index = static_cast<int>(clips.size()) - 1 - std::distance(clips.rbegin(), p);
      }
   }

   return result;
}

int AudacityProject::FindClips(double t0, double t1, bool next, std::vector<FoundClip>& finalResults)
{
   const TrackList* tracks = GetTracks();
   finalResults.clear();

   bool anyWaveTracksSelected =
      tracks->end() != std::find_if(tracks->begin(), tracks->end(),
         [] (const Track * t) {
            return t->GetSelected() && t->GetKind() == Track::Wave; });

   // first search the tracks individually

   TrackListIterator iter(GetTracks());
   Track* track = iter.First();
   std::vector<FoundClip> results;

   int nTracksSearched = 0;
   int trackNum = 1;
   while (track) {
      if (track->GetKind() == Track::Wave && (!anyWaveTracksSelected || track->GetSelected())) {
         auto waveTrack = static_cast<const WaveTrack*>(track);
         bool stereoAndDiff = waveTrack->GetLinked() && !ChannelsHaveSameClipBoundaries(waveTrack);

         auto result = next ? FindNextClip(waveTrack, t0, t1) :
            FindPrevClip(waveTrack, t0, t1);
         if (result.found) {
            result.trackNum = trackNum;
            result.channel = stereoAndDiff;
            results.push_back(result);
         }
         if (stereoAndDiff) {
            auto waveTrack2 = static_cast<const WaveTrack*>(track->GetLink());
            auto result = next ? FindNextClip(waveTrack2, t0, t1) :
               FindPrevClip(waveTrack2, t0, t1);
            if (result.found) {
               result.trackNum = trackNum;
               result.channel = stereoAndDiff;
               results.push_back(result);
            }
         }

         nTracksSearched++;
      }

      trackNum++;
      track = iter.Next(true);
   }


   if (results.size() > 0) {
      // if any clips were found,
      // find the clip or clips with the min/max start time
      auto compareStart = [] (const FoundClip& a, const FoundClip& b)
         { return a.startTime < b.startTime; };

      auto p = next ? std::min_element(results.begin(), results.end(), compareStart) :
         std::max_element(results.begin(), results.end(), compareStart);

      std::vector<FoundClip> resultsStartTime;
      for ( auto &r : results )
         if ( r.startTime == (*p).startTime )
            resultsStartTime.push_back( r );

      if (resultsStartTime.size() > 1) {
         // more than one clip with same start time so
         // find the clip or clips with the min/max end time
         auto compareEnd = [] (const FoundClip& a, const FoundClip& b)
            { return a.endTime < b.endTime; };

         auto p = next ? std::min_element(resultsStartTime.begin(),
            resultsStartTime.end(), compareEnd) :
            std::max_element(resultsStartTime.begin(),
            resultsStartTime.end(), compareEnd);

         for ( auto &r : resultsStartTime )
            if ( r.endTime == (*p).endTime )
               finalResults.push_back( r );
      }
      else {
         finalResults = resultsStartTime;
      }
   }

   return nTracksSearched;       // can be used for screen reader messages if required
}

// Whether the two channels of a stereo track have the same clips
bool AudacityProject::ChannelsHaveSameClipBoundaries(const WaveTrack* wt)
{
   bool sameClips = false;

   if (wt->GetLinked() && wt->GetLink()) {
      auto& left = wt->GetClips();
      auto& right = static_cast<const WaveTrack*>(wt->GetLink())->GetClips();
      if (left.size() == right.size()) {
         sameClips = true;
         for (unsigned int i = 0; i < left.size(); i++) {
            if (left[i]->GetStartTime() != right[i]->GetStartTime() ||
               left[i]->GetEndTime() != right[i]->GetEndTime()) {
               sameClips = false;
               break;
            }
         }
      }
   }

   return sameClips;
}

void AudacityProject::OnSelectPrevClip(const CommandContext &WXUNUSED(context) )
{
   OnSelectClip(false);
}

void AudacityProject::OnSelectNextClip(const CommandContext &WXUNUSED(context) )
{
   OnSelectClip(true);
}

void AudacityProject::OnSelectClip(bool next)
{
   std::vector<FoundClip> results;
   FindClips(mViewInfo.selectedRegion.t0(),
      mViewInfo.selectedRegion.t1(), next, results);

   if (results.size() > 0) {
      // note that if there is more than one result, each has the same start
      // and end time
      double t0 = results[0].startTime;
      double t1 = results[0].endTime;
      mViewInfo.selectedRegion.setTimes(t0, t1);
      ModifyState(false);
      mTrackPanel->ScrollIntoView(mViewInfo.selectedRegion.t0());
      mTrackPanel->Refresh(false);

      // create and send message to screen reader
      wxString message;
      for (auto& result : results) {
         auto longName = result.ComposeTrackName();
         auto nClips = result.waveTrack->GetNumClips();
            /* i18n-hint: in the string after this one,
               first number identifies one of a sequence of clips,
               last number counts the clips,
               string names a track */
         _("dummyStringOnSelectClip");
         auto format = wxPLURAL(
            "%d of %d clip %s",
            "%d of %d clips %s",
            nClips
         );
         auto str = wxString::Format( format, result.index + 1, nClips, longName );

         if (message.empty())
            message = str;
         else
            message = wxString::Format(_("%s, %s"), message, str);
      }
      mTrackPanel->MessageForScreenReader(message);
   }
}

void AudacityProject::OnSelectCursorStoredCursor(const CommandContext &WXUNUSED(context) )
{
   if (mCursorPositionHasBeenStored) {
      double cursorPositionCurrent = IsAudioActive() ? gAudioIO->GetStreamTime() : mViewInfo.selectedRegion.t0();
      mViewInfo.selectedRegion.setTimes(std::min(cursorPositionCurrent, mCursorPositionStored),
         std::max(cursorPositionCurrent, mCursorPositionStored));

      ModifyState(false);
      mTrackPanel->Refresh(false);
   }
}

void AudacityProject::OnSelectSyncLockSel(const CommandContext &WXUNUSED(context) )
{
   bool selected = false;
   TrackListIterator iter(GetTracks());
   for (Track *t = iter.First(); t; t = iter.Next())
   {
      if (t->IsSyncLockSelected()) {
         t->SetSelected(true);
         selected = true;
      }
   }

   if (selected)
      ModifyState(false);

   mTrackPanel->Refresh(false);
   if (mMixerBoard)
      mMixerBoard->Refresh(false);
}

//
// View Menu
//

void AudacityProject::OnZoomIn(const CommandContext &WXUNUSED(context) )
{
   ZoomInByFactor( 2.0 );
}

double AudacityProject::GetScreenEndTime() const
{
   return mTrackPanel->GetScreenEndTime();
}

void AudacityProject::ZoomInByFactor( double ZoomFactor )
{
   // LLL: Handling positioning differently when audio is
   // actively playing.  Don't do this if paused.
   if ((gAudioIO->IsStreamActive(GetAudioIOToken()) != 0) && !gAudioIO->IsPaused()){
      ZoomBy(ZoomFactor);
      mTrackPanel->ScrollIntoView(gAudioIO->GetStreamTime());
      mTrackPanel->Refresh(false);
      return;
   }

   // DMM: Here's my attempt to get logical zooming behavior
   // when there's a selection that's currently at least
   // partially on-screen

   const double endTime = GetScreenEndTime();
   const double duration = endTime - mViewInfo.h;

   bool selectionIsOnscreen =
      (mViewInfo.selectedRegion.t0() < endTime) &&
      (mViewInfo.selectedRegion.t1() >= mViewInfo.h);

   bool selectionFillsScreen =
      (mViewInfo.selectedRegion.t0() < mViewInfo.h) &&
      (mViewInfo.selectedRegion.t1() > endTime);

   if (selectionIsOnscreen && !selectionFillsScreen) {
      // Start with the center of the selection
      double selCenter = (mViewInfo.selectedRegion.t0() +
                          mViewInfo.selectedRegion.t1()) / 2;

      // If the selection center is off-screen, pick the
      // center of the part that is on-screen.
      if (selCenter < mViewInfo.h)
         selCenter = mViewInfo.h +
                     (mViewInfo.selectedRegion.t1() - mViewInfo.h) / 2;
      if (selCenter > endTime)
         selCenter = endTime -
            (endTime - mViewInfo.selectedRegion.t0()) / 2;

      // Zoom in
      ZoomBy(ZoomFactor);
      const double newDuration = GetScreenEndTime() - mViewInfo.h;

      // Recenter on selCenter
      TP_ScrollWindow(selCenter - newDuration / 2);
      return;
   }


   double origLeft = mViewInfo.h;
   double origWidth = duration;
   ZoomBy(ZoomFactor);

   const double newDuration = GetScreenEndTime() - mViewInfo.h;
   double newh = origLeft + (origWidth - newDuration) / 2;

   // MM: Commented this out because it was confusing users
   /*
   // make sure that the *right-hand* end of the selection is
   // no further *left* than 1/3 of the way across the screen
   if (mViewInfo.selectedRegion.t1() < newh + mViewInfo.screen / 3)
      newh = mViewInfo.selectedRegion.t1() - mViewInfo.screen / 3;

   // make sure that the *left-hand* end of the selection is
   // no further *right* than 2/3 of the way across the screen
   if (mViewInfo.selectedRegion.t0() > newh + mViewInfo.screen * 2 / 3)
      newh = mViewInfo.selectedRegion.t0() - mViewInfo.screen * 2 / 3;
   */

   TP_ScrollWindow(newh);
}

void AudacityProject::OnZoomOut(const CommandContext &WXUNUSED(context) )
{
   ZoomOutByFactor( 1 /2.0 );
}


void AudacityProject::ZoomOutByFactor( double ZoomFactor )
{
   //Zoom() may change these, so record original values:
   const double origLeft = mViewInfo.h;
   const double origWidth = GetScreenEndTime() - origLeft;

   ZoomBy(ZoomFactor);
   const double newWidth = GetScreenEndTime() - mViewInfo.h;

   const double newh = origLeft + (origWidth - newWidth) / 2;
   // newh = (newh > 0) ? newh : 0;
   TP_ScrollWindow(newh);

}
void AudacityProject::OnZoomToggle(const CommandContext &WXUNUSED(context) )
{
//   const double origLeft = mViewInfo.h;
//   const double origWidth = GetScreenEndTime() - origLeft;

   // Choose the zoom that is most different to the current zoom.
   double Zoom1 = GetZoomOfPreset( TracksPrefs::Zoom1Choice() );
   double Zoom2 = GetZoomOfPreset( TracksPrefs::Zoom2Choice() );
   double Z = mViewInfo.GetZoom();// Current Zoom.
   double ChosenZoom = fabs(log(Zoom1 / Z)) > fabs(log( Z / Zoom2)) ? Zoom1:Zoom2;

   Zoom(ChosenZoom);
   mTrackPanel->Refresh(false);
//   const double newWidth = GetScreenEndTime() - mViewInfo.h;
//   const double newh = origLeft + (origWidth - newWidth) / 2;
//   TP_ScrollWindow(newh);
}


void AudacityProject::OnZoomNormal(const CommandContext &WXUNUSED(context) )
{
   Zoom(ZoomInfo::GetDefaultZoom());
   mTrackPanel->Refresh(false);
}

void AudacityProject::OnZoomFit(const CommandContext &WXUNUSED(context) )
{
   const double start = mViewInfo.bScrollBeyondZero
      ? std::min(mTracks->GetStartTime(), 0.0)
      : 0;

   Zoom( GetZoomOfToFit() );
   TP_ScrollWindow(start);
}

void AudacityProject::DoZoomFitV()
{
   int height, count;

   mTrackPanel->GetTracksUsableArea(NULL, &height);

   height -= 28;

   count = 0;
   TrackListIterator iter(GetTracks());
   Track *t = iter.First();
   while (t) {
      if ((nullptr != dynamic_cast<AudioTrack*>(t)) &&
          !t->GetMinimized())
         count++;
      else
         height -= t->GetHeight();

      t = iter.Next();
   }

   if (count == 0)
      return;

   height = height / count;
   height = std::max( (int)TrackInfo::MinimumTrackHeight(), height );

   TrackListIterator iter2(GetTracks());
   t = iter2.First();
   while (t) {
      if ((nullptr != dynamic_cast<AudioTrack*>(t)) &&
          !t->GetMinimized())
         t->SetHeight(height);
      t = iter2.Next();
   }
}

void AudacityProject::OnZoomFitV(const CommandContext &WXUNUSED(context) )
{
   this->DoZoomFitV();

   mVsbar->SetThumbPosition(0);
   RedrawProject();
   ModifyState(true);
}

void AudacityProject::OnZoomSel(const CommandContext &WXUNUSED(context) )
{
   Zoom( GetZoomOfSelection() );
   TP_ScrollWindow(mViewInfo.selectedRegion.t0());
}

void AudacityProject::OnGoSelStart(const CommandContext &WXUNUSED(context) )
{
   if (mViewInfo.selectedRegion.isPoint())
      return;

   TP_ScrollWindow(mViewInfo.selectedRegion.t0() - ((GetScreenEndTime() - mViewInfo.h) / 2));
}

void AudacityProject::OnGoSelEnd(const CommandContext &WXUNUSED(context) )
{
   if (mViewInfo.selectedRegion.isPoint())
      return;

   TP_ScrollWindow(mViewInfo.selectedRegion.t1() - ((GetScreenEndTime() - mViewInfo.h) / 2));
}

void AudacityProject::OnShowClipping(const CommandContext &WXUNUSED(context) )
{
   bool checked = !gPrefs->Read(wxT("/GUI/ShowClipping"), 0L);
   gPrefs->Write(wxT("/GUI/ShowClipping"), checked);
   gPrefs->Flush();
   mCommandManager.Check(wxT("ShowClipping"), checked);
   mTrackPanel->UpdatePrefs();
   mTrackPanel->Refresh(false);
}

void AudacityProject::OnShowExtraMenus(const CommandContext &WXUNUSED(context) )
{
   bool checked = !gPrefs->Read(wxT("/GUI/ShowExtraMenus"), 0L);
   gPrefs->Write(wxT("/GUI/ShowExtraMenus"), checked);
   gPrefs->Flush();
   mCommandManager.Check(wxT("ShowExtraMenus"), checked);
   RebuildAllMenuBars();
}

void AudacityProject::OnApplyMacroDirectly(const CommandContext &context )
{
   //wxLogDebug( "Macro was: %s", context.parameter);
   ApplyMacroDialog dlg(this);
   wxString Name = context.parameter;

// We used numbers previously, but macros could get renumbered, making
// macros containing macros unpredictable.
#ifdef MACROS_BY_NUMBERS
   long item=0;
   // Take last three letters (of e.g. Macro007) and convert to a number.
   Name.Mid( Name.Length() - 3 ).ToLong( &item, 10 );
   dlg.ApplyMacroToProject( item, false );
#else
   dlg.ApplyMacroToProject( Name, false );
#endif
   ModifyUndoMenuItems();
}

void AudacityProject::OnApplyMacrosPalette(const CommandContext &WXUNUSED(context) )
{
   const bool bExpanded = false;
   if (!mMacrosWindow)
      mMacrosWindow = safenew MacrosWindow(this, bExpanded);
   mMacrosWindow->Show();
   mMacrosWindow->Raise();
   mMacrosWindow->UpdateDisplay( bExpanded);
}

void AudacityProject::OnManageMacros(const CommandContext &WXUNUSED(context) )
{
   const bool bExpanded = true;
   if (!mMacrosWindow)
      mMacrosWindow = safenew MacrosWindow(this, bExpanded);
   mMacrosWindow->Show();
   mMacrosWindow->Raise();
   mMacrosWindow->UpdateDisplay( bExpanded);
}

void AudacityProject::OnHistory(const CommandContext &WXUNUSED(context) )
{
   if (!mHistoryWindow)
      mHistoryWindow = safenew HistoryWindow(this, GetUndoManager());
   mHistoryWindow->Show();
   mHistoryWindow->Raise();
   mHistoryWindow->UpdateDisplay();
}
void AudacityProject::OnKaraoke(const CommandContext &WXUNUSED(context) )
{
   if (!mLyricsWindow)
      mLyricsWindow = safenew LyricsWindow(this);
   mLyricsWindow->Show();
   UpdateLyrics();
   mLyricsWindow->Raise();
}

void AudacityProject::OnMixerBoard(const CommandContext &WXUNUSED(context) )
{
   if (!mMixerBoardFrame)
   {
      mMixerBoardFrame = safenew MixerBoardFrame(this);
      mMixerBoard = mMixerBoardFrame->mMixerBoard;
   }
   mMixerBoardFrame->Show();
   mMixerBoardFrame->Raise();
   mMixerBoardFrame->SetFocus();
}

void AudacityProject::OnPlotSpectrum(const CommandContext &WXUNUSED(context) )
{
   if (!mFreqWindow) {
      wxPoint where;

      where.x = 150;
      where.y = 150;

      mFreqWindow.reset( safenew FreqWindow(
         this, -1, _("Frequency Analysis"), where ) );
   }

   if( ScreenshotCommand::MayCapture( mFreqWindow.get() ) )
      return;
   mFreqWindow->Show(true);
   mFreqWindow->Raise();
   mFreqWindow->SetFocus();
}

void AudacityProject::OnContrast(const CommandContext &WXUNUSED(context) )
{
   // All of this goes away when the Contrast Dialog is converted to a module
   if(!mContrastDialog)
   {
      wxPoint where;
      where.x = 150;
      where.y = 150;

      mContrastDialog.reset( safenew ContrastDialog(
         this, -1, _("Contrast Analysis (WCAG 2 compliance)"), where ) );
   }

   mContrastDialog->CentreOnParent();
   if( ScreenshotCommand::MayCapture( mContrastDialog.get() ) )
      return;
   mContrastDialog->Show();
}


void AudacityProject::OnShowTransportToolBar(const CommandContext &WXUNUSED(context) )
{
   mToolManager->ShowHide(TransportBarID);
   ModifyToolbarMenus();
}

void AudacityProject::OnShowDeviceToolBar(const CommandContext &WXUNUSED(context) )
{
   mToolManager->ShowHide( DeviceBarID );
   ModifyToolbarMenus();
}

void AudacityProject::OnShowEditToolBar(const CommandContext &WXUNUSED(context) )
{
   mToolManager->ShowHide( EditBarID );
   ModifyToolbarMenus();
}

void AudacityProject::OnShowMeterToolBar(const CommandContext &WXUNUSED(context) )
{
   if( !mToolManager->IsVisible( MeterBarID ) )
   {
      mToolManager->Expose( PlayMeterBarID, false );
      mToolManager->Expose( RecordMeterBarID, false );
   }
   mToolManager->ShowHide( MeterBarID );
   ModifyToolbarMenus();
}

void AudacityProject::OnShowRecordMeterToolBar(const CommandContext &WXUNUSED(context) )
{
   if( !mToolManager->IsVisible( RecordMeterBarID ) )
   {
      mToolManager->Expose( MeterBarID, false );
   }
   mToolManager->ShowHide( RecordMeterBarID );
   ModifyToolbarMenus();
}

void AudacityProject::OnShowPlayMeterToolBar(const CommandContext &WXUNUSED(context) )
{
   if( !mToolManager->IsVisible( PlayMeterBarID ) )
   {
      mToolManager->Expose( MeterBarID, false );
   }
   mToolManager->ShowHide( PlayMeterBarID );
   ModifyToolbarMenus();
}

void AudacityProject::OnShowMixerToolBar(const CommandContext &WXUNUSED(context) )
{
   mToolManager->ShowHide( MixerBarID );
   ModifyToolbarMenus();
}

void AudacityProject::OnShowScrubbingToolBar(const CommandContext &WXUNUSED(context) )
{
   mToolManager->ShowHide( ScrubbingBarID );
   ModifyToolbarMenus();
}

void AudacityProject::OnShowSelectionToolBar(const CommandContext &WXUNUSED(context) )
{
   mToolManager->ShowHide( SelectionBarID );
   ModifyToolbarMenus();
}

#ifdef EXPERIMENTAL_SPECTRAL_EDITING
void AudacityProject::OnShowSpectralSelectionToolBar(const CommandContext &WXUNUSED(context) )
{
   mToolManager->ShowHide( SpectralSelectionBarID );
   ModifyToolbarMenus();
}
#endif

void AudacityProject::OnShowToolsToolBar(const CommandContext &WXUNUSED(context) )
{
   mToolManager->ShowHide( ToolsBarID );
   ModifyToolbarMenus();
}

void AudacityProject::OnShowTranscriptionToolBar(const CommandContext &WXUNUSED(context) )
{
   mToolManager->ShowHide( TranscriptionBarID );
   ModifyToolbarMenus();
}

void AudacityProject::OnResetToolBars(const CommandContext &WXUNUSED(context) )
{
   mToolManager->Reset();
   ModifyToolbarMenus();
}

#if defined(EXPERIMENTAL_EFFECTS_RACK)
void AudacityProject::OnShowEffectsRack(const CommandContext &WXUNUSED(context) )
{
   EffectManager::Get().ShowRack();
}
#endif

//
// Project Menu
//

void AudacityProject::OnImport(const CommandContext &WXUNUSED(context) )
{
   // An import trigger for the alias missing dialog might not be intuitive, but
   // this serves to track the file if the users zooms in and such.
   wxGetApp().SetMissingAliasedFileWarningShouldShow(true);

   wxArrayString selectedFiles = ShowOpenDialog(wxT(""));
   if (selectedFiles.GetCount() == 0) {
      gPrefs->Write(wxT("/LastOpenType"),wxT(""));
      gPrefs->Flush();
      return;
   }

   // PRL:  This affects FFmpegImportPlugin::Open which resets the preference
   // to false.  Should it also be set to true on other paths that reach
   // AudacityProject::Import ?
   gPrefs->Write(wxT("/NewImportingSession"), true);

   //sort selected files by OD status.  Load non OD first so user can edit asap.
   //first sort selectedFiles.
   selectedFiles.Sort(CompareNoCaseFileName);
   ODManager::Pauser pauser;

   auto cleanup = finally( [&] {
      gPrefs->Write(wxT("/LastOpenType"),wxT(""));

      gPrefs->Flush();

      HandleResize(); // Adjust scrollers for NEW track sizes.
   } );

   for (size_t ff = 0; ff < selectedFiles.GetCount(); ff++) {
      wxString fileName = selectedFiles[ff];

      FileNames::UpdateDefaultPath(FileNames::Operation::Open, fileName);

      Import(fileName);
   }

   ZoomAfterImport(nullptr);
}

void AudacityProject::OnImportLabels(const CommandContext &WXUNUSED(context) )
{
   wxString fileName =
       FileNames::SelectFile(FileNames::Operation::Open,
                    _("Select a text file containing labels"),
                    wxEmptyString,     // Path
                    wxT(""),       // Name
                    wxT(".txt"),   // Extension
                    _("Text files (*.txt)|*.txt|All files|*"),
                    wxRESIZE_BORDER,        // Flags
                    this);    // Parent

   if (fileName != wxT("")) {
      wxTextFile f;

      f.Open(fileName);
      if (!f.IsOpened()) {
         AudacityMessageBox(
            wxString::Format( _("Could not open file: %s"), fileName ) );
         return;
      }

      auto newTrack = GetTrackFactory()->NewLabelTrack();
      wxString sTrackName;
      wxFileName::SplitPath(fileName, NULL, NULL, &sTrackName, NULL);
      newTrack->SetName(sTrackName);

      newTrack->Import(f);

      SelectNone();
      newTrack->SetSelected(true);
      mTracks->Add(std::move(newTrack));

      PushState(wxString::
                Format(_("Imported labels from '%s'"), fileName),
                _("Import Labels"));

      ZoomAfterImport(nullptr);
   }
}

#ifdef USE_MIDI
void AudacityProject::OnImportMIDI(const CommandContext &WXUNUSED(context) )
{
   wxString fileName = FileNames::SelectFile(FileNames::Operation::Open,
                                    _("Select a MIDI file"),
                                    wxEmptyString,     // Path
                                    wxT(""),       // Name
                                    wxT(""),       // Extension
                                    _("MIDI and Allegro files (*.mid;*.midi;*.gro)|*.mid;*.midi;*.gro|MIDI files (*.mid;*.midi)|*.mid;*.midi|Allegro files (*.gro)|*.gro|All files|*"),
                                    wxRESIZE_BORDER,        // Flags
                                    this);    // Parent

   if (fileName != wxT(""))
      AudacityProject::DoImportMIDI(this, fileName);
}

AudacityProject *AudacityProject::DoImportMIDI(
   AudacityProject *pProject, const wxString &fileName)
{
   AudacityProject *pNewProject {};
   if ( !pProject )
      pProject = pNewProject = CreateNewAudacityProject();
   auto cleanup = finally( [&] { if ( pNewProject ) pNewProject->Close(true); } );

   auto newTrack = pProject->GetTrackFactory()->NewNoteTrack();

   if (::ImportMIDI(fileName, newTrack.get())) {

      pProject->SelectNone();
      auto pTrack = pProject->mTracks->Add(std::move(newTrack));
      pTrack->SetSelected(true);

      pProject->PushState(wxString::Format(_("Imported MIDI from '%s'"),
         fileName), _("Import MIDI"));

      pProject->ZoomAfterImport(pTrack);
      pNewProject = nullptr;

      wxGetApp().AddFileToHistory(fileName);

      return pProject;
   }
   else
      return nullptr;
}
#endif // USE_MIDI

void AudacityProject::OnImportRaw(const CommandContext &WXUNUSED(context) )
{
   wxString fileName =
       FileNames::SelectFile(FileNames::Operation::Open,
                    _("Select any uncompressed audio file"),
                    wxEmptyString,     // Path
                    wxT(""),       // Name
                    wxT(""),       // Extension
                    _("All files|*"),
                    wxRESIZE_BORDER,        // Flags
                    this);    // Parent

   if (fileName == wxT(""))
      return;

   TrackHolders newTracks;

   ::ImportRaw(this, fileName, GetTrackFactory(), newTracks);

   if (newTracks.size() <= 0)
      return;

   AddImportedTracks(fileName, std::move(newTracks));
   HandleResize(); // Adjust scrollers for NEW track sizes.
}

void AudacityProject::OnEditMetadata(const CommandContext &WXUNUSED(context) )
{
   (void)DoEditMetadata(_("Edit Metadata Tags"), _("Metadata Tags"), true);
}

bool AudacityProject::DoEditMetadata
(const wxString &title, const wxString &shortUndoDescription, bool force)
{
   // Back up my tags
   auto newTags = mTags->Duplicate();

   if (newTags->ShowEditDialog(this, title, force)) {
      if (*mTags != *newTags) {
         // Commit the change to project state only now.
         mTags = newTags;
         PushState(title, shortUndoDescription);
      }

      return true;
   }

   return false;
}

void AudacityProject::HandleMixAndRender(bool toNewTrack)
{
   wxGetApp().SetMissingAliasedFileWarningShouldShow(true);

   WaveTrack::Holder uNewLeft, uNewRight;
   MixAndRender(GetTracks(), GetTrackFactory(), mRate, mDefaultFormat, 0.0, 0.0, uNewLeft, uNewRight);

   if (uNewLeft) {
      // Remove originals, get stats on what tracks were mixed

      TrackListIterator iter(GetTracks());
      Track *t = iter.First();
      int selectedCount = 0;
      wxString firstName;

      while (t) {
         if (t->GetSelected() && (t->GetKind() == Track::Wave)) {
            if (selectedCount==0)
               firstName = t->GetName();

            // Add one to the count if it's an unlinked track, or if it's the first
            // in a stereo pair
            if (t->GetLinked() || !t->GetLink())
                selectedCount++;

            if (!toNewTrack) {
               t = iter.RemoveCurrent();
            } else {
               t = iter.Next();
            };
         }
         else
            t = iter.Next();
      }

      // Add NEW tracks

      auto pNewLeft = mTracks->Add(std::move(uNewLeft));
      decltype(pNewLeft) pNewRight{};
      if (uNewRight)
         pNewRight = mTracks->Add(std::move(uNewRight));

      // If we're just rendering (not mixing), keep the track name the same
      if (selectedCount==1) {
         pNewLeft->SetName(firstName);
         if (pNewRight)
            pNewRight->SetName(firstName);
      }

      // Smart history/undo message
      if (selectedCount==1) {
         wxString msg;
         msg.Printf(_("Rendered all audio in track '%s'"), firstName);
         /* i18n-hint: Convert the audio into a more usable form, so apply
          * panning and amplification and write to some external file.*/
         PushState(msg, _("Render"));
      }
      else {
         wxString msg;
         if (pNewRight)
            msg.Printf(_("Mixed and rendered %d tracks into one new stereo track"),
                       selectedCount);
         else
            msg.Printf(_("Mixed and rendered %d tracks into one new mono track"),
                       selectedCount);
         PushState(msg, _("Mix and Render"));
      }

      mTrackPanel->SetFocus();
      mTrackPanel->SetFocusedTrack(pNewLeft);
      mTrackPanel->EnsureVisible(pNewLeft);
      RedrawProject();
   }
}

void AudacityProject::OnMixAndRender(const CommandContext &WXUNUSED(context) )
{
   HandleMixAndRender(false);
}

void AudacityProject::OnMixAndRenderToNewTrack(const CommandContext &WXUNUSED(context) )
{
   HandleMixAndRender(true);
}

void AudacityProject::OnSelectionSave(const CommandContext &WXUNUSED(context) )
{
   mRegionSave =  mViewInfo.selectedRegion;
}

void AudacityProject::OnCursorPositionStore(const CommandContext &WXUNUSED(context) )
{
   mCursorPositionStored = IsAudioActive() ? gAudioIO->GetStreamTime() : mViewInfo.selectedRegion.t0();
   mCursorPositionHasBeenStored = true;
}

void AudacityProject::OnSelectionRestore(const CommandContext &WXUNUSED(context) )
{
   if ((mRegionSave.t0() == 0.0) &&
       (mRegionSave.t1() == 0.0))
      return;

   mViewInfo.selectedRegion = mRegionSave;

   ModifyState(false);

   mTrackPanel->Refresh(false);
}

void AudacityProject::OnCursorTrackStart(const CommandContext &WXUNUSED(context) )
{
   double kWayOverToRight = 1000000.0;
   double minOffset = kWayOverToRight;

   TrackListIterator iter(GetTracks());
   Track *t = iter.First();

   while (t) {
      if (t->GetSelected()) {
         if (t->GetOffset() < minOffset)
            minOffset = t->GetOffset();
      }

      t = iter.Next();
   }

   if( minOffset >= (kWayOverToRight-1) )
      return;

   if (minOffset < 0.0) minOffset = 0.0;
   mViewInfo.selectedRegion.setTimes(minOffset, minOffset);
   ModifyState(false);
   mTrackPanel->ScrollIntoView(mViewInfo.selectedRegion.t0());
   mTrackPanel->Refresh(false);
}

void AudacityProject::OnCursorTrackEnd(const CommandContext &WXUNUSED(context) )
{
   double kWayOverToLeft = -1000000.0;
   double maxEndOffset = kWayOverToLeft;
   double thisEndOffset = 0.0;

   TrackListIterator iter(GetTracks());
   Track *t = iter.First();

   while (t) {
      if (t->GetSelected()) {
         thisEndOffset = t->GetEndTime();
         if (thisEndOffset > maxEndOffset)
            maxEndOffset = thisEndOffset;
      }

      t = iter.Next();
   }

   if( maxEndOffset < (kWayOverToLeft +1) )
      return;

   mViewInfo.selectedRegion.setTimes(maxEndOffset, maxEndOffset);
   ModifyState(false);
   mTrackPanel->ScrollIntoView(mViewInfo.selectedRegion.t1());
   mTrackPanel->Refresh(false);
}

void AudacityProject::OnCursorSelStart(const CommandContext &WXUNUSED(context) )
{
   mViewInfo.selectedRegion.collapseToT0();
   ModifyState(false);
   mTrackPanel->ScrollIntoView(mViewInfo.selectedRegion.t0());
   mTrackPanel->Refresh(false);
}

void AudacityProject::OnCursorSelEnd(const CommandContext &WXUNUSED(context) )
{
   mViewInfo.selectedRegion.collapseToT1();
   ModifyState(false);
   mTrackPanel->ScrollIntoView(mViewInfo.selectedRegion.t1());
   mTrackPanel->Refresh(false);
}

AudacityProject::FoundClipBoundary AudacityProject::FindNextClipBoundary(const WaveTrack* wt, double time)
{
   AudacityProject::FoundClipBoundary result{};
   result.waveTrack = wt;
   const auto clips = wt->SortedClipArray();
   double timeStart = AdjustForFindingStartTimes(clips, time);
   double timeEnd = AdjustForFindingEndTimes(clips, time);

   auto pStart = std::find_if(clips.begin(), clips.end(), [&] (const WaveClip* const& clip) {
      return clip->GetStartTime() > timeStart; });
   auto pEnd = std::find_if(clips.begin(), clips.end(), [&] (const WaveClip* const& clip) {
      return clip->GetEndTime() > timeEnd; });

   if (pStart != clips.end() && pEnd != clips.end()) {
      if ((*pEnd)->SharesBoundaryWithNextClip(*pStart)) {
         // boundary between two clips which are immediately next to each other.
         result.nFound = 2;
         result.time = (*pEnd)->GetEndTime();
         result.index1 = std::distance(clips.begin(), pEnd);
         result.clipStart1 = false;
         result.index2 = std::distance(clips.begin(), pStart);
         result.clipStart2 = true;
      }
      else if ((*pStart)->GetStartTime() < (*pEnd)->GetEndTime()) {
         result.nFound = 1;
         result.time = (*pStart)->GetStartTime();
         result.index1 = std::distance(clips.begin(), pStart);
         result.clipStart1 = true;
      }
      else  {
         result.nFound = 1;
         result.time = (*pEnd)->GetEndTime();
         result.index1 = std::distance(clips.begin(), pEnd);
         result.clipStart1 = false;
      }
   }
   else if (pEnd != clips.end()) {
      result.nFound = 1;
      result.time = (*pEnd)->GetEndTime();
      result.index1 = std::distance(clips.begin(), pEnd);
      result.clipStart1 = false;
   }

   return result;
}

AudacityProject::FoundClipBoundary AudacityProject::FindPrevClipBoundary(const WaveTrack* wt, double time)
{
   AudacityProject::FoundClipBoundary result{};
   result.waveTrack = wt;
   const auto clips = wt->SortedClipArray();
   double timeStart = AdjustForFindingStartTimes(clips, time);
   double timeEnd = AdjustForFindingEndTimes(clips, time);

   auto pStart = std::find_if(clips.rbegin(), clips.rend(), [&] (const WaveClip* const& clip) {
      return clip->GetStartTime() < timeStart; });
   auto pEnd = std::find_if(clips.rbegin(), clips.rend(), [&] (const WaveClip* const& clip) {
      return clip->GetEndTime() < timeEnd; });

   if (pStart != clips.rend() && pEnd != clips.rend()) {
      if ((*pEnd)->SharesBoundaryWithNextClip(*pStart)) {
         // boundary between two clips which are immediately next to each other.
         result.nFound = 2;
         result.time = (*pStart)->GetStartTime();
         result.index1 = static_cast<int>(clips.size()) - 1 - std::distance(clips.rbegin(), pStart);
         result.clipStart1 = true;
         result.index2 = static_cast<int>(clips.size()) - 1 - std::distance(clips.rbegin(), pEnd);
         result.clipStart2 = false;
      }
      else if ((*pStart)->GetStartTime() > (*pEnd)->GetEndTime()) {
         result.nFound = 1;
         result.time = (*pStart)->GetStartTime();
         result.index1 = static_cast<int>(clips.size()) - 1 - std::distance(clips.rbegin(), pStart);
         result.clipStart1 = true;
      }
      else {
         result.nFound = 1;
         result.time = (*pEnd)->GetEndTime();
         result.index1 = static_cast<int>(clips.size()) - 1 - std::distance(clips.rbegin(), pEnd);
         result.clipStart1 = false;
      }
   }
   else if (pStart != clips.rend()) {
      result.nFound = 1;
      result.time = (*pStart)->GetStartTime();
      result.index1 = static_cast<int>(clips.size()) - 1 - std::distance(clips.rbegin(), pStart);
      result.clipStart1 = true;
   }

   return result;
}

// When two clips are immediately next to each other, the GetEndTime() of the first clip and the
// GetStartTime() of the second clip may not be exactly equal due to rounding errors. When searching
// for the next/prev start time from a given time, the following function adjusts that given time if
// necessary to take this into account. If the given time is the end time of the first of two clips which
// are next to each other, then the given time is changed to the start time of the second clip.
// This ensures that the correct next/prev start time is found.
double AudacityProject::AdjustForFindingStartTimes(const std::vector<const WaveClip*> & clips, double time)
{
   auto q = std::find_if(clips.begin(), clips.end(), [&] (const WaveClip* const& clip) {
      return clip->GetEndTime() == time; });
   if (q != clips.end() && q + 1 != clips.end() &&
      (*q)->SharesBoundaryWithNextClip(*(q+1))) {
      time = (*(q+1))->GetStartTime();
   }

   return time;
}

// When two clips are immediately next to each other, the GetEndTime() of the first clip and the
// GetStartTime() of the second clip may not be exactly equal due to rounding errors. When searching
// for the next/prev end time from a given time, the following function adjusts that given time if
// necessary to take this into account. If the given time is the start time of the second of two clips which
// are next to each other, then the given time is changed to the end time of the first clip.
// This ensures that the correct next/prev end time is found.
double AudacityProject::AdjustForFindingEndTimes(const std::vector<const WaveClip*>& clips, double time)
{
   auto q = std::find_if(clips.begin(), clips.end(), [&] (const WaveClip* const& clip) {
      return clip->GetStartTime() == time; });
   if (q != clips.end() && q != clips.begin() &&
      (*(q - 1))->SharesBoundaryWithNextClip(*q)) {
      time = (*(q-1))->GetEndTime();
   }

   return time;
}

int AudacityProject::FindClipBoundaries(double time, bool next, std::vector<FoundClipBoundary>& finalResults)
{
   const TrackList* tracks = GetTracks();
   finalResults.clear();

   bool anyWaveTracksSelected =
      tracks->end() != std::find_if(tracks->begin(), tracks->end(),
         [] (const Track *t) {
            return t->GetSelected() && t->GetKind() == Track::Wave; });


   // first search the tracks individually

   TrackListIterator iter(GetTracks());
   Track* track = iter.First();
   std::vector<FoundClipBoundary> results;

   int nTracksSearched = 0;
   int trackNum = 1;
   while (track) {
      if (track->GetKind() == Track::Wave && (!anyWaveTracksSelected || track->GetSelected())) {
         auto waveTrack = static_cast<const WaveTrack*>(track);
         bool stereoAndDiff = waveTrack->GetLinked() && !ChannelsHaveSameClipBoundaries(waveTrack);

         auto result = next ? FindNextClipBoundary(waveTrack, time) :
            FindPrevClipBoundary(waveTrack, time);
         if (result.nFound > 0) {
            result.trackNum = trackNum;
            result.channel = stereoAndDiff;
            results.push_back(result);
         }
         if (stereoAndDiff) {
            waveTrack = static_cast<const WaveTrack*>(track->GetLink());
            result = next ? FindNextClipBoundary(waveTrack, time) :
               FindPrevClipBoundary(waveTrack, time);
            if (result.nFound > 0) {
               result.trackNum = trackNum;
               result.channel = stereoAndDiff;
               results.push_back(result);
            }
         }

         nTracksSearched++;
      }

      trackNum++;
      track = iter.Next(true);
   }


   if (results.size() > 0) {
      // If any clip boundaries were found
      // find the clip boundary or boundaries with the min/max time
      auto compare = [] (const FoundClipBoundary& a, const FoundClipBoundary&b)
         { return a.time < b.time; };

      auto p = next ? min_element(results.begin(), results.end(), compare ) :
         max_element(results.begin(), results.end(), compare);

      for ( auto &r : results )
         if ( r.time == (*p).time )
            finalResults.push_back( r );
   }

   return nTracksSearched;          // can be used for screen reader messages if required
}


void AudacityProject::OnCursorNextClipBoundary(const CommandContext &WXUNUSED(context) )
{
   OnCursorClipBoundary(true);
}

void AudacityProject::OnCursorPrevClipBoundary(const CommandContext &WXUNUSED(context) )
{
   OnCursorClipBoundary(false);
}

void AudacityProject::OnCursorClipBoundary(bool next)
{
   std::vector<FoundClipBoundary> results;
   FindClipBoundaries(next ? mViewInfo.selectedRegion.t1() :
      mViewInfo.selectedRegion.t0(), next, results);

   if (results.size() > 0) {
      // note that if there is more than one result, each has the same time value.
      double time = results[0].time;
      mViewInfo.selectedRegion.setTimes(time, time);
      ModifyState(false);
      mTrackPanel->ScrollIntoView(mViewInfo.selectedRegion.t0());
      mTrackPanel->Refresh(false);

      wxString message = ClipBoundaryMessage(results);
      mTrackPanel->MessageForScreenReader(message);
   }
}

wxString AudacityProject::FoundTrack::ComposeTrackName() const
{
   auto name = waveTrack->GetName();
   auto shortName = name == waveTrack->GetDefaultName()
      /* i18n-hint: compose a name identifying an unnamed track by number */
      ? wxString::Format( _("Track %d"), trackNum )
      : name;
   auto longName = shortName;
   if (channel) {
      if ( waveTrack->GetLinked() )
      /* i18n-hint: given the name of a track, specify its left channel */
         longName = wxString::Format(_("%s left"), shortName);
      else
      /* i18n-hint: given the name of a track, specify its right channel */
         longName = wxString::Format(_("%s right"), shortName);
   }
   return longName;
}

// for clip boundary commands, create a message for screen readers
wxString AudacityProject::ClipBoundaryMessage(const std::vector<FoundClipBoundary>& results)
{
   wxString message;
   for (auto& result : results) {

      auto longName = result.ComposeTrackName();

      wxString str;
      auto nClips = result.waveTrack->GetNumClips();
      if (result.nFound < 2) {
            /* i18n-hint: in the string after this one,
               First %s is replaced with the noun "start" or "end"
               identifying one end of a clip,
               first number gives the position of that clip in a sequence
               of clips,
               last number counts all clips,
               and the last string is the name of the track containing the clips.
             */
         _("dummyStringClipBoundaryMessage");
         auto format = wxPLURAL(
            "%s %d of %d clip %s",
            "%s %d of %d clips %s",
            nClips
         );
         str = wxString::Format(format,
            result.clipStart1 ? _("start") : _("end"),
            result.index1 + 1,
            nClips,
            longName
         );
      }
      else {
            /* i18n-hint: in the string after this one,
               First two %s are each replaced with the noun "start"
               or with "end", identifying and end of a clip,
               first and second numbers give the position of those clips in
               a seqeunce of clips,
               last number counts all clips,
               and the last string is the name of the track containing the clips.
             */
         _("dummyStringClipBoundaryMessageLong");
         auto format = wxPLURAL(
            "%s %d and %s %d of %d clip %s",
            "%s %d and %s %d of %d clips %s",
            nClips
         );
         str = wxString::Format(format,
            result.clipStart1 ? _("start") : _("end"),
            result.index1 + 1,
            result.clipStart2 ? _("start") : _("end"),
            result.index2 + 1,
            nClips,
            longName
         );
      }

      if (message.empty())
         message = str;
      else
         message = wxString::Format(_("%s, %s"), message, str);
   }

   return message;
}

void AudacityProject::HandleAlign(int index, bool moveSel)
{
   TrackListIterator iter(GetTracks());
   wxString action;
   wxString shortAction;
   double offset;
   double minOffset = DBL_MAX;
   double maxEndOffset = 0.0;
   double leftOffset = 0.0;
   bool bRightChannel = false;
   double avgOffset = 0.0;
   int numSelected = 0;
   Track *t = iter.First();
   double delta = 0.0;
   double newPos = -1.0;
   std::vector<double> trackStartArray;
   std::vector<double> trackEndArray;
   double firstTrackOffset=0.0f;

   while (t) {
      // We only want Wave and Note tracks here.
      if (t->GetSelected() && dynamic_cast<const AudioTrack*>(t))
      {
         offset = t->GetOffset();
         if (t->GetLinked()) {   // Left channel of stereo track.
            leftOffset = offset;
            bRightChannel = true; // next track is the right channel.
         } else {
            if (bRightChannel) {
               // Align channel with earlier start  time
               offset = (offset < leftOffset)? offset : leftOffset;
               leftOffset = 0.0;
               bRightChannel = false;
            }
            avgOffset += offset;
            if (numSelected == 0) {
               firstTrackOffset = offset; // For Align End to End.
            }
            numSelected++;
         }
         trackStartArray.push_back(t->GetStartTime());
         trackEndArray.push_back(t->GetEndTime());

         if (offset < minOffset)
            minOffset = offset;
         if (t->GetEndTime() > maxEndOffset)
            maxEndOffset = t->GetEndTime();
      }
      t = iter.Next();
   }

   avgOffset /= numSelected;  // numSelected is mono/stereo tracks not channels.

   switch(index) {
   case kAlignStartZero:
      delta = -minOffset;
      action = moveSel
         /* i18n-hint: In this and similar messages describing editing actions,
            the starting or ending points of tracks are re-"aligned" to other
            times, and the time selection may be "moved" too.  The first
            noun -- "start" in this example -- is the object of a verb (not of
            an implied preposition "from"). */
         ? _("Aligned/Moved start to zero")
         : _("Aligned start to zero");
         /* i18n-hint: This and similar messages give shorter descriptions of
            the aligning and moving editing actions */
      shortAction = moveSel
         ? _("Align/Move Start")
         : _("Align Start");
      break;
   case kAlignStartSelStart:
      delta = mViewInfo.selectedRegion.t0() - minOffset;
      action = moveSel
         ? _("Aligned/Moved start to cursor/selection start")
         : _("Aligned start to cursor/selection start");
      shortAction = moveSel
         ? _("Align/Move Start")
         : _("Align Start");
      break;
   case kAlignStartSelEnd:
      delta = mViewInfo.selectedRegion.t1() - minOffset;
      action = moveSel
         ? _("Aligned/Moved start to selection end")
         : _("Aligned start to selection end");
      shortAction = moveSel
         ? _("Align/Move Start")
         : _("Align Start");
      break;
   case kAlignEndSelStart:
      delta = mViewInfo.selectedRegion.t0() - maxEndOffset;
      action = moveSel
         ? _("Aligned/Moved end to cursor/selection start")
         : _("Aligned end to cursor/selection start");
      shortAction =
         moveSel
         ? _("Align/Move End")
         : _("Align End");
      break;
   case kAlignEndSelEnd:
      delta = mViewInfo.selectedRegion.t1() - maxEndOffset;
      action = moveSel
         ? _("Aligned/Moved end to selection end")
         : _("Aligned end to selection end");
      shortAction =
         moveSel
         ? _("Align/Move End")
         : _("Align End");
      break;
   // index set in alignLabelsNoSync
   case kAlignEndToEnd:
      newPos = firstTrackOffset;
      action = moveSel
         ? _("Aligned/Moved end to end")
         : _("Aligned end to end");
      shortAction =
         moveSel
         ? _("Align/Move End to End")
         : _("Align End to End");
      break;
   case kAlignTogether:
      newPos = avgOffset;
      action = moveSel
         ? _("Aligned/Moved together")
         : _("Aligned together");
      shortAction =
         moveSel
         ? _("Align/Move Together")
         : _("Align Together");
   }

   if ((unsigned)index >= mAlignLabelsCount) { // This is an alignLabelsNoSync command.
      TrackListIterator iter(GetTracks());
      Track *t = iter.First();
      double leftChannelStart = 0.0;
      double leftChannelEnd = 0.0;
      double rightChannelStart = 0.0;
      double rightChannelEnd = 0.0;
      int arrayIndex = 0;
      while (t) {
         // This shifts different tracks in different ways, so no sync-lock move.
         // Only align Wave and Note tracks end to end.
         if (t->GetSelected() && dynamic_cast<const AudioTrack*>(t))
         {
            t->SetOffset(newPos);   // Move the track

            if (t->GetLinked()) {   // Left channel of stereo track.
               leftChannelStart = trackStartArray[arrayIndex];
               leftChannelEnd = trackEndArray[arrayIndex];
               rightChannelStart = trackStartArray[1+arrayIndex];
               rightChannelEnd = trackEndArray[1+arrayIndex];
               bRightChannel = true;   // next track is the right channel.
               // newPos is the offset for the earlier channel.
               // If right channel started first, offset the left channel.
               if (rightChannelStart < leftChannelStart) {
                  t->SetOffset(newPos + leftChannelStart - rightChannelStart);
               }
               arrayIndex++;
            } else {
               if (bRightChannel) {
                  // If left channel started first, offset the right channel.
                  if (leftChannelStart < rightChannelStart) {
                     t->SetOffset(newPos + rightChannelStart - leftChannelStart);
                  }
                  if (index == kAlignEndToEnd) {
                     // Now set position for start of next track.
                     newPos += wxMax(leftChannelEnd, rightChannelEnd) - wxMin(leftChannelStart, rightChannelStart);
                  }
                  bRightChannel = false;
               } else { // Mono track
                  if (index == kAlignEndToEnd) {
                     newPos += (trackEndArray[arrayIndex] - trackStartArray[arrayIndex]);
                  }
               }
               arrayIndex++;
            }
         }
         t = iter.Next();
      }
      if (index == kAlignEndToEnd) {
         OnZoomFit(*this);
      }
   }

   if (delta != 0.0) {
      TrackListIterator iter(GetTracks());
      Track *t = iter.First();

      while (t) {
         // For a fixed-distance shift move sync-lock selected tracks also.
         if (t->GetSelected() || t->IsSyncLockSelected()) {
            t->SetOffset(t->GetOffset() + delta);
         }
         t = iter.Next();
      }
   }

   if (moveSel)
      mViewInfo.selectedRegion.move(delta);

   PushState(action, shortAction);

   RedrawProject();
}

void AudacityProject::OnAlignNoSync(const CommandContext &context)
{
   // Add length of alignLabels array so that we can handle this in AudacityProject::HandleAlign.
   HandleAlign(context.index + mAlignLabelsCount, false);
}

void AudacityProject::OnAlign(const CommandContext &context)
{
   bool bMoveWith;
   gPrefs->Read(wxT("/GUI/MoveSelectionWithTracks"), &bMoveWith, false);
   HandleAlign(context.index, bMoveWith);
}
/*
// Now handled in OnAlign.
void AudacityProject::OnAlignMoveSel(int index)
{
   HandleAlign(index, true);
}
*/

#ifdef EXPERIMENTAL_SCOREALIGN
// rough relative amount of time to compute one
//    frame of audio or midi, or one cell of matrix, or one iteration
//    of smoothing, measured on a 1.9GHz Core 2 Duo in 32-bit mode
//    (see COLLECT_TIMING_DATA below)
#define AUDIO_WORK_UNIT 0.004F
#define MIDI_WORK_UNIT 0.0001F
#define MATRIX_WORK_UNIT 0.000002F
#define SMOOTHING_WORK_UNIT 0.000001F

// Write timing data to a file; useful for calibrating AUDIO_WORK_UNIT,
// MIDI_WORK_UNIT, MATRIX_WORK_UNIT, and SMOOTHING_WORK_UNIT coefficients
// Data is written to timing-data.txt; look in
//     audacity-src/win/Release/modules/
#define COLLECT_TIMING_DATA

// Audacity Score Align Progress class -- progress reports come here
class ASAProgress final : public SAProgress {
 private:
   float mTotalWork;
   float mFrames[2];
   long mTotalCells; // how many matrix cells?
   long mCellCount; // how many cells so far?
   long mPrevCellCount; // cell_count last reported with Update()
   Maybe<ProgressDialog> mProgress;
   #ifdef COLLECT_TIMING_DATA
      FILE *mTimeFile;
      wxDateTime mStartTime;
      long iterations;
   #endif

 public:
   ASAProgress() {
      smoothing = false;
      #ifdef COLLECT_TIMING_DATA
         mTimeFile = fopen("timing-data.txt", "w");
      #endif
   }
   ~ASAProgress() {
      #ifdef COLLECT_TIMING_DATA
         fclose(mTimeFile);
      #endif
   }
   void set_phase(int i) override {
      float work[2]; // chromagram computation work estimates
      float work2, work3 = 0; // matrix and smoothing work estimates
      SAProgress::set_phase(i);
      #ifdef COLLECT_TIMING_DATA
         long ms = 0;
         wxDateTime now = wxDateTime::UNow();
         wxFprintf(mTimeFile, "Phase %d begins at %s\n",
                 i, now.FormatTime());
         if (i != 0)
            ms = now.Subtract(mStartTime).GetMilliseconds().ToLong();
         mStartTime = now;
      #endif
      if (i == 0) {
         mCellCount = 0;
         for (int j = 0; j < 2; j++) {
            mFrames[j] = durations[j] / frame_period;
         }
         mTotalWork = 0;
         for (int j = 0; j < 2; j++) {
             work[j] =
                (is_audio[j] ? AUDIO_WORK_UNIT : MIDI_WORK_UNIT) * mFrames[j];
             mTotalWork += work[j];
         }
         mTotalCells = mFrames[0] * mFrames[1];
         work2 = mTotalCells * MATRIX_WORK_UNIT;
         mTotalWork += work2;
         // arbitarily assume 60 iterations to fit smooth segments and
         // per frame per iteration is SMOOTHING_WORK_UNIT
         if (smoothing) {
            work3 =
               wxMax(mFrames[0], mFrames[1]) * SMOOTHING_WORK_UNIT * 40;
            mTotalWork += work3;
         }
         #ifdef COLLECT_TIMING_DATA
            wxFprintf(mTimeFile, " mTotalWork (an estimate) = %g\n", mTotalWork);
            wxFprintf(mTimeFile, " work0 = %g, frames %g, is_audio %d\n",
                    work[0], mFrames[0], is_audio[0]);
            wxFprintf(mTimeFile, " work1 = %g, frames %g, is_audio %d\n",
                    work[1], mFrames[1], is_audio[1]);
            wxFprintf(mTimeFile, "work2 = %g, work3 = %g\n", work2, work3);
         #endif
         mProgress.create(_("Synchronize MIDI with Audio"),
                               _("Synchronizing MIDI and Audio Tracks"));
      } else if (i < 3) {
         wxFprintf(mTimeFile,
               "Phase %d took %d ms for %g frames, coefficient = %g s/frame\n",
               i - 1, ms, mFrames[i - 1], (ms * 0.001) / mFrames[i - 1]);
      } else if (i == 3) {
        wxFprintf(mTimeFile,
                "Phase 2 took %d ms for %d cells, coefficient = %g s/cell\n",
                ms, mCellCount, (ms * 0.001) / mCellCount);
      } else if (i == 4) {
        wxFprintf(mTimeFile, "Phase 3 took %d ms for %d iterations on %g frames, coefficient = %g s per frame per iteration\n",
                ms, iterations, wxMax(mFrames[0], mFrames[1]),
                (ms * 0.001) / (wxMax(mFrames[0], mFrames[1]) * iterations));
      }
   }
   bool set_feature_progress(float s) override {
      float work;
      if (phase == 0) {
         float f = s / frame_period;
         work = (is_audio[0] ? AUDIO_WORK_UNIT : MIDI_WORK_UNIT) * f;
      } else if (phase == 1) {
         float f = s / frame_period;
         work = (is_audio[0] ? AUDIO_WORK_UNIT : MIDI_WORK_UNIT) * mFrames[0] +
                (is_audio[1] ? AUDIO_WORK_UNIT : MIDI_WORK_UNIT) * f;
      }
      auto updateResult = mProgress->Update((int)(work), (int)(mTotalWork));
      return (updateResult == ProgressResult::Success);
   }
   bool set_matrix_progress(int cells) override {
      mCellCount += cells;
      float work =
             (is_audio[0] ? AUDIO_WORK_UNIT : MIDI_WORK_UNIT) * mFrames[0] +
             (is_audio[1] ? AUDIO_WORK_UNIT : MIDI_WORK_UNIT) * mFrames[1];
      work += mCellCount * MATRIX_WORK_UNIT;
      auto updateResult = mProgress->Update((int)(work), (int)(mTotalWork));
      return (updateResult == ProgressResult::Success);
   }
   bool set_smoothing_progress(int i) override {
      iterations = i;
      float work =
             (is_audio[0] ? AUDIO_WORK_UNIT : MIDI_WORK_UNIT) * mFrames[0] +
             (is_audio[1] ? AUDIO_WORK_UNIT : MIDI_WORK_UNIT) * mFrames[1] +
             MATRIX_WORK_UNIT * mFrames[0] * mFrames[1];
      work += i * wxMax(mFrames[0], mFrames[1]) * SMOOTHING_WORK_UNIT;
      auto updateResult = mProgress->Update((int)(work), (int)(mTotalWork));
      return (updateResult == ProgressResult::Success);
   }
};


long mixer_process(void *mixer, float **buffer, long n)
{
   Mixer *mix = (Mixer *) mixer;
   long frame_count = mix->Process(std::max(0L, n));
   *buffer = (float *) mix->GetBuffer();
   return frame_count;
}

void AudacityProject::OnScoreAlign()
{
   TrackListIterator iter(GetTracks());
   Track *t = iter.First();
   int numWaveTracksSelected = 0;
   int numNoteTracksSelected = 0;
   int numOtherTracksSelected = 0;
   NoteTrack *nt;
   double endTime = 0.0;

   // Iterate through once to make sure that there is exactly
   // one WaveTrack and one NoteTrack selected.
   while (t) {
      if (t->GetSelected()) {
         if (t->GetKind() == Track::Wave) {
            numWaveTracksSelected++;
            WaveTrack *wt = (WaveTrack *) t;
            endTime = endTime > wt->GetEndTime() ? endTime : wt->GetEndTime();
         } else if(t->GetKind() == Track::Note) {
            numNoteTracksSelected++;
            nt = (NoteTrack *) t;
         } else numOtherTracksSelected++;
      }
      t = iter.Next();
   }

   if(numWaveTracksSelected == 0 ||
      numNoteTracksSelected != 1 ||
      numOtherTracksSelected != 0){
      AudacityMessageBox(wxString::Format(wxT("Please select at least one audio track and one MIDI track.")));
      return;
   }

   // Creating the dialog also stores dialog into gScoreAlignDialog so
   // that it can be delted by CloseScoreAlignDialog() either here or
   // if the program is quit by the user while the dialog is up.
   ScoreAlignParams params;

   // safe because the class maintains a global resource pointer
   safenew ScoreAlignDialog(params);

   CloseScoreAlignDialog();

   if (params.mStatus != wxID_OK) return;

   // We're going to do it.
   //pushing the state before the change is wrong (I think)
   //PushState(_("Sync MIDI with Audio"), _("Sync MIDI with Audio"));
   // Make a copy of the note track in case alignment is canceled or fails
   auto holder = nt->Duplicate();
   auto alignedNoteTrack = static_cast<NoteTrack*>(holder.get());
   // Remove offset from NoteTrack because audio is
   // mixed starting at zero and incorporating clip offsets.
   if (alignedNoteTrack->GetOffset() < 0) {
      // remove the negative offset data before alignment
      nt->Clear(alignedNoteTrack->GetOffset(), 0);
   } else if (alignedNoteTrack->GetOffset() > 0) {
      alignedNoteTrack->Shift(alignedNoteTrack->GetOffset());
   }
   alignedNoteTrack->SetOffset(0);

   WaveTrackConstArray waveTracks =
      mTracks->GetWaveTrackConstArray(true /* selectionOnly */);

   int result;
   {
      Mixer mix(
         waveTracks,              // const WaveTrackConstArray &inputTracks
         false, // mayThrow -- is this right?
         Mixer::WarpOptions{ mTracks->GetTimeTrack() }, // const WarpOptions &warpOptions
         0.0,                     // double startTime
         endTime,                 // double stopTime
         2,                       // int numOutChannels
         44100u,                   // size_t outBufferSize
         true,                    // bool outInterleaved
         mRate,                   // double outRate
         floatSample,             // sampleFormat outFormat
         true,                    // bool highQuality = true
         NULL);                   // MixerSpec *mixerSpec = NULL

      ASAProgress progress;

      // There's a lot of adjusting made to incorporate the note track offset into
      // the note track while preserving the position of notes within beats and
      // measures. For debugging, you can see just the pre-scorealign note track
      // manipulation by setting SKIP_ACTUAL_SCORE_ALIGNMENT. You could then, for
      // example, save the modified note track in ".gro" form to read the details.
      //#define SKIP_ACTUAL_SCORE_ALIGNMENT 1
#ifndef SKIP_ACTUAL_SCORE_ALIGNMENT
      result = scorealign((void *) &mix, &mixer_process,
         2 /* channels */, 44100.0 /* srate */, endTime,
         &alignedNoteTrack->GetSeq(), &progress, params);
#else
      result = SA_SUCCESS;
#endif
   }

   if (result == SA_SUCCESS) {
      mTracks->Replace(nt, std::move(holder));
      RedrawProject();
      AudacityMessageBox(wxString::Format(
         _("Alignment completed: MIDI from %.2f to %.2f secs, Audio from %.2f to %.2f secs."),
         params.mMidiStart, params.mMidiEnd,
         params.mAudioStart, params.mAudioEnd));
      PushState(_("Sync MIDI with Audio"), _("Sync MIDI with Audio"));
   } else if (result == SA_TOOSHORT) {
      AudacityMessageBox(wxString::Format(
         _("Alignment error: input too short: MIDI from %.2f to %.2f secs, Audio from %.2f to %.2f secs."),
         params.mMidiStart, params.mMidiEnd,
         params.mAudioStart, params.mAudioEnd));
   } else if (result == SA_CANCEL) {
      // wrong way to recover...
      //GetActiveProject()->OnUndo(); // recover any changes to note track
      return; // no message when user cancels alignment
   } else {
      //GetActiveProject()->OnUndo(); // recover any changes to note track
      AudacityMessageBox(_("Internal error reported by alignment process."));
   }
}
#endif /* EXPERIMENTAL_SCOREALIGN */


void AudacityProject::OnNewWaveTrack(const CommandContext &WXUNUSED(context) )
{
   auto t = mTracks->Add(mTrackFactory->NewWaveTrack(mDefaultFormat, mRate));
   SelectNone();

   t->SetSelected(true);

   PushState(_("Created new audio track"), _("New Track"));

   RedrawProject();
   mTrackPanel->EnsureVisible(t);
}

void AudacityProject::OnNewStereoTrack(const CommandContext &WXUNUSED(context) )
{
   auto t = mTracks->Add(mTrackFactory->NewWaveTrack(mDefaultFormat, mRate));
   t->SetChannel(Track::LeftChannel);
   SelectNone();

   t->SetSelected(true);
   t->SetLinked (true);

   t = mTracks->Add(mTrackFactory->NewWaveTrack(mDefaultFormat, mRate));
   t->SetChannel(Track::RightChannel);

   t->SetSelected(true);

   PushState(_("Created new stereo audio track"), _("New Track"));

   RedrawProject();
   mTrackPanel->EnsureVisible(t);
}

void AudacityProject::OnNewLabelTrack(const CommandContext &WXUNUSED(context) )
{
   auto t = mTracks->Add(GetTrackFactory()->NewLabelTrack());

   SelectNone();

   t->SetSelected(true);

   PushState(_("Created new label track"), _("New Track"));

   RedrawProject();
   mTrackPanel->EnsureVisible(t);
}

void AudacityProject::OnNewTimeTrack(const CommandContext &WXUNUSED(context) )
{
   if (mTracks->GetTimeTrack()) {
      AudacityMessageBox(_("This version of Audacity only allows one time track for each project window."));
      return;
   }

   auto t = mTracks->AddToHead(mTrackFactory->NewTimeTrack());

   SelectNone();

   t->SetSelected(true);

   PushState(_("Created new time track"), _("New Track"));

   RedrawProject();
   mTrackPanel->EnsureVisible(t);
}

void AudacityProject::OnTimerRecord(const CommandContext &WXUNUSED(context) )
{
   // MY: Due to improvements in how Timer Recording saves and/or exports
   // it is now safer to disable Timer Recording when there is more than
   // one open project.
   if (GetOpenProjectCount() > 1) {
      AudacityMessageBox(_("Timer Recording cannot be used with more than one open project.\n\nPlease close any additional projects and try again."),
                   _("Timer Recording"),
                   wxICON_INFORMATION | wxOK);
      return;
   }

   // MY: If the project has unsaved changes then we no longer allow access
   // to Timer Recording.  This decision has been taken as the safest approach
   // preventing issues surrounding "dirty" projects when Automatic Save/Export
   // is used in Timer Recording.
   if ((GetUndoManager()->UnsavedChanges()) && (ProjectHasTracks() || mEmptyCanBeDirty)) {
      AudacityMessageBox(_("Timer Recording cannot be used while you have unsaved changes.\n\nPlease save or close this project and try again."),
                   _("Timer Recording"),
                   wxICON_INFORMATION | wxOK);
      return;
   }
   // We use this variable to display "Current Project" in the Timer Recording save project field
   bool bProjectSaved = IsProjectSaved();

   //we break the prompting and waiting dialogs into two sections
   //because they both give the user a chance to click cancel
   //and therefore remove the newly inserted track.

   TimerRecordDialog dialog(this, bProjectSaved); /* parent, project saved? */
   int modalResult = dialog.ShowModal();
   if (modalResult == wxID_CANCEL)
   {
      // Cancelled before recording - don't need to do anyting.
   }
   else
   {
      // Timer Record should not record into a selection.
      bool bPreferNewTrack;
      gPrefs->Read("/GUI/PreferNewTrackRecord",&bPreferNewTrack, false);
      if (bPreferNewTrack) {
         Rewind(false);
      } else {
         SkipEnd(false);
      }

      int iTimerRecordingOutcome = dialog.RunWaitDialog();
      switch (iTimerRecordingOutcome) {
      case POST_TIMER_RECORD_CANCEL_WAIT:
         // Canceled on the wait dialog
         RollbackState();
         break;
      case POST_TIMER_RECORD_CANCEL:
         // RunWaitDialog() shows the "wait for start" as well as "recording" dialog
         // if it returned POST_TIMER_RECORD_CANCEL it means the user cancelled while the recording, so throw out the fresh track.
         // However, we can't undo it here because the PushState() is called in TrackPanel::OnTimer(),
         // which is blocked by this function.
         // so instead we mark a flag to undo it there.
         mTimerRecordCanceled = true;
         break;
      case POST_TIMER_RECORD_NOTHING:
         // No action required
         break;
      case POST_TIMER_RECORD_CLOSE:
         wxTheApp->CallAfter( []{ QuitAudacity(); } );
         break;
      case POST_TIMER_RECORD_RESTART:
         // Restart System
#ifdef __WINDOWS__
         system("shutdown /r /f /t 30");
#endif
         break;
      case POST_TIMER_RECORD_SHUTDOWN:
         // Shutdown System
#ifdef __WINDOWS__
         system("shutdown /s /f /t 30");
#endif
         break;
      }
   }
}

void AudacityProject::OnSoundActivated(const CommandContext &WXUNUSED(context) )
{
   SoundActivatedRecord dialog(this /* parent */ );
   dialog.ShowModal();
}

void AudacityProject::OnRescanDevices(const CommandContext &WXUNUSED(context) )
{
   DeviceManager::Instance()->Rescan();
}

int AudacityProject::DialogForLabelName(const wxString& initialValue, wxString& value)
{
   wxPoint position = mTrackPanel->FindTrackRect(mTrackPanel->GetFocusedTrack(), false).GetBottomLeft();
   // the start of the text in the text box will be roughly in line with Audacity's edit cursor 
   position.x += mTrackPanel->GetLabelWidth() + mViewInfo.TimeToPosition(mViewInfo.selectedRegion.t0()) - 40;
   position.y += 2;  // just below the bottom of the track
   position = mTrackPanel->ClientToScreen(position);
   AudacityTextEntryDialog dialog{ this,
      _("Name:"),
      _("New label"),
      initialValue,
      wxOK | wxCANCEL,
      position };

   // keep the dialog within Audacity's window, so that the dialog is always fully visible
   wxRect dialogScreenRect = dialog.GetScreenRect();
   wxRect projScreenRect = GetScreenRect();
   wxPoint max = projScreenRect.GetBottomRight() + wxPoint{ -dialogScreenRect.width, -dialogScreenRect.height };
   if (dialogScreenRect.x > max.x) {
      position.x = max.x;
      dialog.Move(position);
   }
   if (dialogScreenRect.y > max.y) {
      position.y = max.y;
      dialog.Move(position);
   }

   dialog.SetInsertionPointEnd();      // because, by default, initial text is selected
   int status = dialog.ShowModal();
   if (status != wxID_CANCEL) {
      value = dialog.GetValue();
      value.Trim(true).Trim(false);
   }

   return status;
}


#ifdef EXPERIMENTAL_PUNCH_AND_ROLL
void AudacityProject::OnPunchAndRoll(const CommandContext &WXUNUSED(context))
{
   static const auto url =
      wxT("Punch_and_Roll_Record#Using_Punch_and_Roll_Record");

   if (gAudioIO->IsBusy()) 
      return;

   // Ignore all but left edge of the selection.
   mViewInfo.selectedRegion.collapseToT0();
   double t1 = std::max(0.0, mViewInfo.selectedRegion.t1());

   // Decide which tracks to record in.
   auto pBar = GetControlToolBar();
   auto tracks = pBar->ChooseExistingRecordingTracks(*this, true);
   if (tracks.empty()) {
      int recordingChannels =
         std::max(0L, gPrefs->Read(wxT("/AudioIO/RecordChannels"), 2));
      auto message =
         (recordingChannels == 1)
         ? _("Please select in a mono track.")
         : (recordingChannels == 2)
         ? _("Please select in a stereo track.")
         : wxString::Format(
            _("Please select at least %d channels."), recordingChannels);
      ShowErrorDialog(this, _("Error"), message, url);
      return;
   }

   // Delete the portion of the target tracks right of the selection, but first,
   // remember a part of the deletion for crossfading with the new recording.
   // We may also adjust the starting point leftward if it is too close to the
   // end of the track, so that at least some nonzero crossfade data can be
   // taken.
   PRCrossfadeData crossfadeData;
   const double crossFadeDuration = std::max(0.0,
      gPrefs->Read(AUDIO_ROLL_CROSSFADE_KEY, DEFAULT_ROLL_CROSSFADE_MS)
         / 1000.0
   );

   // The test for t1 == 0.0 stops punch and roll deleting everything where the
   // selection is at zero.  There wouldn't be any cued audio to play in
   // that case, so a normal record, not a punch and roll, is called for.
   bool error = (t1 == 0.0);

   double newt1 = t1;
   for (const auto &wt : tracks) {
      sampleCount testSample(floor(t1 * wt->GetRate()));
      auto clip = wt->GetClipAtSample(testSample);
      if (!clip)
         // Bug 1890 (an enhancement request)
         // Try again, a little to the left.
         // Subtract 10 to allow a selection exactly at or slightly after the end time 
         clip = wt->GetClipAtSample(testSample - 10);
      if (!clip)
         error = true;
      else {
         // May adjust t1 left
         // Let's ignore the possibilty of a clip even shorter than the
         // crossfade duration!
         newt1 = std::min(newt1, clip->GetEndTime() - crossFadeDuration);
      }
   }

   if (error) {
      auto message = _("Please select a time within a clip.");
      ShowErrorDialog(this, _("Error"), message, url);
      return;
   }

   t1 = newt1;
   for (const auto &wt : tracks) {
      const auto endTime = wt->GetEndTime();
      const auto duration = std::max(0.0, std::min(crossFadeDuration, endTime - t1));
      const size_t getLen = floor(duration * wt->GetRate());
      std::vector<float> data(getLen);
      if (getLen > 0) {
         float *const samples = data.data();
         const sampleCount pos = wt->TimeToLongSamples(t1);
         wt->Get((samplePtr)samples, floatSample, pos, getLen);
      }
      crossfadeData.push_back(std::move(data));
   }

   // Change tracks only after passing the error checks above
   for (const auto &wt : tracks) {
      wt->Clear(t1, wt->GetEndTime());
   }

   // Choose the tracks for playback.
   TransportTracks transportTracks;
   const auto duplex = ControlToolBar::UseDuplex();
   if (duplex)
      // play all
      transportTracks = GetAllPlaybackTracks(*GetTracks(), false, true);
   else
      // play recording tracks only
      std::copy(tracks.begin(), tracks.end(), std::back_inserter(transportTracks.playbackTracks));
      
   // Unlike with the usual recording, a track may be chosen both for playback and recording.
   transportTracks.captureTracks = std::move(tracks);

   // Try to start recording
   AudioIOStartStreamOptions options(GetDefaultPlayOptions());
   options.preRoll = std::max(0L,
      gPrefs->Read(AUDIO_PRE_ROLL_KEY, DEFAULT_PRE_ROLL_SECONDS));
   options.pCrossfadeData = &crossfadeData;
   bool success = GetControlToolBar()->DoRecord(*this,
      transportTracks,
      t1, DBL_MAX,
      false, // altAppearance
      options);

   if (success)
      // Undo state will get pushed elsewhere, when record finishes
      ;
   else
      // Roll back the deletions
      RollbackState();
}
#endif

int AudacityProject::DoAddLabel(const SelectedRegion &region, bool preserveFocus)
{
   wxString title;      // of label

   bool useDialog;
   gPrefs->Read(wxT("/GUI/DialogForNameNewLabel"), &useDialog, false);
   if (useDialog) {
      if (DialogForLabelName(wxEmptyString, title) == wxID_CANCEL)
         return -1;     // index
   }

   LabelTrack *lt = NULL;

   // If the focused track is a label track, use that
   Track *const pFocusedTrack = mTrackPanel->GetFocusedTrack();
   Track *t = pFocusedTrack;
   if (t && t->GetKind() == Track::Label) {
      lt = (LabelTrack *) t;
   }

   // Otherwise look for a label track after the focused track
   if (!lt) {
      TrackListIterator iter(GetTracks());
      if (t)
         iter.StartWith(t);
      else
         t = iter.First();

      while (t && !lt) {
         if (t->GetKind() == Track::Label)
            lt = (LabelTrack *) t;

         t = iter.Next();
      }
   }

   // If none found, start a NEW label track and use it
   if (!lt) {
      lt = static_cast<LabelTrack*>
         (mTracks->Add(GetTrackFactory()->NewLabelTrack()));
   }

// LLL: Commented as it seemed a little forceful to remove users
//      selection when adding the label.  This does not happen if
//      you select several tracks and the last one of those is a
//      label track...typing a label will not clear the selections.
//
//   SelectNone();
   lt->SetSelected(true);

   int focusTrackNumber;
   if (useDialog) {
      focusTrackNumber = -2;
   }
   else {
      focusTrackNumber = -1;
      if (pFocusedTrack && preserveFocus) {
         // Must remember the track to re-focus after finishing a label edit.
         // do NOT identify it by a pointer, which might dangle!  Identify
         // by position.
         TrackListIterator iter(GetTracks());
         Track *track = iter.First();
         do
            ++focusTrackNumber;
         while (track != pFocusedTrack &&
                NULL != (track = iter.Next()));
         if (!track)
            // How could we not find it?
            focusTrackNumber = -1;
      }
   }

   int index = lt->AddLabel(region, title, focusTrackNumber);

   PushState(_("Added label"), _("Label"));

   RedrawProject();
   if (!useDialog) {
      mTrackPanel->EnsureVisible((Track *)lt);
   }
   mTrackPanel->SetFocus();

   return index;
}

void AudacityProject::OnMoveSelectionWithTracks(const CommandContext &WXUNUSED(context) )
{
   bool bMoveWith;
   gPrefs->Read(wxT("/GUI/MoveSelectionWithTracks"), &bMoveWith, false);
   gPrefs->Write(wxT("/GUI/MoveSelectionWithTracks"), !bMoveWith);
   gPrefs->Flush();

}

void AudacityProject::OnSyncLock(const CommandContext &WXUNUSED(context) )
{
   bool bSyncLockTracks;
   gPrefs->Read(wxT("/GUI/SyncLockTracks"), &bSyncLockTracks, false);
   gPrefs->Write(wxT("/GUI/SyncLockTracks"), !bSyncLockTracks);
   gPrefs->Flush();

   // Toolbar, project sync-lock handled within
   ModifyAllProjectToolbarMenus();

   mTrackPanel->Refresh(false);
}



void AudacityProject::OnAddLabel(const CommandContext &WXUNUSED(context) )
{
   DoAddLabel(mViewInfo.selectedRegion);
}

void AudacityProject::OnAddLabelPlaying(const CommandContext &WXUNUSED(context) )
{
   if (GetAudioIOToken()>0 &&
       gAudioIO->IsStreamActive(GetAudioIOToken())) {
      double indicator = gAudioIO->GetStreamTime();
      DoAddLabel(SelectedRegion(indicator, indicator), true);
   }
}

void AudacityProject::DoEditLabels(LabelTrack *lt, int index)
{
   auto format = GetSelectionFormat();
   auto freqFormat = GetFrequencySelectionFormatName();

   LabelDialog dlg(this, *GetTrackFactory(), GetTracks(),
                   lt, index,
                   mViewInfo, mRate,
                   format, freqFormat);

   if (dlg.ShowModal() == wxID_OK) {
      PushState(_("Edited labels"), _("Label"));
      RedrawProject();
   }
}

void AudacityProject::OnEditLabels(const CommandContext &WXUNUSED(context) )
{
   DoEditLabels();
}

void AudacityProject::OnToggleTypeToCreateLabel(const CommandContext &WXUNUSED(context) )
{
   bool typeToCreateLabel;
   gPrefs->Read(wxT("/GUI/TypeToCreateLabel"), &typeToCreateLabel, true);
   gPrefs->Write(wxT("/GUI/TypeToCreateLabel"), !typeToCreateLabel);
   gPrefs->Flush();
   ModifyAllProjectToolbarMenus();
}


void AudacityProject::OnRemoveTracks(const CommandContext &WXUNUSED(context) )
{
   TrackListIterator iter(GetTracks());
   Track *t = iter.First();
   Track *f = NULL;
   Track *l = NULL;

   while (t) {
      if (t->GetSelected()) {
         auto playable = dynamic_cast<PlayableTrack*>(t);
         if (mMixerBoard && playable)
            mMixerBoard->RemoveTrackCluster(playable);
         if (!f)
            f = l;         // Capture the track preceeding the first removed track
         t = iter.RemoveCurrent();
      }
      else {
         l = t;
         t = iter.Next();
      }
   }

   // All tracks but the last were removed...try to use the last track
   if (!f)
      f = l;

   // Try to use the first track after the removal or, if none,
   // the track preceeding the removal
   if (f) {
      t = mTracks->GetNext(f, true);
      if (t)
         f = t;
   }

   // If we actually have something left, then make sure it's seen
   if (f)
      mTrackPanel->EnsureVisible(f);

   PushState(_("Removed audio track(s)"), _("Remove Track"));

   mTrackPanel->UpdateViewIfNoTracks();
   mTrackPanel->Refresh(false);

   if (mMixerBoard)
      mMixerBoard->Refresh(true);
}

//
// Help Menu
//

void AudacityProject::OnAbout(const CommandContext &WXUNUSED(context) )
{
#ifdef __WXMAC__
   // Modeless dialog, consistent with other Mac applications
   wxCommandEvent dummy;
   wxGetApp().OnMenuAbout(dummy);
#else
   // Windows and Linux still modal.
   AboutDialog dlog(this);
   dlog.ShowModal();
#endif
}

void AudacityProject::OnHelpWelcome(const CommandContext &WXUNUSED(context) )
{
   SplashDialog::Show2( this );
}

void AudacityProject::OnQuickHelp(const CommandContext &WXUNUSED(context) )
{
   HelpSystem::ShowHelp(
      this,
      wxT("Quick_Help"));
}

void AudacityProject::OnManual(const CommandContext &WXUNUSED(context) )
{
   HelpSystem::ShowHelp(
      this,
      wxT("Main_Page"));
}

void AudacityProject::OnCheckForUpdates(const CommandContext &WXUNUSED(context) )
=======
void MenuManager::ModifyAllProjectToolbarMenus()
>>>>>>> 440fc17c
{
   AProjectArray::iterator i;
   for (i = gAudacityProjects.begin(); i != gAudacityProjects.end(); ++i) {
      auto &project = **i;
      GetMenuManager(project).ModifyToolbarMenus(project);
   }
}

void MenuManager::ModifyToolbarMenus(AudacityProject &project)
{
   // Refreshes can occur during shutdown and the toolmanager may already
   // be deleted, so protect against it.
   auto toolManager = project.GetToolManager();
   if (!toolManager) {
      return;
   }

   auto &commandManager = *project.GetCommandManager();

   commandManager.Check(wxT("ShowScrubbingTB"),
                         toolManager->IsVisible(ScrubbingBarID));
   commandManager.Check(wxT("ShowDeviceTB"),
                         toolManager->IsVisible(DeviceBarID));
   commandManager.Check(wxT("ShowEditTB"),
                         toolManager->IsVisible(EditBarID));
   commandManager.Check(wxT("ShowMeterTB"),
                         toolManager->IsVisible(MeterBarID));
   commandManager.Check(wxT("ShowRecordMeterTB"),
                         toolManager->IsVisible(RecordMeterBarID));
   commandManager.Check(wxT("ShowPlayMeterTB"),
                         toolManager->IsVisible(PlayMeterBarID));
   commandManager.Check(wxT("ShowMixerTB"),
                         toolManager->IsVisible(MixerBarID));
   commandManager.Check(wxT("ShowSelectionTB"),
                         toolManager->IsVisible(SelectionBarID));
#ifdef EXPERIMENTAL_SPECTRAL_EDITING
   commandManager.Check(wxT("ShowSpectralSelectionTB"),
                         toolManager->IsVisible(SpectralSelectionBarID));
#endif
   commandManager.Check(wxT("ShowToolsTB"),
                         toolManager->IsVisible(ToolsBarID));
   commandManager.Check(wxT("ShowTranscriptionTB"),
                         toolManager->IsVisible(TranscriptionBarID));
   commandManager.Check(wxT("ShowTransportTB"),
                         toolManager->IsVisible(TransportBarID));

   // Now, go through each toolbar, and call EnableDisableButtons()
   for (int i = 0; i < ToolBarCount; i++) {
      toolManager->GetToolBar(i)->EnableDisableButtons();
   }

   // These don't really belong here, but it's easier and especially so for
   // the Edit toolbar and the sync-lock menu item.
   bool active;
   gPrefs->Read(wxT("/AudioIO/SoundActivatedRecord"),&active, false);
   commandManager.Check(wxT("SoundActivation"), active);
#ifdef EXPERIMENTAL_AUTOMATED_INPUT_LEVEL_ADJUSTMENT
   gPrefs->Read(wxT("/AudioIO/AutomatedInputLevelAdjustment"),&active, false);
   commandManager.Check(wxT("AutomatedInputLevelAdjustmentOnOff"), active);
#endif

   active = TracksPrefs::GetPinnedHeadPreference();
   commandManager.Check(wxT("PinnedHead"), active);

#ifdef EXPERIMENTAL_DA
   gPrefs->Read(wxT("/AudioIO/Duplex"),&active, false);
#else
   gPrefs->Read(wxT("/AudioIO/Duplex"),&active, true);
#endif
   commandManager.Check(wxT("Overdub"), active);
   gPrefs->Read(wxT("/AudioIO/SWPlaythrough"),&active, false);
   commandManager.Check(wxT("SWPlaythrough"), active);
   gPrefs->Read(wxT("/GUI/SyncLockTracks"), &active, false);
   project.SetSyncLock(active);
   commandManager.Check(wxT("SyncLock"), active);
   gPrefs->Read(wxT("/GUI/TypeToCreateLabel"),&active, false);
   commandManager.Check(wxT("TypeToCreateLabel"), active);
}

// checkActive is a temporary hack that should be removed as soon as we
// get multiple effect preview working
void MenuManager::UpdateMenus(AudacityProject &project, bool checkActive)
{
   //ANSWER-ME: Why UpdateMenus only does active project?
   //JKC: Is this test fixing a bug when multiple projects are open?
   //so that menu states work even when different in different projects?
   if (&project != GetActiveProject())
      return;

   auto flags = GetMenuManager(project).GetUpdateFlags(project, checkActive);
   auto flags2 = flags;

   // We can enable some extra items if we have select-all-on-none.
   //EXPLAIN-ME: Why is this here rather than in GetUpdateFlags()?
   //ANSWER: Because flags2 is used in the menu enable/disable.
   //The effect still needs flags to determine whether it will need
   //to actually do the 'select all' to make the command valid.
   if (mWhatIfNoSelection != 0)
   {
      if ((flags & TracksExistFlag))
      {
         flags2 |= TracksSelectedFlag;
         if ((flags & WaveTracksExistFlag))
         {
            flags2 |= TimeSelectedFlag
                   |  WaveTracksSelectedFlag
                   |  CutCopyAvailableFlag;
         }
      }
   }

   if( mStopIfWasPaused )
   {
      if( flags & PausedFlag ){
         flags2 |= AudioIONotBusyFlag;
      }
   }

   // Return from this function if nothing's changed since
   // the last time we were here.
   if (flags == mLastFlags)
      return;
   mLastFlags = flags;

   auto &commandManager = *project.GetCommandManager();

   commandManager.EnableUsingFlags(flags2 , NoFlagsSpecified);

   // With select-all-on-none, some items that we don't want enabled may have
   // been enabled, since we changed the flags.  Here we manually disable them.
   // 0 is grey out, 1 is Autoselect, 2 is Give warnings.
   if (mWhatIfNoSelection != 0)
   {
      if (!(flags & TimeSelectedFlag) | !(flags & TracksSelectedFlag))
      {
         commandManager.Enable(wxT("SplitCut"), false);
         commandManager.Enable(wxT("SplitDelete"), false);
      }
      if (!(flags & WaveTracksSelectedFlag))
      {
         commandManager.Enable(wxT("Split"), false);
      }
      if (!(flags & TimeSelectedFlag) | !(flags & WaveTracksSelectedFlag))
      {
         commandManager.Enable(wxT("ExportSel"), false);
         commandManager.Enable(wxT("SplitNew"), false);
      }
      if (!(flags & TimeSelectedFlag) | !(flags & AudioTracksSelectedFlag))
      {
         commandManager.Enable(wxT("Trim"), false);
      }
   }

#if 0
   if (flags & CutCopyAvailableFlag) {
      GetCommandManager()->Enable(wxT("Copy"), true);
      GetCommandManager()->Enable(wxT("Cut"), true);
   }
#endif

   MenuManager::ModifyToolbarMenus(project);
}

/// The following method moves to the previous track
/// selecting and unselecting depending if you are on the start of a
/// block or not.

void MenuCreator::RebuildAllMenuBars()
{
   for( size_t i = 0; i < gAudacityProjects.size(); i++ ) {
      AudacityProject *p = gAudacityProjects[i].get();

      GetMenuManager(*p).RebuildMenuBar(*p);
#if defined(__WXGTK__)
      // Workaround for:
      //
      //   http://bugzilla.audacityteam.org/show_bug.cgi?id=458
      //
      // This workaround should be removed when Audacity updates to wxWidgets 3.x which has a fix.
      wxRect r = p->GetRect();
      p->SetSize(wxSize(1,1));
      p->SetSize(r.GetSize());
#endif
   }
}

bool MenuManager::ReportIfActionNotAllowed
( AudacityProject &project,
  const wxString & Name, CommandFlag & flags, CommandFlag flagsRqd, CommandFlag mask )
{
   bool bAllowed = TryToMakeActionAllowed( project, flags, flagsRqd, mask );
   if( bAllowed )
      return true;
   CommandManager* cm = project.GetCommandManager();
      if (!cm) return false;
   cm->TellUserWhyDisallowed( Name, flags & mask, flagsRqd & mask);
   return false;
}


/// Determines if flags for command are compatible with current state.
/// If not, then try some recovery action to make it so.
/// @return whether compatible or not after any actions taken.
bool MenuManager::TryToMakeActionAllowed
( AudacityProject &project,
  CommandFlag & flags, CommandFlag flagsRqd, CommandFlag mask )
{
   bool bAllowed;

   if( !flags )
      flags = GetMenuManager(project).GetUpdateFlags(project);

   bAllowed = ((flags & mask) == (flagsRqd & mask));
   if( bAllowed )
      return true;

   // Why is action not allowed?
   // 1's wherever a required flag is missing.
   auto MissingFlags = (~flags & flagsRqd) & mask;

   if( mStopIfWasPaused && (MissingFlags & AudioIONotBusyFlag ) ){
      project.StopIfPaused();
      // Hope this will now reflect stopped audio.
      flags = GetMenuManager(project).GetUpdateFlags(project);
      bAllowed = ((flags & mask) == (flagsRqd & mask));
      if( bAllowed )
         return true;
   }

   //We can only make the action allowed if we select audio when no selection.
   // IF not set up to select all audio when none, THEN return with failure.
   if( mWhatIfNoSelection != 1 )
      return false;

   // Some effects disallow autoselection.
   if( flagsRqd & NoAutoSelect )
      return false;

   // Why is action still not allowed?
   // 0's wherever a required flag is missing (or is don't care)
   MissingFlags = (flags & ~flagsRqd) & mask;

   // IF selecting all audio won't do any good, THEN return with failure.
   if( !(flags & WaveTracksExistFlag) )
      return false;
   // returns if mask wants a zero in some flag and that's not present.
   // logic seems a bit peculiar and worth revisiting.
   if( (MissingFlags & ~( TimeSelectedFlag | WaveTracksSelectedFlag)) )
      return false;

   // This was 'DoSelectSomething()'.  
   // This made autoselect more confusing.
   // When autoselect triggers, it might not select all audio in all tracks.
   // So changed to DoSelectAllAudio.
   SelectActions::DoSelectAllAudio(project);
   flags = GetMenuManager(project).GetUpdateFlags(project);
   bAllowed = ((flags & mask) == (flagsRqd & mask));
   return bAllowed;
}<|MERGE_RESOLUTION|>--- conflicted
+++ resolved
@@ -114,6 +114,7 @@
    Condition condition_, BaseItemPtrs &&items_ )
 : GroupItem{ std::move( items_ ) }, condition{ condition_ }
 {
+// DA REVIEW      
 }
 ConditionalGroupItem::~ConditionalGroupItem() {}
 
@@ -560,8272 +561,7 @@
    return flags;
 }
 
-<<<<<<< HEAD
-      /////////////////////////////////////////////////////////////////////////////
-
-      c->SetDefaultFlags(TracksSelectedFlag, TracksSelectedFlag);
-
-      c->BeginSubMenu(_("Clip B&oundaries"));
-      c->AddItem(wxT("SelPrevClipBoundaryToCursor"), XXO("Pre&vious Clip Boundary to Cursor"),
-         FN(OnSelectPrevClipBoundaryToCursor), wxT(""),
-         WaveTracksExistFlag, WaveTracksExistFlag);
-      c->AddItem(wxT("SelCursorToNextClipBoundary"), XXO("Cursor to Ne&xt Clip Boundary"),
-         FN(OnSelectCursorToNextClipBoundary), wxT(""),
-         WaveTracksExistFlag, WaveTracksExistFlag);
-      c->SetLongName( _("Select Previous Clip"))->AddItem(wxT("SelPrevClip"), XXO("Previo&us Clip"), FN(OnSelectPrevClip), wxT("Alt+,"),
-         WaveTracksExistFlag, WaveTracksExistFlag);
-      c->SetLongName( _("Select Next Clip"))->AddItem(wxT("SelNextClip"), XXO("N&ext Clip"), FN(OnSelectNextClip), wxT("Alt+."),
-         WaveTracksExistFlag, WaveTracksExistFlag);
-
-      c->EndSubMenu();
-      /////////////////////////////////////////////////////////////////////////////
-
-      c->AddSeparator();
-
-      c->SetLongName( _("Select Cursor to Stored"))->AddItem(wxT("SelCursorStoredCursor"), XXO("Cursor to Stored &Cursor Position"), FN(OnSelectCursorStoredCursor),
-         wxT(""), TracksExistFlag, TracksExistFlag);
-
-      c->AddItem(wxT("StoreCursorPosition"), XXO("Store Cursor Pos&ition"), FN(OnCursorPositionStore),
-         WaveTracksExistFlag,
-         WaveTracksExistFlag);
-      // Save cursor position is used in some selections.
-      // Maybe there should be a restore for it?
-
-      c->AddSeparator();
-
-      c->SetLongName( _("Select Zero Crossing"))->AddItem(wxT("ZeroCross"), XXO("At &Zero Crossings"), FN(OnZeroCrossing), wxT("Z"));
-
-      c->EndMenu();
-
-      /////////////////////////////////////////////////////////////////////////////
-      // View Menu
-      /////////////////////////////////////////////////////////////////////////////
-
-      c->BeginMenu(_("&View"));
-      c->SetDefaultFlags(TracksExistFlag, TracksExistFlag);
-      c->BeginSubMenu(_("&Zoom"));
-
-      c->AddItem(wxT("ZoomIn"), XXO("Zoom &In"), FN(OnZoomIn), wxT("Ctrl+1"),
-         ZoomInAvailableFlag,
-         ZoomInAvailableFlag);
-      c->AddItem(wxT("ZoomNormal"), XXO("Zoom &Normal"), FN(OnZoomNormal), wxT("Ctrl+2"));
-      c->AddItem(wxT("ZoomOut"), XXO("Zoom &Out"), FN(OnZoomOut), wxT("Ctrl+3"),
-         ZoomOutAvailableFlag,
-         ZoomOutAvailableFlag);
-      c->AddItem(wxT("ZoomSel"), XXO("&Zoom to Selection"), FN(OnZoomSel), wxT("Ctrl+E"),
-         TimeSelectedFlag,
-         TimeSelectedFlag);
-      c->AddItem(wxT("ZoomToggle"), XXO("Zoom &Toggle"), FN(OnZoomToggle), wxT("Shift+Z"),
-         TracksExistFlag,
-         TracksExistFlag);
-      c->EndSubMenu();
-
-      c->BeginSubMenu(_("T&rack Size"));
-      c->AddItem(wxT("FitInWindow"), XXO("&Fit to Width"), FN(OnZoomFit), wxT("Ctrl+F"));
-      c->AddItem(wxT("FitV"), XXO("Fit to &Height"), FN(OnZoomFitV), wxT("Ctrl+Shift+F"));
-      c->AddItem(wxT("CollapseAllTracks"), XXO("&Collapse All Tracks"), FN(OnCollapseAllTracks), wxT("Ctrl+Shift+C"));
-      c->AddItem(wxT("ExpandAllTracks"), XXO("E&xpand Collapsed Tracks"), FN(OnExpandAllTracks), wxT("Ctrl+Shift+X"));
-      c->EndSubMenu();
-
-      c->BeginSubMenu(_("Sk&ip to"));
-      c->SetLongName( _("Skip to Selection Start"))->AddItem(wxT("SkipSelStart"), XXO("Selection Sta&rt"), FN(OnGoSelStart), wxT("Ctrl+["),
-                 TimeSelectedFlag, TimeSelectedFlag);
-      c->SetLongName( _("Skip to Selection End"))->AddItem(wxT("SkipSelEnd"), XXO("Selection En&d"), FN(OnGoSelEnd), wxT("Ctrl+]"),
-                 TimeSelectedFlag, TimeSelectedFlag);
-      c->EndSubMenu();
-
-      c->AddSeparator();
-
-      // History window should be available either for UndoAvailableFlag or RedoAvailableFlag,
-      // but we can't make the AddItem flags and mask have both, because they'd both have to be true for the
-      // command to be enabled.
-      //    If user has Undone the entire stack, RedoAvailableFlag is on but UndoAvailableFlag is off.
-      //    If user has done things but not Undone anything, RedoAvailableFlag is off but UndoAvailableFlag is on.
-      // So in either of those cases, (AudioIONotBusyFlag | UndoAvailableFlag | RedoAvailableFlag) mask
-      // would fail.
-      // The only way to fix this in the current architecture is to hack in special cases for RedoAvailableFlag
-      // in AudacityProject::UpdateMenus() (ugly) and CommandManager::HandleCommandEntry() (*really* ugly --
-      // shouldn't know about particular command names and flags).
-      // Here's the hack that would be necessary in AudacityProject::UpdateMenus(), if somebody decides to do it:
-      //    // Because EnableUsingFlags requires all the flag bits match the corresponding mask bits,
-      //    // "UndoHistory" specifies only AudioIONotBusyFlag | UndoAvailableFlag, because that
-      //    // covers the majority of cases where it should be enabled.
-      //    // If history is not empty but we've Undone the whole stack, we also want to enable,
-      //    // to show the Redo's on stack.
-      //    // "UndoHistory" might already be enabled, but add this check for RedoAvailableFlag.
-      //    if (flags & RedoAvailableFlag)
-      //       mCommandManager.Enable(wxT("UndoHistory"), true);
-      // So for now, enable the command regardless of stack. It will just show empty sometimes.
-      // FOR REDESIGN, clearly there are some limitations with the flags/mask bitmaps.
-
-      /* i18n-hint: Clicking this menu item shows the various editing steps that have been taken.*/
-      c->AddItem(wxT("UndoHistory"), XXO("&History..."), FN(OnHistory),
-         AudioIONotBusyFlag,
-         AudioIONotBusyFlag);
-
-      c->AddItem(wxT("Karaoke"), XXO("&Karaoke..."), FN(OnKaraoke), LabelTracksExistFlag, LabelTracksExistFlag);
-      c->AddItem(wxT("MixerBoard"), XXO("&Mixer Board..."), FN(OnMixerBoard), PlayableTracksExistFlag, PlayableTracksExistFlag);
-
-      c->AddSeparator();
-
-      /////////////////////////////////////////////////////////////////////////////
-
-      c->BeginSubMenu(_("&Toolbars"));
-
-      /* i18n-hint: (verb)*/
-      c->AddItem(wxT("ResetToolbars"), XXO("Reset Toolb&ars"), FN(OnResetToolBars), 0, AlwaysEnabledFlag, AlwaysEnabledFlag);
-      c->AddSeparator();
-
-      /* i18n-hint: Clicking this menu item shows the toolbar with the big buttons on it (play record etc)*/
-      c->AddCheck(wxT("ShowTransportTB"), XXO("&Transport Toolbar"), FN(OnShowTransportToolBar), 0, AlwaysEnabledFlag, AlwaysEnabledFlag);
-      /* i18n-hint: Clicking this menu item shows a toolbar that has some tools in it*/
-      c->AddCheck(wxT("ShowToolsTB"), XXO("T&ools Toolbar"), FN(OnShowToolsToolBar), 0, AlwaysEnabledFlag, AlwaysEnabledFlag);
-      /* i18n-hint: Clicking this menu item shows the toolbar with the recording level meters*/
-      c->AddCheck(wxT("ShowRecordMeterTB"), XXO("&Recording Meter Toolbar"), FN(OnShowRecordMeterToolBar), 0, AlwaysEnabledFlag, AlwaysEnabledFlag);
-      /* i18n-hint: Clicking this menu item shows the toolbar with the playback level meter*/
-      c->AddCheck(wxT("ShowPlayMeterTB"), XXO("&Playback Meter Toolbar"), FN(OnShowPlayMeterToolBar), 0, AlwaysEnabledFlag, AlwaysEnabledFlag);
-      /* --i18n-hint: Clicking this menu item shows the toolbar which has sound level meters*/
-      //c->AddCheck(wxT("ShowMeterTB"), XXO("Co&mbined Meter Toolbar"), FN(OnShowMeterToolBar), 0, AlwaysEnabledFlag, AlwaysEnabledFlag);
-      /* i18n-hint: Clicking this menu item shows the toolbar with the mixer*/
-      c->AddCheck(wxT("ShowMixerTB"), XXO("Mi&xer Toolbar"), FN(OnShowMixerToolBar), 0, AlwaysEnabledFlag, AlwaysEnabledFlag);
-      /* i18n-hint: Clicking this menu item shows the toolbar for editing*/
-      c->AddCheck(wxT("ShowEditTB"), XXO("&Edit Toolbar"), FN(OnShowEditToolBar), 0, AlwaysEnabledFlag, AlwaysEnabledFlag);
-      /* i18n-hint: Clicking this menu item shows the toolbar for transcription (currently just vary play speed)*/
-      c->AddCheck(wxT("ShowTranscriptionTB"), XXO("Pla&y-at-Speed Toolbar"), FN(OnShowTranscriptionToolBar), 0, AlwaysEnabledFlag, AlwaysEnabledFlag);
-      /* i18n-hint: Clicking this menu item shows the toolbar that enables Scrub or Seek playback and Scrub Ruler*/
-      c->AddCheck(wxT("ShowScrubbingTB"), XXO("Scru&b Toolbar"), FN(OnShowScrubbingToolBar), 0, AlwaysEnabledFlag, AlwaysEnabledFlag);
-      /* i18n-hint: Clicking this menu item shows the toolbar that manages devices*/
-      c->AddCheck(wxT("ShowDeviceTB"), XXO("&Device Toolbar"), FN(OnShowDeviceToolBar), 0, AlwaysEnabledFlag, AlwaysEnabledFlag);
-      /* i18n-hint: Clicking this menu item shows the toolbar for selecting a time range of audio*/
-      c->AddCheck(wxT("ShowSelectionTB"), XXO("&Selection Toolbar"), FN(OnShowSelectionToolBar), 0, AlwaysEnabledFlag, AlwaysEnabledFlag);
-#ifdef EXPERIMENTAL_SPECTRAL_EDITING
-      /* i18n-hint: Clicking this menu item shows the toolbar for selecting a frequency range of audio*/
-      c->AddCheck(wxT("ShowSpectralSelectionTB"), XXO("Spe&ctral Selection Toolbar"), FN(OnShowSpectralSelectionToolBar), 0, AlwaysEnabledFlag, AlwaysEnabledFlag);
-#endif
-
-      c->EndSubMenu();
-
-      c->AddSeparator();
-
-      c->AddCheck(wxT("ShowExtraMenus"), XXO("&Extra Menus (on/off)"), FN(OnShowExtraMenus),
-         gPrefs->Read(wxT("/GUI/ShowExtraMenus"), 0L), AlwaysEnabledFlag, AlwaysEnabledFlag);
-      c->AddCheck(wxT("ShowClipping"), XXO("&Show Clipping (on/off)"), FN(OnShowClipping),
-         gPrefs->Read(wxT("/GUI/ShowClipping"), 0L), AlwaysEnabledFlag, AlwaysEnabledFlag);
-#if defined(EXPERIMENTAL_EFFECTS_RACK)
-      c->AddCheck(wxT("ShowEffectsRack"), XXO("Show Effects Rack"), FN(OnShowEffectsRack), 0, AlwaysEnabledFlag, AlwaysEnabledFlag);
-#endif
-
-
-      c->EndMenu();
-
-      /////////////////////////////////////////////////////////////////////////////
-      // Transport Menu
-      /////////////////////////////////////////////////////////////////////////////
-
-      /*i18n-hint: 'Transport' is the name given to the set of controls that
-      play, record, pause etc. */
-      c->BeginMenu(_("Tra&nsport"));
-      c->SetDefaultFlags(CanStopAudioStreamFlag, CanStopAudioStreamFlag);
-      c->BeginSubMenu(_("Pl&aying"));
-      /* i18n-hint: (verb) Start or Stop audio playback*/
-      c->AddItem(wxT("PlayStop"), XXO("Pl&ay/Stop"), FN(OnPlayStop), wxT("Space"));
-      c->AddItem(wxT("PlayStopSelect"), XXO("Play/Stop and &Set Cursor"), FN(OnPlayStopSelect), wxT("X"));
-      c->AddItem(wxT("PlayLooped"), XXO("&Loop Play"), FN(OnPlayLooped), wxT("Shift+Space"),
-         CanStopAudioStreamFlag,
-         CanStopAudioStreamFlag);
-      c->AddItem(wxT("Pause"), XXO("&Pause"), FN(OnPause), wxT("P"));
-      c->EndSubMenu();
-
-      c->BeginSubMenu( _("&Recording"));
-      c->SetDefaultFlags(AudioIONotBusyFlag | CanStopAudioStreamFlag,
-                         AudioIONotBusyFlag | CanStopAudioStreamFlag);
-      /* i18n-hint: (verb)*/
-      c->AddItem(wxT("Record1stChoice"), XXO("&Record"), FN(OnRecord), wxT("R"));
-      // The OnRecord2ndChoice function is: if normal record records beside,
-      // it records below, if normal record records below, it records beside.
-      // TODO: Do 'the right thing' with other options like TimerRecord.
-      bool bPreferNewTrack;
-      gPrefs->Read("/GUI/PreferNewTrackRecord",&bPreferNewTrack, false);
-      c->AddItem(  wxT("Record2ndChoice"),
-         // Our first choice is bound to R (by default) and gets the prime position.
-         // We supply the name for the 'other one' here.  It should be bound to Shift+R
-         (bPreferNewTrack ? _("&Append Record") : _("Record &New Track")), false,
-         FN(OnRecord2ndChoice),
-         wxT("Shift+R")
-      );
-
-      c->AddItem(wxT("TimerRecord"), XXO("&Timer Record..."), FN(OnTimerRecord), wxT("Shift+T"));
-
-#ifdef EXPERIMENTAL_PUNCH_AND_ROLL
-      c->AddItem(wxT("PunchAndRoll"), XXO("Punch and Rol&l Record"), FN(OnPunchAndRoll), wxT("Shift+D"),
-         WaveTracksExistFlag | AudioIONotBusyFlag,
-         WaveTracksExistFlag | AudioIONotBusyFlag);
-#endif
-
-      // JKC: I decided to duplicate this between play and record, rather than put it
-      // at the top level.  AddItem can now cope with simple duplicated items.
-      // PRL:  This second registration of wxT("Pause"), with unspecified flags,
-      // in fact will use the same flags as in the previous registration.
-      c->AddItem(wxT("Pause"), XXO("&Pause"), FN(OnPause), wxT("P"));
-      c->EndSubMenu();
-
-      // Scrubbing sub-menu
-      GetScrubber().AddMenuItems();
-
-      // JKC: ANSWER-ME: How is 'cursor to' different to 'Skip To' and how is it useful?
-      // GA: 'Skip to' moves the viewpoint to center of the track and preserves the
-      // selection. 'Cursor to' does neither. 'Center at' might describe it better than 'Skip'.
-      c->BeginSubMenu(_("&Cursor to"));
-
-      c->SetLongName( _("Cursor to Selection Start"))->AddItem(wxT("CursSelStart"), XXO("Selection Star&t"), FN(OnCursorSelStart),
-                 TimeSelectedFlag, TimeSelectedFlag);
-      c->SetLongName( _("Cursor to Selection End"))->AddItem(wxT("CursSelEnd"), XXO("Selection En&d"), FN(OnCursorSelEnd),
-                 TimeSelectedFlag, TimeSelectedFlag);
-
-      c->SetLongName( _("Cursor to Track Start"))->AddItem(wxT("CursTrackStart"), XXO("Track &Start"), FN(OnCursorTrackStart), wxT("J"),
-         TracksSelectedFlag, TracksSelectedFlag);
-      c->SetLongName( _("Cursor to Track End"))->AddItem(wxT("CursTrackEnd"), XXO("Track &End"), FN(OnCursorTrackEnd), wxT("K"),
-         TracksSelectedFlag, TracksSelectedFlag);
-
-      c->SetLongName( _("Cursor to Prev Clip Boundary"))->AddItem(wxT("CursPrevClipBoundary"), XXO("Pre&vious Clip Boundary"), FN(OnCursorPrevClipBoundary), wxT(""),
-         WaveTracksExistFlag, WaveTracksExistFlag);
-      c->SetLongName( _("Cursor to Next Clip Boundary"))->AddItem(wxT("CursNextClipBoundary"), XXO("Ne&xt Clip Boundary"), FN(OnCursorNextClipBoundary), wxT(""),
-         WaveTracksExistFlag, WaveTracksExistFlag);
-
-      c->SetLongName( _("Cursor to Project Start"))->AddItem(wxT("CursProjectStart"), XXO("&Project Start"), FN(OnSkipStart), wxT("Home"));
-      c->SetLongName( _("Cursor to Project End"))->AddItem(wxT("CursProjectEnd"), XXO("Project E&nd"), FN(OnSkipEnd), wxT("End"));
-
-      c->EndSubMenu();
-
-      c->AddSeparator();
-
-      /////////////////////////////////////////////////////////////////////////////
-
-      c->BeginSubMenu(_("Pla&y Region"));
-
-      c->AddItem(wxT("LockPlayRegion"), XXO("&Lock"), FN(OnLockPlayRegion),
-         PlayRegionNotLockedFlag,
-         PlayRegionNotLockedFlag);
-      c->AddItem(wxT("UnlockPlayRegion"), XXO("&Unlock"), FN(OnUnlockPlayRegion),
-         PlayRegionLockedFlag,
-         PlayRegionLockedFlag);
-
-      c->EndSubMenu();
-
-      c->AddSeparator();
-
-      c->AddItem(wxT("RescanDevices"), XXO("R&escan Audio Devices"), FN(OnRescanDevices),
-                 AudioIONotBusyFlag | CanStopAudioStreamFlag,
-                 AudioIONotBusyFlag | CanStopAudioStreamFlag);
-
-      c->BeginSubMenu(_("Transport &Options"));
-      // Sound Activated recording options
-      c->AddItem(wxT("SoundActivationLevel"), XXO("Sound Activation Le&vel..."), FN(OnSoundActivated),
-                 AudioIONotBusyFlag | CanStopAudioStreamFlag,
-                 AudioIONotBusyFlag | CanStopAudioStreamFlag);
-      c->AddCheck(wxT("SoundActivation"), XXO("Sound A&ctivated Recording (on/off)"), FN(OnToggleSoundActivated), 0,
-                  AudioIONotBusyFlag | CanStopAudioStreamFlag,
-                  AudioIONotBusyFlag | CanStopAudioStreamFlag);
-      c->AddSeparator();
-
-      c->AddCheck(wxT("PinnedHead"), XXO("Pinned Play/Record &Head (on/off)"),
-                  FN(OnTogglePinnedHead), 0,
-                  // Switching of scrolling on and off is permitted even during transport
-                  AlwaysEnabledFlag, AlwaysEnabledFlag);
-
-      c->AddCheck(wxT("Overdub"), XXO("&Overdub (on/off)"), FN(OnTogglePlayRecording), 1,
-                  AudioIONotBusyFlag | CanStopAudioStreamFlag,
-                  AudioIONotBusyFlag | CanStopAudioStreamFlag);
-      c->AddCheck(wxT("SWPlaythrough"), XXO("So&ftware Playthrough (on/off)"), FN(OnToggleSWPlaythrough), 0,
-                  AudioIONotBusyFlag | CanStopAudioStreamFlag,
-                  AudioIONotBusyFlag | CanStopAudioStreamFlag);
-
-
-#ifdef EXPERIMENTAL_AUTOMATED_INPUT_LEVEL_ADJUSTMENT
-      c->AddCheck(wxT("AutomatedInputLevelAdjustmentOnOff"), XXO("A&utomated Recording Level Adjustment (on/off)"), FN(OnToggleAutomatedInputLevelAdjustment), 0,
-                  AudioIONotBusyFlag | CanStopAudioStreamFlag,
-                  AudioIONotBusyFlag | CanStopAudioStreamFlag);
-#endif
-      c->EndSubMenu();
-
-      c->EndMenu();
-
-      //////////////////////////////////////////////////////////////////////////
-      // Tracks Menu (formerly Project Menu)
-      //////////////////////////////////////////////////////////////////////////
-
-      c->BeginMenu(_("&Tracks"));
-      c->SetDefaultFlags(AudioIONotBusyFlag, AudioIONotBusyFlag);
-
-      //////////////////////////////////////////////////////////////////////////
-
-      c->BeginSubMenu(_("Add &New"));
-
-      c->AddItem(wxT("NewMonoTrack"), XXO("&Mono Track"), FN(OnNewWaveTrack), wxT("Ctrl+Shift+N"));
-      c->AddItem(wxT("NewStereoTrack"), XXO("&Stereo Track"), FN(OnNewStereoTrack));
-      c->AddItem(wxT("NewLabelTrack"), XXO("&Label Track"), FN(OnNewLabelTrack));
-      c->AddItem(wxT("NewTimeTrack"), XXO("&Time Track"), FN(OnNewTimeTrack));
-
-      c->EndSubMenu();
-
-      //////////////////////////////////////////////////////////////////////////
-
-      c->AddSeparator();
-
-      c->BeginSubMenu(_("Mi&x") );
-      {
-         // Stereo to Mono is an oddball command that is also subject to control by the
-         // plug-in manager, as if an effect.  Decide whether to show or hide it.
-         const PluginID ID = EffectManager::Get().GetEffectByIdentifier(wxT("StereoToMono"));
-         const PluginDescriptor *plug = PluginManager::Get().GetPlugin(ID);
-         if (plug && plug->IsEnabled())
-            c->AddItem(wxT("Stereo to Mono"), XXO("Mix Stereo Down to &Mono"), FN(OnStereoToMono),
-            AudioIONotBusyFlag | StereoRequiredFlag | WaveTracksSelectedFlag,
-            AudioIONotBusyFlag | StereoRequiredFlag | WaveTracksSelectedFlag);
-      }
-      c->AddItem(wxT("MixAndRender"), XXO("Mi&x and Render"), FN(OnMixAndRender),
-         AudioIONotBusyFlag | WaveTracksSelectedFlag,
-         AudioIONotBusyFlag | WaveTracksSelectedFlag);
-      c->AddItem(wxT("MixAndRenderToNewTrack"), XXO("Mix and Render to Ne&w Track"), FN(OnMixAndRenderToNewTrack), wxT("Ctrl+Shift+M"),
-         AudioIONotBusyFlag | WaveTracksSelectedFlag,
-         AudioIONotBusyFlag | WaveTracksSelectedFlag);
-      c->EndSubMenu();
-
-      c->AddItem(wxT("Resample"), XXO("&Resample..."), FN(OnResample),
-         AudioIONotBusyFlag | WaveTracksSelectedFlag,
-         AudioIONotBusyFlag | WaveTracksSelectedFlag);
-
-      c->AddSeparator();
-
-      c->AddItem(wxT("RemoveTracks"), XXO("Remo&ve Tracks"), FN(OnRemoveTracks),
-         AudioIONotBusyFlag | TracksSelectedFlag,
-         AudioIONotBusyFlag | TracksSelectedFlag);
-
-      c->AddSeparator();
-
-      c->BeginSubMenu(_("M&ute/Unmute"));
-      c->AddItem(wxT("MuteAllTracks"), XXO("&Mute All Tracks"), FN(OnMuteAllTracks), wxT("Ctrl+U"));
-      c->AddItem(wxT("UnmuteAllTracks"), XXO("&Unmute All Tracks"), FN(OnUnmuteAllTracks), wxT("Ctrl+Shift+U"));
-      c->EndSubMenu();
-
-      c->BeginSubMenu(_("&Pan"));
-      // As Pan changes are not saved on Undo stack, pan settings for all tracks
-      // in the project could very easily be lost unless we require the tracks to be selcted.
-      c->SetDefaultFlags(TracksSelectedFlag, TracksSelectedFlag);
-      c->SetLongName( _("Pan Left"))->AddItem(wxT("PanLeft"), XXO("&Left"), FN(OnPanLeft));
-      c->SetLongName( _("Pan Right"))->AddItem(wxT("PanRight"), XXO("&Right"), FN(OnPanRight));
-      c->SetLongName( _("Pan Center"))->AddItem(wxT("PanCenter"), XXO("&Center"), FN(OnPanCenter));
-      c->EndSubMenu();
-
-
-      c->AddSeparator();
-
-      //////////////////////////////////////////////////////////////////////////
-
-      const TranslatedInternalString alignLabelsNoSync[] = {
-         { wxT("EndToEnd"),     _("&Align End to End") },
-         { wxT("Together"),     _("Align &Together") },
-      };
-
-      const TranslatedInternalString alignLabels[] = {
-         { wxT("StartToZero"),  _("Start to &Zero") },
-         { wxT("StartToSelStart"), _("Start to &Cursor/Selection Start") },
-         { wxT("StartToSelEnd"),   _("Start to Selection &End") },
-         { wxT("EndToSelStart"),   _("End to Cu&rsor/Selection Start") },
-         { wxT("EndToSelEnd"),     _("End to Selection En&d") },
-      };
-      mAlignLabelsCount = sizeof(alignLabels) / sizeof(alignLabels[0]);
-
-      // Calling c->SetCommandFlags() after AddItemList for "Align" and "AlignMove"
-      // does not correctly set flags for submenus, so do it this way.
-      c->SetDefaultFlags(AudioIONotBusyFlag | TracksSelectedFlag,
-         AudioIONotBusyFlag | TracksSelectedFlag);
-
-      c->BeginSubMenu(_("&Align Tracks"));
-
-      //c->BeginSubMenu(_("Just Move Tracks"));
-      c->AddItemList(wxT("Align"), alignLabelsNoSync, 2u, FN(OnAlignNoSync));
-      c->AddSeparator();
-      c->AddItemList(wxT("Align"), alignLabels, mAlignLabelsCount, FN(OnAlign));
-      c->AddSeparator();
-      c->AddCheck(wxT("MoveSelectionWithTracks"), XXO("&Move Selection with Tracks (on/off)"),
-         FN(OnMoveSelectionWithTracks),
-         gPrefs->Read(wxT("/GUI/MoveSelectionWithTracks"), 0L),
-         AlwaysEnabledFlag, AlwaysEnabledFlag);
-      c->EndSubMenu();
-
-#if 0
-      // TODO: Can these labels be made clearer? Do we need this sub-menu at all?
-      c->BeginSubMenu(_("Move Sele&ction and Tracks"));
-
-      c->AddItemList(wxT("AlignMove"), alignLabels, mAlignLabelsCount, FN(OnAlignMoveSel));
-      c->SetCommandFlags(wxT("AlignMove"),
-         AudioIONotBusyFlag | TracksSelectedFlag,
-         AudioIONotBusyFlag | TracksSelectedFlag);
-
-      c->EndSubMenu();
-#endif
-
-      c->SetDefaultFlags(AudioIONotBusyFlag, AudioIONotBusyFlag);
-
-
-      //////////////////////////////////////////////////////////////////////////
-
-#ifdef EXPERIMENTAL_SCOREALIGN
-      c->AddItem(wxT("ScoreAlign"), XXO("Synchronize MIDI with Audio"), FN(OnScoreAlign),
-         AudioIONotBusyFlag | NoteTracksSelectedFlag | WaveTracksSelectedFlag,
-         AudioIONotBusyFlag | NoteTracksSelectedFlag | WaveTracksSelectedFlag);
-#endif // EXPERIMENTAL_SCOREALIGN
-
-      //////////////////////////////////////////////////////////////////////////
-
-      c->BeginSubMenu(_("S&ort Tracks"));
-
-      c->SetLongName( _("Sort by Time"))->AddItem(wxT("SortByTime"), XXO("By &Start Time"), FN(OnSortTime),
-         TracksExistFlag,
-         TracksExistFlag);
-      c->SetLongName( _("Sort by Name"))->AddItem(wxT("SortByName"), XXO("By &Name"), FN(OnSortName),
-         TracksExistFlag,
-         TracksExistFlag);
-
-      c->EndSubMenu();
-
-      //////////////////////////////////////////////////////////////////////////
-
-#ifdef EXPERIMENTAL_SYNC_LOCK
-      c->AddSeparator();
-      c->AddCheck(wxT("SyncLock"), XXO("Sync-&Lock Tracks (on/off)"), FN(OnSyncLock),
-         gPrefs->Read(wxT("/GUI/SyncLockTracks"), 0L),
-         AlwaysEnabledFlag, AlwaysEnabledFlag);
-
-#endif
-
-      c->EndMenu();
-
-      // All of this is a bit hacky until we can get more things connected into
-      // the plugin manager...sorry! :-(
-
-      wxArrayString defaults;
-
-      //////////////////////////////////////////////////////////////////////////
-      // Generate Menu
-      //////////////////////////////////////////////////////////////////////////
-
-      c->BeginMenu(_("&Generate"));
-      c->SetDefaultFlags(AudioIONotBusyFlag, AudioIONotBusyFlag);
-
-#ifdef EXPERIMENTAL_EFFECT_MANAGEMENT
-      c->AddItem(wxT("ManageGenerators"), XXO("Add / Remove Plug-ins..."), FN(OnManageGenerators));
-      c->AddSeparator();
-#endif
-
-
-      PopulateEffectsMenu(c,
-         EffectTypeGenerate,
-         AudioIONotBusyFlag,
-         AudioIONotBusyFlag);
-
-      c->EndMenu();
-
-      /////////////////////////////////////////////////////////////////////////////
-      // Effect Menu
-      /////////////////////////////////////////////////////////////////////////////
-
-      c->BeginMenu(_("Effe&ct"));
-
-      wxString buildMenuLabel;
-      if (!mLastEffect.IsEmpty()) {
-         buildMenuLabel.Printf(_("Repeat %s"),
-            EffectManager::Get().GetCommandName(mLastEffect));
-      }
-      else
-         buildMenuLabel = _("Repeat Last Effect");
-
-#ifdef EXPERIMENTAL_EFFECT_MANAGEMENT
-      c->AddItem(wxT("ManageEffects"), XXO("Add / Remove Plug-ins..."), FN(OnManageEffects));
-      c->AddSeparator();
-#endif
-
-      c->AddItem(wxT("RepeatLastEffect"), buildMenuLabel, false, FN(OnRepeatLastEffect), wxT("Ctrl+R"),
-         AudioIONotBusyFlag | TimeSelectedFlag | WaveTracksSelectedFlag | HasLastEffectFlag,
-         AudioIONotBusyFlag | TimeSelectedFlag | WaveTracksSelectedFlag | HasLastEffectFlag);
-
-      c->AddSeparator();
-
-      PopulateEffectsMenu(c,
-         EffectTypeProcess,
-         AudioIONotBusyFlag | TimeSelectedFlag | WaveTracksSelectedFlag,
-         IsRealtimeNotActiveFlag);
-
-      c->EndMenu();
-
-      //////////////////////////////////////////////////////////////////////////
-      // Analyze Menu
-      //////////////////////////////////////////////////////////////////////////
-
-      c->BeginMenu(_("&Analyze"));
-
-#ifdef EXPERIMENTAL_EFFECT_MANAGEMENT
-      c->AddItem(wxT("ManageAnalyzers"), XXO("Add / Remove Plug-ins..."), FN(OnManageAnalyzers));
-      c->AddSeparator();
-#endif
-
-
-      c->AddItem(wxT("ContrastAnalyser"), XXO("Contrast..."), FN(OnContrast), wxT("Ctrl+Shift+T"),
-         AudioIONotBusyFlag | WaveTracksSelectedFlag | TimeSelectedFlag,
-         AudioIONotBusyFlag | WaveTracksSelectedFlag | TimeSelectedFlag);
-      c->AddItem(wxT("PlotSpectrum"), XXO("Plot Spectrum..."), FN(OnPlotSpectrum),
-         AudioIONotBusyFlag | WaveTracksSelectedFlag | TimeSelectedFlag,
-         AudioIONotBusyFlag | WaveTracksSelectedFlag | TimeSelectedFlag);
-
-      PopulateEffectsMenu(c,
-         EffectTypeAnalyze,
-         AudioIONotBusyFlag | TimeSelectedFlag | WaveTracksSelectedFlag,
-         IsRealtimeNotActiveFlag);
-
-      c->EndMenu();
-
-      //////////////////////////////////////////////////////////////////////////
-      // Tools Menu
-      //////////////////////////////////////////////////////////////////////////
-
-      c->BeginMenu(_("T&ools"));
-
-#ifdef EXPERIMENTAL_EFFECT_MANAGEMENT
-      c->AddItem(wxT("ManageTools"), XXO("Add / Remove Plug-ins..."), FN(OnManageTools));
-      //c->AddSeparator();
-#endif
-
-      c->AddItem(wxT("ManageMacros"), XXO("&Macros..."), FN(OnManageMacros));
-
-      c->BeginSubMenu(_("&Apply Macro"));
-      c->AddItem(wxT("ApplyMacrosPalette"), XXO("&Palette..."), FN(OnApplyMacrosPalette));
-      c->AddSeparator();
-      PopulateMacrosMenu( c, AudioIONotBusyFlag );
-      c->EndSubMenu();
-      c->AddSeparator();
-
-      c->AddItem(wxT("FancyScreenshot"), XXO("&Screenshot..."), FN(OnScreenshot));
-
-// PRL: team consensus for 2.2.0 was, we let end users have this diagnostic,
-// as they used to in 1.3.x
-//#ifdef IS_ALPHA
-      // TODO: What should we do here?  Make benchmark a plug-in?
-      // Easy enough to do.  We'd call it mod-self-test.
-      c->AddItem(wxT("Benchmark"), XXO("&Run Benchmark..."), FN(OnBenchmark));
-//#endif
-
-      c->AddSeparator();
-
-      PopulateEffectsMenu(c,
-         EffectTypeTool,
-         AudioIONotBusyFlag,
-         AudioIONotBusyFlag);
-
-#ifdef IS_ALPHA
-      c->AddSeparator();
-      c->AddCheck(wxT("SimulateRecordingErrors"),
-         XXO("Simulate Recording Errors"),
-         FN(OnSimulateRecordingErrors),
-         gAudioIO->mSimulateRecordingErrors);
-      c->AddCheck(wxT("DetectUpstreamDropouts"),
-         XXO("Detect Upstream Dropouts"),
-         FN(OnDetectUpstreamDropouts),
-         gAudioIO->mDetectUpstreamDropouts);
-#endif
-
-      c->EndMenu();
-
-
-#ifdef __WXMAC__
-      /////////////////////////////////////////////////////////////////////////////
-      // poor imitation of the Mac Windows Menu
-      /////////////////////////////////////////////////////////////////////////////
-
-      {
-      c->BeginMenu(_("&Window"));
-      /* i18n-hint: Standard Macintosh Window menu item:  Make (the current
-       * window) shrink to an icon on the dock */
-      c->AddItem(wxT("MacMinimize"), XXO("&Minimize"), FN(OnMacMinimize),
-                 wxT("Ctrl+M"), NotMinimizedFlag, NotMinimizedFlag);
-      /* i18n-hint: Standard Macintosh Window menu item:  Make (the current
-       * window) full sized */
-      c->AddItem(wxT("MacZoom"), XXO("&Zoom"), FN(OnMacZoom),
-                 wxT(""), NotMinimizedFlag, NotMinimizedFlag);
-      c->AddSeparator();
-      /* i18n-hint: Standard Macintosh Window menu item:  Make all project
-       * windows un-hidden */
-      c->AddItem(wxT("MacBringAllToFront"),
-                 XXO("&Bring All to Front"), FN(OnMacBringAllToFront),
-                 wxT(""), AlwaysEnabledFlag, AlwaysEnabledFlag);
-      c->EndMenu();
-      }
-#endif
-
-
-      c->SetDefaultFlags(AlwaysEnabledFlag, AlwaysEnabledFlag);
-
-      bool bShowExtraMenus;
-      gPrefs->Read(wxT("/GUI/ShowExtraMenus"), &bShowExtraMenus, false);
-      std::unique_ptr<wxMenuBar> menubar2;
-      if( !bShowExtraMenus )
-      {
-         menubar2 = c->AddMenuBar(wxT("ext-menu"));
-         c->SetOccultCommands(true);
-      }
-
-      /////////////////////////////////////////////////////////////////////////////
-      // Ext-Menu
-      /////////////////////////////////////////////////////////////////////////////
-
-      // i18n-hint: Extra is a menu with extra commands
-      c->BeginMenu(_("Ext&ra"));
-
-      //////////////////////////////////////////////////////////////////////////
-
-      c->SetDefaultFlags(AlwaysEnabledFlag, AlwaysEnabledFlag);
-      c->BeginSubMenu(_("T&ransport"));
-
-      // PlayStop is already in the menus.
-      /* i18n-hint: (verb) Start playing audio*/
-      c->AddItem(wxT("Play"), XXO("Pl&ay"), FN(OnPlayStop),
-         WaveTracksExistFlag | AudioIONotBusyFlag,
-         WaveTracksExistFlag | AudioIONotBusyFlag);
-      /* i18n-hint: (verb) Stop playing audio*/
-      c->AddItem(wxT("Stop"), XXO("Sto&p"), FN(OnStop),
-         AudioIOBusyFlag | CanStopAudioStreamFlag,
-         AudioIOBusyFlag | CanStopAudioStreamFlag);
-
-      c->SetDefaultFlags(CaptureNotBusyFlag, CaptureNotBusyFlag);
-
-      c->AddItem(wxT("PlayOneSec"), XXO("Play &One Second"), FN(OnPlayOneSecond), wxT("1"),
-         CaptureNotBusyFlag,
-         CaptureNotBusyFlag);
-      c->AddItem(wxT("PlayToSelection"), XXO("Play to &Selection"), FN(OnPlayToSelection), wxT("B"),
-         CaptureNotBusyFlag,
-         CaptureNotBusyFlag);
-      c->AddItem(wxT("PlayBeforeSelectionStart"), XXO("Play &Before Selection Start"), FN(OnPlayBeforeSelectionStart), wxT("Shift+F5"));
-      c->AddItem(wxT("PlayAfterSelectionStart"), XXO("Play Af&ter Selection Start"), FN(OnPlayAfterSelectionStart), wxT("Shift+F6"));
-      c->AddItem(wxT("PlayBeforeSelectionEnd"), XXO("Play Be&fore Selection End"), FN(OnPlayBeforeSelectionEnd), wxT("Shift+F7"));
-      c->AddItem(wxT("PlayAfterSelectionEnd"), XXO("Play Aft&er Selection End"), FN(OnPlayAfterSelectionEnd), wxT("Shift+F8"));
-      c->AddItem(wxT("PlayBeforeAndAfterSelectionStart"), XXO("Play Before a&nd After Selection Start"), FN(OnPlayBeforeAndAfterSelectionStart), wxT("Ctrl+Shift+F5"));
-      c->AddItem(wxT("PlayBeforeAndAfterSelectionEnd"), XXO("Play Before an&d After Selection End"), FN(OnPlayBeforeAndAfterSelectionEnd), wxT("Ctrl+Shift+F7"));
-      c->AddItem(wxT("PlayCutPreview"), XXO("Play C&ut Preview"), FN(OnPlayCutPreview), wxT("C"),
-         CaptureNotBusyFlag,
-         CaptureNotBusyFlag);
-      c->EndSubMenu();
-
-      //////////////////////////////////////////////////////////////////////////
-
-      c->SetDefaultFlags(AlwaysEnabledFlag, AlwaysEnabledFlag);
-      c->BeginSubMenu(_("T&ools"));
-
-      c->AddItem(wxT("SelectTool"), XXO("&Selection Tool"), FN(OnSelectTool), wxT("F1"));
-      c->AddItem(wxT("EnvelopeTool"), XXO("&Envelope Tool"), FN(OnEnvelopeTool), wxT("F2"));
-      c->AddItem(wxT("DrawTool"), XXO("&Draw Tool"), FN(OnDrawTool), wxT("F3"));
-      c->AddItem(wxT("ZoomTool"), XXO("&Zoom Tool"), FN(OnZoomTool), wxT("F4"));
-      c->AddItem(wxT("TimeShiftTool"), XXO("&Time Shift Tool"), FN(OnTimeShiftTool), wxT("F5"));
-      c->AddItem(wxT("MultiTool"), XXO("&Multi Tool"), FN(OnMultiTool), wxT("F6"));
-
-      c->AddItem(wxT("PrevTool"), XXO("&Previous Tool"), FN(OnPrevTool), wxT("A"));
-      c->AddItem(wxT("NextTool"), XXO("&Next Tool"), FN(OnNextTool), wxT("D"));
-      c->EndSubMenu();
-
-      //////////////////////////////////////////////////////////////////////////
-
-      c->SetDefaultFlags(AlwaysEnabledFlag, AlwaysEnabledFlag);
-      c->BeginSubMenu(_("Mi&xer"));
-
-      c->AddItem(wxT("OutputGain"), XXO("Ad&just Playback Volume..."), FN(OnOutputGain));
-      c->AddItem(wxT("OutputGainInc"), XXO("&Increase Playback Volume"), FN(OnOutputGainInc));
-      c->AddItem(wxT("OutputGainDec"), XXO("&Decrease Playback Volume"), FN(OnOutputGainDec));
-      c->AddItem(wxT("InputGain"), XXO("Adj&ust Recording Volume..."), FN(OnInputGain));
-      c->AddItem(wxT("InputGainInc"), XXO("I&ncrease Recording Volume"), FN(OnInputGainInc));
-      c->AddItem(wxT("InputGainDec"), XXO("D&ecrease Recording Volume"), FN(OnInputGainDec));
-      c->EndSubMenu();
-
-      //////////////////////////////////////////////////////////////////////////
-
-      c->SetDefaultFlags(AlwaysEnabledFlag, AlwaysEnabledFlag);
-      c->BeginSubMenu(_("&Edit"));
-
-      c->AddItem(wxT("DeleteKey"), XXO("&Delete Key"), FN(OnDelete), wxT("Backspace"),
-         AudioIONotBusyFlag | TracksSelectedFlag | TimeSelectedFlag | NoAutoSelect,
-         AudioIONotBusyFlag | TracksSelectedFlag | TimeSelectedFlag);
-
-      c->AddItem(wxT("DeleteKey2"), XXO("Delete Key&2"), FN(OnDelete), wxT("Delete"),
-         AudioIONotBusyFlag | TracksSelectedFlag | TimeSelectedFlag | NoAutoSelect,
-         AudioIONotBusyFlag | TracksSelectedFlag | TimeSelectedFlag);
-      c->EndSubMenu();
-
-      //////////////////////////////////////////////////////////////////////////
-
-      c->SetDefaultFlags(CaptureNotBusyFlag, CaptureNotBusyFlag);
-      c->BeginSubMenu(_("&Play-at-Speed"));
-
-      /* i18n-hint: 'Normal Play-at-Speed' doesn't loop or cut preview. */
-      c->AddItem(wxT("PlayAtSpeed"), XXO("Normal Pl&ay-at-Speed"), FN(OnPlayAtSpeed));
-      c->AddItem(wxT("PlayAtSpeedLooped"), XXO("&Loop Play-at-Speed"), FN(OnPlayAtSpeedLooped));
-      c->AddItem(wxT("PlayAtSpeedCutPreview"), XXO("Play C&ut Preview-at-Speed"), FN(OnPlayAtSpeedCutPreview));
-      c->AddItem(wxT("SetPlaySpeed"), XXO("Ad&just Playback Speed..."), FN(OnSetPlaySpeed));
-      c->AddItem(wxT("PlaySpeedInc"), XXO("&Increase Playback Speed"), FN(OnPlaySpeedInc));
-      c->AddItem(wxT("PlaySpeedDec"), XXO("&Decrease Playback Speed"), FN(OnPlaySpeedDec));
-
-      // These were on the original transcription toolbar.  But they are not on the
-      // shortened one.
-      c->AddItem(wxT("MoveToPrevLabel"), XXO("Move to &Previous Label"), FN(OnMoveToPrevLabel), wxT("Alt+Left"),
-         CaptureNotBusyFlag | TrackPanelHasFocus, CaptureNotBusyFlag | TrackPanelHasFocus);
-      c->AddItem(wxT("MoveToNextLabel"), XXO("Move to &Next Label"), FN(OnMoveToNextLabel), wxT("Alt+Right"),
-         CaptureNotBusyFlag | TrackPanelHasFocus, CaptureNotBusyFlag | TrackPanelHasFocus);
-      c->EndSubMenu();
-
-      //////////////////////////////////////////////////////////////////////////
-
-      c->SetDefaultFlags(AudioIOBusyFlag, AudioIOBusyFlag);
-      c->BeginSubMenu(_("See&k"));
-
-      c->AddItem(wxT("SeekLeftShort"), XXO("Short Seek &Left During Playback"), FN(OnSeekLeftShort), wxT("Left\tallowDup"));
-      c->AddItem(wxT("SeekRightShort"), XXO("Short Seek &Right During Playback"), FN(OnSeekRightShort), wxT("Right\tallowDup"));
-      c->AddItem(wxT("SeekLeftLong"), XXO("Long Seek Le&ft During Playback"), FN(OnSeekLeftLong), wxT("Shift+Left\tallowDup"));
-      c->AddItem(wxT("SeekRightLong"), XXO("Long Seek Rig&ht During Playback"), FN(OnSeekRightLong), wxT("Shift+Right\tallowDup"));
-      c->EndSubMenu();
-
-      //////////////////////////////////////////////////////////////////////////
-
-      c->SetDefaultFlags(AlwaysEnabledFlag, AlwaysEnabledFlag);
-      c->BeginSubMenu(_("De&vice"));
-
-      c->AddItem(wxT("InputDevice"), XXO("Change &Recording Device..."), FN(OnInputDevice), wxT("Shift+I"),
-         AudioIONotBusyFlag,
-         AudioIONotBusyFlag);
-      c->AddItem(wxT("OutputDevice"), XXO("Change &Playback Device..."), FN(OnOutputDevice), wxT("Shift+O"),
-         AudioIONotBusyFlag,
-         AudioIONotBusyFlag);
-      c->AddItem(wxT("AudioHost"), XXO("Change Audio &Host..."), FN(OnAudioHost), wxT("Shift+H"),
-         AudioIONotBusyFlag,
-         AudioIONotBusyFlag);
-      c->AddItem(wxT("InputChannels"), XXO("Change Recording Cha&nnels..."), FN(OnInputChannels), wxT("Shift+N"),
-         AudioIONotBusyFlag,
-         AudioIONotBusyFlag);
-      c->EndSubMenu();
-
-      //////////////////////////////////////////////////////////////////////////
-
-      c->SetDefaultFlags(AlwaysEnabledFlag, AlwaysEnabledFlag);
-      c->BeginSubMenu(_("&Selection"));
-
-      c->AddItem(wxT("SnapToOff"), XXO("Snap-To &Off"), FN(OnSnapToOff));
-      c->AddItem(wxT("SnapToNearest"), XXO("Snap-To &Nearest"), FN(OnSnapToNearest));
-      c->AddItem(wxT("SnapToPrior"), XXO("Snap-To &Prior"), FN(OnSnapToPrior));
-
-      c->AddItem(wxT("SelStart"), XXO("Selection to &Start"), FN(OnSelToStart), wxT("Shift+Home"));
-      c->AddItem(wxT("SelEnd"), XXO("Selection to En&d"), FN(OnSelToEnd), wxT("Shift+End"));
-      c->AddItem(wxT("SelExtLeft"), XXO("Selection Extend &Left"), FN(OnSelExtendLeft), wxT("Shift+Left\twantKeyup\tallowDup"),
-                 TracksExistFlag | TrackPanelHasFocus,
-                 TracksExistFlag | TrackPanelHasFocus);
-      c->AddItem(wxT("SelExtRight"), XXO("Selection Extend &Right"), FN(OnSelExtendRight), wxT("Shift+Right\twantKeyup\tallowDup"),
-                 TracksExistFlag | TrackPanelHasFocus,
-                 TracksExistFlag | TrackPanelHasFocus);
-
-      c->AddItem(wxT("SelSetExtLeft"), XXO("Set (or Extend) Le&ft Selection"), FN(OnSelSetExtendLeft),
-                 TracksExistFlag | TrackPanelHasFocus,
-                 TracksExistFlag | TrackPanelHasFocus);
-      c->AddItem(wxT("SelSetExtRight"), XXO("Set (or Extend) Rig&ht Selection"), FN(OnSelSetExtendRight),
-                 TracksExistFlag | TrackPanelHasFocus,
-                 TracksExistFlag | TrackPanelHasFocus);
-
-      c->AddItem(wxT("SelCntrLeft"), XXO("Selection Contract L&eft"), FN(OnSelContractLeft), wxT("Ctrl+Shift+Right\twantKeyup"),
-                 TracksExistFlag | TrackPanelHasFocus,
-                 TracksExistFlag | TrackPanelHasFocus);
-      c->AddItem(wxT("SelCntrRight"), XXO("Selection Contract R&ight"), FN(OnSelContractRight), wxT("Ctrl+Shift+Left\twantKeyup"),
-                 TracksExistFlag | TrackPanelHasFocus,
-                 TracksExistFlag | TrackPanelHasFocus);
-
-      c->EndSubMenu();
-
-
-      c->SetDefaultFlags(AlwaysEnabledFlag, AlwaysEnabledFlag);
-      c->AddSeparator();
-
-      c->AddGlobalCommand(wxT("PrevWindow"), XXO("Move Backward Through Active Windows"), FN(PrevWindow), wxT("Alt+Shift+F6"));
-      c->AddGlobalCommand(wxT("NextWindow"), XXO("Move Forward Through Active Windows"), FN(NextWindow), wxT("Alt+F6"));
-
-      //////////////////////////////////////////////////////////////////////////
-
-      c->SetDefaultFlags(AlwaysEnabledFlag, AlwaysEnabledFlag);
-      c->BeginSubMenu(_("F&ocus"));
-
-      c->AddItem(wxT("PrevFrame"), XXO("Move &Backward from Toolbars to Tracks"), FN(PrevFrame), wxT("Ctrl+Shift+F6"));
-      c->AddItem(wxT("NextFrame"), XXO("Move F&orward from Toolbars to Tracks"), FN(NextFrame), wxT("Ctrl+F6"));
-
-      c->SetDefaultFlags(TracksExistFlag | TrackPanelHasFocus,
-         TracksExistFlag | TrackPanelHasFocus);
-      c->AddItem(wxT("PrevTrack"), XXO("Move Focus to &Previous Track"), FN(OnCursorUp), wxT("Up"));
-      c->AddItem(wxT("NextTrack"), XXO("Move Focus to &Next Track"), FN(OnCursorDown), wxT("Down"));
-      c->AddItem(wxT("FirstTrack"), XXO("Move Focus to &First Track"), FN(OnFirstTrack), wxT("Ctrl+Home"));
-      c->AddItem(wxT("LastTrack"), XXO("Move Focus to &Last Track"), FN(OnLastTrack), wxT("Ctrl+End"));
-
-      c->AddItem(wxT("ShiftUp"), XXO("Move Focus to P&revious and Select"), FN(OnShiftUp), wxT("Shift+Up"));
-      c->AddItem(wxT("ShiftDown"), XXO("Move Focus to N&ext and Select"), FN(OnShiftDown), wxT("Shift+Down"));
-
-      c->AddItem(wxT("Toggle"), XXO("&Toggle Focused Track"), FN(OnToggle), wxT("Return"));
-      c->AddItem(wxT("ToggleAlt"), XXO("Toggle Focuse&d Track"), FN(OnToggle), wxT("NUMPAD_ENTER"));
-      c->EndSubMenu();
-
-      //////////////////////////////////////////////////////////////////////////
-
-      c->SetDefaultFlags(TracksExistFlag, TracksExistFlag );
-      c->BeginSubMenu(_("&Cursor"));
-
-      c->AddItem(wxT("CursorLeft"), XXO("Cursor &Left"), FN(OnCursorLeft), wxT("Left\twantKeyup\tallowDup"),
-                 TracksExistFlag | TrackPanelHasFocus,
-                 TracksExistFlag | TrackPanelHasFocus);
-      c->AddItem(wxT("CursorRight"), XXO("Cursor &Right"), FN(OnCursorRight), wxT("Right\twantKeyup\tallowDup"),
-                 TracksExistFlag | TrackPanelHasFocus,
-                 TracksExistFlag | TrackPanelHasFocus);
-      c->AddItem(wxT("CursorShortJumpLeft"), XXO("Cursor Sh&ort Jump Left"), FN(OnCursorShortJumpLeft), wxT(","),
-                 TracksExistFlag | TrackPanelHasFocus,
-                 TracksExistFlag | TrackPanelHasFocus);
-      c->AddItem(wxT("CursorShortJumpRight"), XXO("Cursor Shor&t Jump Right"), FN(OnCursorShortJumpRight), wxT("."),
-                 TracksExistFlag | TrackPanelHasFocus,
-                 TracksExistFlag | TrackPanelHasFocus);
-      c->AddItem(wxT("CursorLongJumpLeft"), XXO("Cursor Long J&ump Left"), FN(OnCursorLongJumpLeft), wxT("Shift+,"),
-                 TracksExistFlag | TrackPanelHasFocus,
-                 TracksExistFlag | TrackPanelHasFocus);
-      c->AddItem(wxT("CursorLongJumpRight"), XXO("Cursor Long Ju&mp Right"), FN(OnCursorLongJumpRight), wxT("Shift+."),
-                 TracksExistFlag | TrackPanelHasFocus,
-                 TracksExistFlag | TrackPanelHasFocus);
-
-      c->AddItem(wxT("ClipLeft"), XXO("Clip L&eft"), FN(OnClipLeft), wxT("\twantKeyup"),
-                 TracksExistFlag | TrackPanelHasFocus,
-                 TracksExistFlag | TrackPanelHasFocus);
-      c->AddItem(wxT("ClipRight"), XXO("Clip Rig&ht"), FN(OnClipRight), wxT("\twantKeyup"),
-                 TracksExistFlag | TrackPanelHasFocus,
-                 TracksExistFlag | TrackPanelHasFocus);
-      c->EndSubMenu();
-
-      //////////////////////////////////////////////////////////////////////////
-
-      c->SetDefaultFlags(AlwaysEnabledFlag, AlwaysEnabledFlag);
-      c->BeginSubMenu(_("&Track"));
-
-      c->AddItem(wxT("TrackPan"), XXO("Change P&an on Focused Track..."), FN(OnTrackPan), wxT("Shift+P"),
-                 TrackPanelHasFocus | TracksExistFlag,
-                 TrackPanelHasFocus | TracksExistFlag);
-      c->AddItem(wxT("TrackPanLeft"), XXO("Pan &Left on Focused Track"), FN(OnTrackPanLeft), wxT("Alt+Shift+Left"),
-                 TrackPanelHasFocus | TracksExistFlag,
-                 TrackPanelHasFocus | TracksExistFlag);
-      c->AddItem(wxT("TrackPanRight"), XXO("Pan &Right on Focused Track"), FN(OnTrackPanRight), wxT("Alt+Shift+Right"),
-                 TrackPanelHasFocus | TracksExistFlag,
-                 TrackPanelHasFocus | TracksExistFlag);
-      c->AddItem(wxT("TrackGain"), XXO("Change Gai&n on Focused Track..."), FN(OnTrackGain), wxT("Shift+G"),
-                 TrackPanelHasFocus | TracksExistFlag,
-                 TrackPanelHasFocus | TracksExistFlag);
-      c->AddItem(wxT("TrackGainInc"), XXO("&Increase Gain on Focused Track"), FN(OnTrackGainInc), wxT("Alt+Shift+Up"),
-                 TrackPanelHasFocus | TracksExistFlag,
-                 TrackPanelHasFocus | TracksExistFlag);
-      c->AddItem(wxT("TrackGainDec"), XXO("&Decrease Gain on Focused Track"), FN(OnTrackGainDec), wxT("Alt+Shift+Down"),
-                 TrackPanelHasFocus | TracksExistFlag,
-                 TrackPanelHasFocus | TracksExistFlag);
-      c->AddItem(wxT("TrackMenu"), XXO("Op&en Menu on Focused Track..."), FN(OnTrackMenu), wxT("Shift+M\tskipKeydown"),
-                 TracksExistFlag | TrackPanelHasFocus,
-                 TracksExistFlag | TrackPanelHasFocus);
-      c->AddItem(wxT("TrackMute"), XXO("M&ute/Unmute Focused Track"), FN(OnTrackMute), wxT("Shift+U"),
-                 TracksExistFlag | TrackPanelHasFocus,
-                 TracksExistFlag | TrackPanelHasFocus);
-      c->AddItem(wxT("TrackSolo"), XXO("&Solo/Unsolo Focused Track"), FN(OnTrackSolo), wxT("Shift+S"),
-                 TracksExistFlag | TrackPanelHasFocus,
-                 TracksExistFlag | TrackPanelHasFocus);
-      c->AddItem(wxT("TrackClose"), XXO("&Close Focused Track"), FN(OnTrackClose), wxT("Shift+C"),
-                 AudioIONotBusyFlag | TrackPanelHasFocus | TracksExistFlag,
-                 AudioIONotBusyFlag | TrackPanelHasFocus | TracksExistFlag);
-      c->AddItem(wxT("TrackMoveUp"), XXO("Move Focused Track U&p"), FN(OnTrackMoveUp),
-                 AudioIONotBusyFlag | TrackPanelHasFocus | TracksExistFlag,
-                 AudioIONotBusyFlag | TrackPanelHasFocus | TracksExistFlag);
-      c->AddItem(wxT("TrackMoveDown"), XXO("Move Focused Track Do&wn"), FN(OnTrackMoveDown),
-                 AudioIONotBusyFlag | TrackPanelHasFocus | TracksExistFlag,
-                 AudioIONotBusyFlag | TrackPanelHasFocus | TracksExistFlag);
-      c->AddItem(wxT("TrackMoveTop"), XXO("Move Focused Track to T&op"), FN(OnTrackMoveTop),
-                 AudioIONotBusyFlag | TrackPanelHasFocus | TracksExistFlag,
-                 AudioIONotBusyFlag | TrackPanelHasFocus | TracksExistFlag);
-      c->AddItem(wxT("TrackMoveBottom"), XXO("Move Focused Track to &Bottom"), FN(OnTrackMoveBottom),
-                 AudioIONotBusyFlag | TrackPanelHasFocus | TracksExistFlag,
-                 AudioIONotBusyFlag | TrackPanelHasFocus | TracksExistFlag);
-      c->EndSubMenu();
-
-      // These are the more useful to VI user Scriptables.
-      // i18n-hint: Scriptables are commands normally used from Python, Perl etc.
-      c->BeginSubMenu(_("&Scriptables I"));
-
-      // Note that the PLUGIN_SYMBOL must have a space between words, 
-      // whereas the short-form used here must not.
-      // (So if you did write "CompareAudio" for the PLUGIN_SYMBOL name, then
-      // you would have to use "Compareaudio" here.)
-
-      c->AddItem(wxT("SelectTime"), XXO("Select Time..."), FN(OnAudacityCommand),
-         AudioIONotBusyFlag,  AudioIONotBusyFlag);
-      c->AddItem(wxT("SelectFrequencies"), XXO("Select Frequencies..."), FN(OnAudacityCommand),
-         AudioIONotBusyFlag,  AudioIONotBusyFlag);
-      c->AddItem(wxT("SelectTracks"), XXO("Select Tracks..."), FN(OnAudacityCommand),
-         AudioIONotBusyFlag,  AudioIONotBusyFlag);
-
-      c->AddItem(wxT("SetTrackStatus"), XXO("Set Track Status..."), FN(OnAudacityCommand),
-         AudioIONotBusyFlag,  AudioIONotBusyFlag);
-      c->AddItem(wxT("SetTrackAudio"), XXO("Set Track Audio..."), FN(OnAudacityCommand),
-         AudioIONotBusyFlag,  AudioIONotBusyFlag);
-      c->AddItem(wxT("SetTrackVisuals"), XXO("Set Track Visuals..."), FN(OnAudacityCommand),
-         AudioIONotBusyFlag,  AudioIONotBusyFlag);
-
-
-      c->AddItem(wxT("GetPreference"), XXO("Get Preference..."), FN(OnAudacityCommand),
-         AudioIONotBusyFlag,  AudioIONotBusyFlag);
-      c->AddItem(wxT("SetPreference"), XXO("Set Preference..."), FN(OnAudacityCommand),
-         AudioIONotBusyFlag,  AudioIONotBusyFlag);
-      c->AddItem(wxT("SetClip"), XXO("Set Clip..."), FN(OnAudacityCommand),
-         AudioIONotBusyFlag,  AudioIONotBusyFlag);
-      c->AddItem(wxT("SetEnvelope"), XXO("Set Envelope..."), FN(OnAudacityCommand),
-         AudioIONotBusyFlag,  AudioIONotBusyFlag);
-      c->AddItem(wxT("SetLabel"), XXO("Set Label..."), FN(OnAudacityCommand),
-         AudioIONotBusyFlag,  AudioIONotBusyFlag);
-      c->AddItem(wxT("SetProject"), XXO("Set Project..."), FN(OnAudacityCommand),
-         AudioIONotBusyFlag,  AudioIONotBusyFlag);
-
-      c->EndSubMenu();
-      // Less useful to VI users.
-      c->BeginSubMenu(_("Scripta&bles II"));
-
-      c->AddItem(wxT("Select"), XXO("Select..."), FN(OnAudacityCommand),
-         AudioIONotBusyFlag,  AudioIONotBusyFlag);
-      c->AddItem(wxT("SetTrack"), XXO("Set Track..."), FN(OnAudacityCommand),
-         AudioIONotBusyFlag,  AudioIONotBusyFlag);
-      c->AddItem(wxT("GetInfo"), XXO("Get Info..."), FN(OnAudacityCommand),
-         AudioIONotBusyFlag,  AudioIONotBusyFlag);
-      c->AddItem(wxT("Message"), XXO("Message..."), FN(OnAudacityCommand),
-         AudioIONotBusyFlag,  AudioIONotBusyFlag);
-      c->AddItem(wxT("Help"), XXO("Help..."), FN(OnAudacityCommand),
-         AudioIONotBusyFlag,  AudioIONotBusyFlag);
-
-      c->AddItem(wxT("Import2"), XXO("Import..."), FN(OnAudacityCommand),
-         AudioIONotBusyFlag,  AudioIONotBusyFlag);
-      c->AddItem(wxT("Export2"), XXO("Export..."), FN(OnAudacityCommand),
-         AudioIONotBusyFlag,  AudioIONotBusyFlag);
-      c->AddItem(wxT("OpenProject2"), XXO("Open Project..."), FN(OnAudacityCommand),
-         AudioIONotBusyFlag,  AudioIONotBusyFlag);
-      c->AddItem(wxT("SaveProject2"), XXO("Save Project..."), FN(OnAudacityCommand),
-         AudioIONotBusyFlag,  AudioIONotBusyFlag);
-
-      c->AddItem(wxT("Drag"), XXO("Move Mouse..."), FN(OnAudacityCommand),
-         AudioIONotBusyFlag,  AudioIONotBusyFlag);
-      c->AddItem(wxT("CompareAudio"), XXO("Compare Audio..."), FN(OnAudacityCommand),
-         AudioIONotBusyFlag,  AudioIONotBusyFlag);
-      // i18n-hint: Screenshot in the help menu has a much bigger dialog.
-      c->AddItem(wxT("Screenshot"), XXO("Screenshot (short format)..."), FN(OnAudacityCommand),
-         AudioIONotBusyFlag,  AudioIONotBusyFlag);
-
-
-      c->EndSubMenu();
-
-
-      // Accel key is not bindable.
-      c->AddItem(wxT("FullScreenOnOff"), XXO("&Full Screen (on/off)"), FN(OnFullScreen),
-#ifdef __WXMAC__
-         wxT("Ctrl+/"),
-#else
-         wxT("F11"),
-#endif
-         AlwaysEnabledFlag, AlwaysEnabledFlag,
-         wxTopLevelWindow::IsFullScreen() ? 1:0); // Check Mark.
-
-#ifdef __WXMAC__
-      /* i18n-hint: Shrink all project windows to icons on the Macintosh tooldock */
-      c->AddItem(wxT("MacMinimizeAll"), XXO("Minimize All Projects"),
-         FN(OnMacMinimizeAll), wxT("Ctrl+Alt+M"),
-         AlwaysEnabledFlag, AlwaysEnabledFlag);
-#endif
-      
-      
-
-      c->EndMenu();
-
-
-
-      if (!bShowExtraMenus)
-      {
-          c->SwapMenuBars();
-          c->SetOccultCommands(false);
-      }
-
-      /////////////////////////////////////////////////////////////////////////////
-      // Help Menu
-      /////////////////////////////////////////////////////////////////////////////
-
-#ifdef __WXMAC__
-      wxGetApp().s_macHelpMenuTitleName = _("&Help");
-#endif
-
-      c->BeginMenu(_("&Help"));
-      c->SetDefaultFlags(AlwaysEnabledFlag, AlwaysEnabledFlag);
-
-      // DA: Emphasise it is the Audacity Manual (No separate DA manual).
-#ifdef EXPERIMENTAL_DA
-      // 'Getting Started' rather than 'Quick Help' for DarkAudacity.
-      // At the moment the video tutorials are aspirational (aka do not exist yet).
-      // Emphasise that manual is for Audacity, not DarkAudacity.
-      c->AddItem(wxT("QuickHelp"), XXO("&Getting Started"), FN(OnQuickHelp));
-      c->AddItem(wxT("Manual"), XXO("Audacity &Manual"), FN(OnManual));
-#else
-      c->AddItem(wxT("QuickHelp"), XXO("&Quick Help..."), FN(OnQuickHelp));
-      c->AddItem(wxT("Manual"), XXO("&Manual..."), FN(OnManual));
-#endif
-      c->AddSeparator();
-
-      c->BeginSubMenu(_("&Diagnostics"));
-      c->AddItem(wxT("DeviceInfo"), XXO("Au&dio Device Info..."), FN(OnAudioDeviceInfo),
-          AudioIONotBusyFlag,
-          AudioIONotBusyFlag);
-#ifdef EXPERIMENTAL_MIDI_OUT
-      c->AddItem(wxT("MidiDeviceInfo"), XXO("&MIDI Device Info..."), FN(OnMidiDeviceInfo),
-          AudioIONotBusyFlag,
-          AudioIONotBusyFlag);
-#endif
-
-      c->AddItem(wxT("Log"), XXO("Show &Log..."), FN(OnShowLog));
-
-#if defined(EXPERIMENTAL_CRASH_REPORT)
-      c->AddItem(wxT("CrashReport"), XXO("&Generate Support Data..."), FN(OnCrashReport));
-#endif
-      c->AddItem(wxT("CheckDeps"), XXO("Chec&k Dependencies..."), FN(OnCheckDependencies),
-          AudioIONotBusyFlag, AudioIONotBusyFlag);
-      c->EndSubMenu();
-
-#ifndef __WXMAC__
-      c->AddSeparator();
-#endif
-
-      // DA: Does not fully support update checking.
-#ifndef EXPERIMENTAL_DA
-      c->AddItem(wxT("Updates"), XXO("&Check for Updates..."), FN(OnCheckForUpdates));
-#endif
-      c->AddItem(wxT("About"), XXO("&About Audacity..."), FN(OnAbout));
-
-      c->EndMenu();
-
-      /////////////////////////////////////////////////////////////////////////////
-
-
-
-
-
-      SetMenuBar(menubar.release());
-      // Bug 143 workaround.
-      // The bug is in wxWidgets.  For a menu that has scrollers, the
-      // scrollers have an ID of 0 (not wxID_NONE which is -3).
-      // Therefore wxWidgets attempts to find a help string. See
-      // wxFrameBase::ShowMenuHelp(int menuId)
-      // It finds a bogus automatic help string of "Recent &Files"
-      // from that submenu.
-      // So we set the help string for command with Id 0 to empty.
-      mRecentFilesMenu->GetParent()->SetHelpString( 0, "" );
-   }
-
-
-
-   mLastFlags = AlwaysEnabledFlag;
-
-#if defined(__WXDEBUG__)
-//   c->CheckDups();
-#endif
-}
-
-#undef XXO
-
-
-
-void AudacityProject::PopulateMacrosMenu( CommandManager* c, CommandFlag flags  )
-{
-   wxArrayString names = MacroCommands::GetNames();
-   int i;
-
-   for (i = 0; i < (int)names.GetCount(); i++) {
-      wxString MacroID = ApplyMacroDialog::MacroIdOfName( names[i] );
-      c->AddItem(MacroID, names[i], false, FN(OnApplyMacroDirectly),
-         flags,
-         flags);
-   }
-
-}
-
-
-/// The effects come from a plug in list
-/// This code iterates through the list, adding effects into
-/// the menu.
-void AudacityProject::PopulateEffectsMenu(CommandManager* c,
-                                          EffectType type,
-                                          CommandFlag batchflags,
-                                          CommandFlag realflags)
-{
-   PluginManager & pm = PluginManager::Get();
-
-   std::vector<const PluginDescriptor*> defplugs;
-   std::vector<const PluginDescriptor*> optplugs;
-
-   const PluginDescriptor *plug = pm.GetFirstPluginForEffectType(type);
-   while (plug)
-   {
-      if ( !plug->IsEnabled() ){
-         ;// don't add to menus!
-      }
-      else if (plug->IsEffectDefault()
-// DA REVIEW      
-#ifdef EXPERIMENTAL_DA
-         // Move Nyquist prompt into nyquist group.
-         && (plug->GetSymbol() != IdentInterfaceSymbol("Nyquist Effects Prompt"))
-         && (plug->GetSymbol() != IdentInterfaceSymbol("Nyquist Tools Prompt"))
-         && (plug->GetSymbol() != IdentInterfaceSymbol("Nyquist Prompt"))
-#endif
-         )
-         defplugs.push_back(plug);
-      else
-         optplugs.push_back(plug);
-      plug = pm.GetNextPluginForEffectType(type);
-   }
-
-   wxString groupby = gPrefs->Read(wxT("/Effects/GroupBy"), wxT("name"));
-
-   using Comparator = bool(*)(const PluginDescriptor*, const PluginDescriptor*);
-   Comparator comp1, comp2;
-   if (groupby == wxT("sortby:name"))
-      comp1 = comp2 = SortEffectsByName;
-   else if (groupby == wxT("sortby:publisher:name"))
-      comp1 = SortEffectsByName, comp2 = SortEffectsByPublisherAndName;
-   else if (groupby == wxT("sortby:type:name"))
-      comp1 = SortEffectsByName, comp2 = SortEffectsByTypeAndName;
-   else if (groupby == wxT("groupby:publisher"))
-      comp1 = comp2 = SortEffectsByPublisher;
-   else if (groupby == wxT("groupby:type"))
-      comp1 = comp2 = SortEffectsByType;
-   else // name
-      comp1 = comp2 = SortEffectsByName;
-
-   std::sort( defplugs.begin(), defplugs.end(), comp1 );
-   std::sort( optplugs.begin(), optplugs.end(), comp2 );
-
-   AddEffectMenuItems(c, defplugs, batchflags, realflags, true);
-
-   if (defplugs.size() && optplugs.size())
-   {
-      c->AddSeparator();
-   }
-
-   AddEffectMenuItems(c, optplugs, batchflags, realflags, false);
-
-   return;
-}
-
-void AudacityProject::AddEffectMenuItems(CommandManager *c,
-   std::vector<const PluginDescriptor*> & plugs,
-   CommandFlag batchflags,
-   CommandFlag realflags,
-   bool isDefault)
-{
-   size_t pluginCnt = plugs.size();
-
-   wxString groupBy = gPrefs->Read(wxT("/Effects/GroupBy"), wxT("name"));
-
-   bool grouped = false;
-   if (groupBy.StartsWith(wxT("groupby")))
-   {
-      grouped = true;
-   }
-
-   std::vector<bool> vHasDialog;
-   wxArrayString groupNames;
-   PluginIDList groupPlugs;
-   std::vector<CommandFlag> groupFlags;
-   if (grouped)
-   {
-      wxString last;
-      wxString current;
-
-      for (size_t i = 0; i < pluginCnt; i++)
-      {
-         const PluginDescriptor *plug = plugs[i];
-
-         bool hasDialog = plug->GetSymbol().Msgid().Contains("...");
-         auto name = plug->GetSymbol().Translation();
-
-         if (plug->IsEffectInteractive())
-         {
-            name += wxT("...");
-         }
-
-         if (groupBy == wxT("groupby:publisher"))
-         {
-            current = EffectManager::Get().GetVendorName(plug->GetID());
-            if (current.IsEmpty())
-            {
-               current = _("Unknown");
-            }
-         }
-         else if (groupBy == wxT("groupby:type"))
-         {
-            current = EffectManager::Get().GetEffectFamilyName(plug->GetID());
-            if (current.IsEmpty())
-            {
-               current = _("Unknown");
-            }
-         }
-
-         if (current != last)
-         {
-            bool bInSubmenu = !last.IsEmpty() && (groupNames.Count() > 1);
-            if( bInSubmenu)
-               c->BeginSubMenu(last);
-
-            AddEffectMenuItemGroup(c, groupNames, vHasDialog,
-                                   groupPlugs, groupFlags, isDefault);
-
-            if (bInSubmenu)
-               c->EndSubMenu();
-
-            groupNames.Clear();
-            vHasDialog.clear();
-            groupPlugs.Clear();
-            groupFlags.clear();
-            last = current;
-         }
-
-         groupNames.Add(name);
-         vHasDialog.push_back(hasDialog);
-         groupPlugs.Add(plug->GetID());
-         groupFlags.push_back(plug->IsEffectRealtime() ? realflags : batchflags);
-      }
-
-      if (groupNames.GetCount() > 0)
-      {
-         bool bInSubmenu = groupNames.Count() > 1;
-         if (bInSubmenu)
-            c->BeginSubMenu(current);
-
-         AddEffectMenuItemGroup(c, groupNames, vHasDialog, groupPlugs, groupFlags, isDefault);
-
-         if (bInSubmenu)
-            c->EndSubMenu();
-      }
-   }
-   else
-   {
-      for (size_t i = 0; i < pluginCnt; i++)
-      {
-         const PluginDescriptor *plug = plugs[i];
-
-         bool hasDialog = plug->GetSymbol().Msgid().Contains("...");
-         auto name = plug->GetSymbol().Translation();
-
-         if (plug->IsEffectInteractive())
-         {
-            name += wxT("...");
-         }
-
-         wxString group = wxEmptyString;
-         if (groupBy == wxT("sortby:publisher:name"))
-         {
-            group = EffectManager::Get().GetVendorName(plug->GetID());
-         }
-         else if (groupBy == wxT("sortby:type:name"))
-         {
-            group = EffectManager::Get().GetEffectFamilyName(plug->GetID());
-         }
-
-         if (plug->IsEffectDefault())
-         {
-            group = wxEmptyString;
-         }
-
-         if (!group.IsEmpty())
-         {
-            group += wxT(": ");
-         }
-
-         groupNames.Add(group + name);
-         vHasDialog.push_back(hasDialog);
-         groupPlugs.Add(plug->GetID());
-         groupFlags.push_back(plug->IsEffectRealtime() ? realflags : batchflags);
-      }
-
-      if (groupNames.GetCount() > 0)
-      {
-         AddEffectMenuItemGroup(c, groupNames, vHasDialog, groupPlugs, groupFlags, isDefault);
-      }
-
-   }
-
-   return;
-}
-
-void AudacityProject::AddEffectMenuItemGroup(CommandManager *c,
-                                             const wxArrayString & names,
-                                             const std::vector<bool> &vHasDialog,
-                                             const PluginIDList & plugs,
-                                             const std::vector<CommandFlag> & flags,
-                                             bool isDefault)
-{
-   int namesCnt = (int) names.GetCount();
-   int perGroup;
-
-#if defined(__WXGTK__)
-   gPrefs->Read(wxT("/Effects/MaxPerGroup"), &perGroup, 15);
-#else
-   gPrefs->Read(wxT("/Effects/MaxPerGroup"), &perGroup, 0);
-#endif
-
-   int groupCnt = namesCnt;
-   for (int i = 0; i < namesCnt; i++)
-   {
-      while (i + 1 < namesCnt && names[i].IsSameAs(names[i + 1]))
-      {
-         i++;
-         groupCnt--;
-      }
-   }
-
-   // The "default" effects shouldn't be broken into subgroups
-   if (namesCnt > 0 && isDefault)
-   {
-      perGroup = 0;
-   }
-
-   int max = perGroup;
-   int items = perGroup;
-
-   if (max > groupCnt)
-   {
-      max = 0;
-   }
-
-   int groupNdx = 0;
-   for (int i = 0; i < namesCnt; i++)
-   {
-      if (max > 0 && items == max)
-      {
-         int end = groupNdx + max;
-         if (end + 1 > groupCnt)
-         {
-            end = groupCnt;
-         }
-         c->BeginSubMenu(wxString::Format(_("Plug-in %d to %d"),
-                                          groupNdx + 1,
-                                          end));
-      }
-
-      if (i + 1 < namesCnt && names[i].IsSameAs(names[i + 1]))
-      {
-         wxString name = names[i];
-         c->BeginSubMenu(name);
-         while (i < namesCnt && names[i].IsSameAs(name))
-         {
-            const PluginDescriptor *plug = PluginManager::Get().GetPlugin(plugs[i]);
-            wxString item = plug->GetPath();
-            if( plug->GetPluginType() == PluginTypeEffect )
-               c->AddItem(item,
-                          item,
-                          item.Contains("..."),
-                          FN(OnEffect),
-                          flags[i],
-                          flags[i], true, plugs[i]);
-
-            i++;
-         }
-         c->EndSubMenu();
-         i--;
-      }
-      else
-      {
-         const PluginDescriptor *plug = PluginManager::Get().GetPlugin(plugs[i]);
-         if( plug->GetPluginType() == PluginTypeEffect )
-            c->AddItem(names[i],
-                       names[i],
-                       vHasDialog[i],
-                       FN(OnEffect),
-                       flags[i],
-                       flags[i], true, plugs[i]);
-      }
-
-      if (max > 0)
-      {
-         groupNdx++;
-         items--;
-         if (items == 0 || i + 1 == namesCnt)
-         {
-            c->EndSubMenu();
-            items = max;
-         }
-      }
-   }
-
-   return;
-}
-
-#undef FN
-
-void AudacityProject::CreateRecentFilesMenu(CommandManager *c)
-{
-   // Recent Files and Recent Projects menus
-
-#ifdef __WXMAC__
-   /* i18n-hint: This is the name of the menu item on Mac OS X only */
-   mRecentFilesMenu = c->BeginSubMenu(_("Open Recent"));
-#else
-   /* i18n-hint: This is the name of the menu item on Windows and Linux */
-   mRecentFilesMenu = c->BeginSubMenu(_("Recent &Files"));
-#endif
-
-   wxGetApp().GetRecentFiles()->UseMenu(mRecentFilesMenu);
-   wxGetApp().GetRecentFiles()->AddFilesToMenu(mRecentFilesMenu);
-
-   c->EndSubMenu();
-
-}
-
-void AudacityProject::ModifyUndoMenuItems()
-{
-   wxString desc;
-   int cur = GetUndoManager()->GetCurrentState();
-
-   if (GetUndoManager()->UndoAvailable()) {
-      GetUndoManager()->GetShortDescription(cur, &desc);
-      mCommandManager.Modify(wxT("Undo"),
-                             wxString::Format(_("&Undo %s"),
-                                              desc));
-      mCommandManager.Enable(wxT("Undo"), this->UndoAvailable());
-   }
-   else {
-      mCommandManager.Modify(wxT("Undo"),
-                             _("&Undo"));
-   }
-
-   if (GetUndoManager()->RedoAvailable()) {
-      GetUndoManager()->GetShortDescription(cur+1, &desc);
-      mCommandManager.Modify(wxT("Redo"),
-                             wxString::Format(_("&Redo %s"),
-                                              desc));
-      mCommandManager.Enable(wxT("Redo"), this->RedoAvailable());
-   }
-   else {
-      mCommandManager.Modify(wxT("Redo"),
-                             _("&Redo"));
-      mCommandManager.Enable(wxT("Redo"), false);
-   }
-}
-
-void AudacityProject::RebuildMenuBar()
-{
-   // On OSX, we can't rebuild the menus while a modal dialog is being shown
-   // since the enabled state for menus like Quit and Preference gets out of
-   // sync with wxWidgets idea of what it should be.
-#if defined(__WXMAC__) && defined(__WXDEBUG__)
-   {
-      wxDialog *dlg = wxDynamicCast(wxGetTopLevelParent(FindFocus()), wxDialog);
-      wxASSERT((!dlg || !dlg->IsModal()));
-   }
-#endif
-
-   // Allow FileHistory to remove its own menu
-   wxGetApp().GetRecentFiles()->RemoveMenu(mRecentFilesMenu);
-
-   // Delete the menus, since we will soon recreate them.
-   // Rather oddly, the menus don't vanish as a result of doing this.
-   {
-      std::unique_ptr<wxMenuBar> menuBar{ GetMenuBar() };
-      DetachMenuBar();
-      // menuBar gets deleted here
-   }
-
-   mCommandManager.PurgeData();
-
-   CreateMenusAndCommands();
-
-   ModuleManager::Get().Dispatch(MenusRebuilt);
-}
-
-void AudacityProject::RebuildOtherMenus()
-{
-}
-
-CommandFlag AudacityProject::GetFocusedFrame()
-{
-   wxWindow *w = FindFocus();
-
-   while (w && mToolManager && mTrackPanel) {
-      if (w == mToolManager->GetTopDock()) {
-         return TopDockHasFocus;
-      }
-
-      if (w == mRuler)
-         return RulerHasFocus;
-
-      if (w == mTrackPanel) {
-         return TrackPanelHasFocus;
-      }
-      // LIE if LyricsPanel window has focus.
-      // we want to act as if TrackPanel has focus.
-      if (w== mLyricsWindow) {
-         return TrackPanelHasFocus;
-      }
-      if (w == mToolManager->GetBotDock()) {
-         return BotDockHasFocus;
-      }
-
-      w = w->GetParent();
-   }
-
-   return AlwaysEnabledFlag;
-}
-
-CommandFlag AudacityProject::GetUpdateFlags(bool checkActive)
-{
-   // This method determines all of the flags that determine whether
-   // certain menu items and commands should be enabled or disabled,
-   // and returns them in a bitfield.  Note that if none of the flags
-   // have changed, it's not necessary to even check for updates.
-   auto flags = AlwaysEnabledFlag;
-   // static variable, used to remember flags for next time.
-   static auto lastFlags = flags;
-
-   if (auto focus = wxWindow::FindFocus()) {
-      while (focus && focus->GetParent())
-         focus = focus->GetParent();
-      if (focus && !static_cast<wxTopLevelWindow*>(focus)->IsIconized())
-         flags |= NotMinimizedFlag;
-   }
-
-   // quick 'short-circuit' return.
-   if ( checkActive && !IsActive() ){
-      // short cirucit return should preserve flags that have not been calculated.
-      flags = (lastFlags & ~NotMinimizedFlag) | flags;
-      lastFlags = flags;
-      return flags;
-   }
-
-   if (!gAudioIO->IsAudioTokenActive(GetAudioIOToken()))
-      flags |= AudioIONotBusyFlag;
-   else
-      flags |= AudioIOBusyFlag;
-
-   if( gAudioIO->IsPaused() )
-      flags |= PausedFlag;
-   else
-      flags |= NotPausedFlag;
-
-   if (!mViewInfo.selectedRegion.isPoint())
-      flags |= TimeSelectedFlag;
-
-   TrackListIterator iter(GetTracks());
-   Track *t = iter.First();
-   while (t) {
-      flags |= TracksExistFlag;
-      if (t->GetKind() == Track::Label) {
-         LabelTrack *lt = (LabelTrack *) t;
-
-         flags |= LabelTracksExistFlag;
-
-         if (lt->GetSelected()) {
-            flags |= TracksSelectedFlag;
-            for (int i = 0; i < lt->GetNumLabels(); i++) {
-               const LabelStruct *ls = lt->GetLabel(i);
-               if (ls->getT0() >= mViewInfo.selectedRegion.t0() &&
-                   ls->getT1() <= mViewInfo.selectedRegion.t1()) {
-                  flags |= LabelsSelectedFlag;
-                  break;
-               }
-            }
-         }
-
-         if (lt->IsTextSelected()) {
-            flags |= CutCopyAvailableFlag;
-         }
-      }
-      else if (t->GetKind() == Track::Wave) {
-         flags |= WaveTracksExistFlag;
-         flags |= PlayableTracksExistFlag;
-         if (t->GetSelected()) {
-            flags |= TracksSelectedFlag;
-            if (t->GetLinked()) {
-               flags |= StereoRequiredFlag;
-            }
-            else {
-               flags |= WaveTracksSelectedFlag;
-               flags |= AudioTracksSelectedFlag;
-            }
-         }
-         if( t->GetEndTime() > t->GetStartTime() )
-            flags |= HasWaveDataFlag;
-      }
-#if defined(USE_MIDI)
-      else if (t->GetKind() == Track::Note) {
-         NoteTrack *nt = (NoteTrack *) t;
-
-         flags |= NoteTracksExistFlag;
-#ifdef EXPERIMENTAL_MIDI_OUT
-         flags |= PlayableTracksExistFlag;
-#endif
-
-         if (nt->GetSelected()) {
-            flags |= TracksSelectedFlag;
-            flags |= NoteTracksSelectedFlag;
-            flags |= AudioTracksSelectedFlag; // even if not EXPERIMENTAL_MIDI_OUT
-         }
-      }
-#endif
-      t = iter.Next();
-   }
-
-   if((msClipT1 - msClipT0) > 0.0)
-      flags |= ClipboardFlag;
-
-   if (GetUndoManager()->UnsavedChanges() || !IsProjectSaved())
-      flags |= UnsavedChangesFlag;
-
-   if (!mLastEffect.IsEmpty())
-      flags |= HasLastEffectFlag;
-
-   if (UndoAvailable())
-      flags |= UndoAvailableFlag;
-
-   if (RedoAvailable())
-      flags |= RedoAvailableFlag;
-
-   if (ZoomInAvailable() && (flags & TracksExistFlag))
-      flags |= ZoomInAvailableFlag;
-
-   if (ZoomOutAvailable() && (flags & TracksExistFlag))
-      flags |= ZoomOutAvailableFlag;
-
-   // TextClipFlag is currently unused (Jan 2017, 2.1.3 alpha)
-   // and LabelTrack::IsTextClipSupported() is quite slow on Linux,
-   // so disable for now (See bug 1575).
-   // if ((flags & LabelTracksExistFlag) && LabelTrack::IsTextClipSupported())
-   //    flags |= TextClipFlag;
-
-   flags |= GetFocusedFrame();
-
-   double start, end;
-   GetPlayRegion(&start, &end);
-   if (IsPlayRegionLocked())
-      flags |= PlayRegionLockedFlag;
-   else if (start != end)
-      flags |= PlayRegionNotLockedFlag;
-
-   if (flags & AudioIONotBusyFlag) {
-      if (flags & TimeSelectedFlag) {
-         if (flags & TracksSelectedFlag) {
-            flags |= CutCopyAvailableFlag;
-         }
-      }
-   }
-
-   if (wxGetApp().GetRecentFiles()->GetCount() > 0)
-      flags |= HaveRecentFiles;
-
-   if (IsSyncLocked())
-      flags |= IsSyncLockedFlag;
-   else
-      flags |= IsNotSyncLockedFlag;
-
-   if (!EffectManager::Get().RealtimeIsActive())
-      flags |= IsRealtimeNotActiveFlag;
-
-  if (!mIsCapturing)
-      flags |= CaptureNotBusyFlag;
-
-   ControlToolBar *bar = GetControlToolBar();
-   if (bar->ControlToolBar::CanStopAudioStream())
-      flags |= CanStopAudioStreamFlag;
-
-   lastFlags = flags;
-   return flags;
-}
-
-// Select the full time range, if no
-// time range is selected.
-void AudacityProject::SelectAllIfNone()
-{
-   auto flags = GetUpdateFlags();
-   if(!(flags & TracksSelectedFlag) ||
-      (mViewInfo.selectedRegion.isPoint()))
-      OnSelectSomething(*this);
-}
-
-// Stop playing or recording, if paused.
-void AudacityProject::StopIfPaused()
-{
-   auto flags = GetUpdateFlags();
-   if( flags & PausedFlag )
-      OnStop(*this);
-}
-
-void AudacityProject::ModifyAllProjectToolbarMenus()
-{
-   AProjectArray::iterator i;
-   for (i = gAudacityProjects.begin(); i != gAudacityProjects.end(); ++i) {
-      (*i)->ModifyToolbarMenus();
-   }
-}
-
-void AudacityProject::ModifyToolbarMenus()
-{
-   // Refreshes can occur during shutdown and the toolmanager may already
-   // be deleted, so protect against it.
-   if (!mToolManager) {
-      return;
-   }
-
-   mCommandManager.Check(wxT("ShowScrubbingTB"),
-                         mToolManager->IsVisible(ScrubbingBarID));
-   mCommandManager.Check(wxT("ShowDeviceTB"),
-                         mToolManager->IsVisible(DeviceBarID));
-   mCommandManager.Check(wxT("ShowEditTB"),
-                         mToolManager->IsVisible(EditBarID));
-   mCommandManager.Check(wxT("ShowMeterTB"),
-                         mToolManager->IsVisible(MeterBarID));
-   mCommandManager.Check(wxT("ShowRecordMeterTB"),
-                         mToolManager->IsVisible(RecordMeterBarID));
-   mCommandManager.Check(wxT("ShowPlayMeterTB"),
-                         mToolManager->IsVisible(PlayMeterBarID));
-   mCommandManager.Check(wxT("ShowMixerTB"),
-                         mToolManager->IsVisible(MixerBarID));
-   mCommandManager.Check(wxT("ShowSelectionTB"),
-                         mToolManager->IsVisible(SelectionBarID));
-#ifdef EXPERIMENTAL_SPECTRAL_EDITING
-   mCommandManager.Check(wxT("ShowSpectralSelectionTB"),
-                         mToolManager->IsVisible(SpectralSelectionBarID));
-#endif
-   mCommandManager.Check(wxT("ShowToolsTB"),
-                         mToolManager->IsVisible(ToolsBarID));
-   mCommandManager.Check(wxT("ShowTranscriptionTB"),
-                         mToolManager->IsVisible(TranscriptionBarID));
-   mCommandManager.Check(wxT("ShowTransportTB"),
-                         mToolManager->IsVisible(TransportBarID));
-
-   // Now, go through each toolbar, and call EnableDisableButtons()
-   for (int i = 0; i < ToolBarCount; i++) {
-      mToolManager->GetToolBar(i)->EnableDisableButtons();
-   }
-
-   // These don't really belong here, but it's easier and especially so for
-   // the Edit toolbar and the sync-lock menu item.
-   bool active;
-   gPrefs->Read(wxT("/AudioIO/SoundActivatedRecord"),&active, false);
-   mCommandManager.Check(wxT("SoundActivation"), active);
-#ifdef EXPERIMENTAL_AUTOMATED_INPUT_LEVEL_ADJUSTMENT
-   gPrefs->Read(wxT("/AudioIO/AutomatedInputLevelAdjustment"),&active, false);
-   mCommandManager.Check(wxT("AutomatedInputLevelAdjustmentOnOff"), active);
-#endif
-
-   active = TracksPrefs::GetPinnedHeadPreference();
-   mCommandManager.Check(wxT("PinnedHead"), active);
-
-#ifdef EXPERIMENTAL_DA
-   gPrefs->Read(wxT("/AudioIO/Duplex"),&active, false);
-#else
-   gPrefs->Read(wxT("/AudioIO/Duplex"),&active, true);
-#endif
-   mCommandManager.Check(wxT("Overdub"), active);
-   gPrefs->Read(wxT("/AudioIO/SWPlaythrough"),&active, false);
-   mCommandManager.Check(wxT("SWPlaythrough"), active);
-   gPrefs->Read(wxT("/GUI/SyncLockTracks"), &active, false);
-   SetSyncLock(active);
-   mCommandManager.Check(wxT("SyncLock"), active);
-   gPrefs->Read(wxT("/GUI/TypeToCreateLabel"),&active, true);
-   mCommandManager.Check(wxT("TypeToCreateLabel"), active);
-}
-
-// checkActive is a temporary hack that should be removed as soon as we
-// get multiple effect preview working
-void AudacityProject::UpdateMenus(bool checkActive)
-{
-   //ANSWER-ME: Why UpdateMenus only does active project?
-   //JKC: Is this test fixing a bug when multiple projects are open?
-   //so that menu states work even when different in different projects?
-   if (this != GetActiveProject())
-      return;
-
-   auto flags = GetUpdateFlags(checkActive);
-   auto flags2 = flags;
-
-   // We can enable some extra items if we have select-all-on-none.
-   //EXPLAIN-ME: Why is this here rather than in GetUpdateFlags()?
-   //ANSWER: Because flags2 is used in the menu enable/disable.
-   //The effect still needs flags to determine whether it will need
-   //to actually do the 'select all' to make the command valid.
-   if (mWhatIfNoSelection != 0)
-   {
-      if ((flags & TracksExistFlag))
-      {
-         flags2 |= TracksSelectedFlag;
-         if ((flags & WaveTracksExistFlag))
-         {
-            flags2 |= TimeSelectedFlag
-                   |  WaveTracksSelectedFlag
-                   |  CutCopyAvailableFlag;
-         }
-      }
-   }
-
-   if( mStopIfWasPaused )
-   {
-      if( flags & PausedFlag ){
-         flags2 |= AudioIONotBusyFlag;
-      }
-   }
-
-   // Return from this function if nothing's changed since
-   // the last time we were here.
-   if (flags == mLastFlags)
-      return;
-   mLastFlags = flags;
-
-   mCommandManager.EnableUsingFlags(flags2 , NoFlagsSpecifed);
-
-   // With select-all-on-none, some items that we don't want enabled may have
-   // been enabled, since we changed the flags.  Here we manually disable them.
-   // 0 is grey out, 1 is Autoselect, 2 is Give warnings.
-   if (mWhatIfNoSelection != 0)
-   {
-      if (!(flags & TimeSelectedFlag) | !(flags & TracksSelectedFlag))
-      {
-         mCommandManager.Enable(wxT("SplitCut"), false);
-         mCommandManager.Enable(wxT("SplitDelete"), false);
-      }
-      if (!(flags & WaveTracksSelectedFlag))
-      {
-         mCommandManager.Enable(wxT("Split"), false);
-      }
-      if (!(flags & TimeSelectedFlag) | !(flags & WaveTracksSelectedFlag))
-      {
-         mCommandManager.Enable(wxT("ExportSel"), false);
-         mCommandManager.Enable(wxT("SplitNew"), false);
-      }
-      if (!(flags & TimeSelectedFlag) | !(flags & AudioTracksSelectedFlag))
-      {
-         mCommandManager.Enable(wxT("Trim"), false);
-      }
-   }
-
-#if 0
-   if (flags & CutCopyAvailableFlag) {
-      mCommandManager.Enable(wxT("Copy"), true);
-      mCommandManager.Enable(wxT("Cut"), true);
-   }
-#endif
-
-   ModifyToolbarMenus();
-}
-
-//
-// Tool selection commands
-//
-
-/// Called by handlers that set tools.
-void AudacityProject::SetTool(int tool)
-{
-   ToolsToolBar *toolbar = GetToolsToolBar();
-   if (toolbar) {
-      toolbar->SetCurrentTool(tool);
-      mTrackPanel->Refresh(false);
-   }
-}
-
-/// Handler to set the select tool active
-void AudacityProject::OnSelectTool(const CommandContext &WXUNUSED(context) )
-{
-   SetTool(selectTool);
-}
-
-/// Handler to set the Zoom tool active
-void AudacityProject::OnZoomTool(const CommandContext &WXUNUSED(context) )
-{
-   SetTool(zoomTool);
-}
-
-/// Handler to set the Envelope tool active
-void AudacityProject::OnEnvelopeTool(const CommandContext &WXUNUSED(context) )
-{
-   SetTool(envelopeTool);
-}
-
-/// Handler to set the Time shift tool active
-void AudacityProject::OnTimeShiftTool(const CommandContext &WXUNUSED(context) )
-{
-   SetTool(slideTool);
-}
-
-void AudacityProject::OnDrawTool(const CommandContext &WXUNUSED(context) )
-{
-   SetTool(drawTool);
-}
-
-void AudacityProject::OnMultiTool(const CommandContext &WXUNUSED(context) )
-{
-   SetTool(multiTool);
-}
-
-
-void AudacityProject::OnNextTool(const CommandContext &WXUNUSED(context) )
-{
-   ToolsToolBar *toolbar = GetToolsToolBar();
-   if (toolbar) {
-      // Use GetDownTool() here since GetCurrentTool() can return a value that
-      // doesn't represent the real tool if the Multi-tool is being used.
-      toolbar->SetCurrentTool((toolbar->GetDownTool()+1)%numTools);
-      mTrackPanel->Refresh(false);
-   }
-}
-
-void AudacityProject::OnPrevTool(const CommandContext &WXUNUSED(context) )
-{
-   ToolsToolBar *toolbar = GetToolsToolBar();
-   if (toolbar) {
-      // Use GetDownTool() here since GetCurrentTool() can return a value that
-      // doesn't represent the real tool if the Multi-tool is being used.
-      toolbar->SetCurrentTool((toolbar->GetDownTool()+(numTools-1))%numTools);
-      mTrackPanel->Refresh(false);
-   }
-}
-
-
-//
-// Audio I/O Commands
-//
-
-// TODO: Should all these functions which involve
-// the toolbar actually move into ControlToolBar?
-
-/// MakeReadyToPlay stops whatever is currently playing
-/// and pops the play button up.  Then, if nothing is now
-/// playing, it pushes the play button down and enables
-/// the stop button.
-bool AudacityProject::MakeReadyToPlay(bool loop, bool cutpreview)
-{
-   ControlToolBar *toolbar = GetControlToolBar();
-   wxCommandEvent evt;
-
-   // If this project is playing, stop playing
-   if (gAudioIO->IsStreamActive(GetAudioIOToken())) {
-      toolbar->SetPlay(false);        //Pops
-      toolbar->SetStop(true);         //Pushes stop down
-      toolbar->OnStop(evt);
-
-      ::wxMilliSleep(100);
-   }
-
-   // If it didn't stop playing quickly, or if some other
-   // project is playing, return
-   if (gAudioIO->IsBusy())
-      return false;
-
-   ControlToolBar::PlayAppearance appearance =
-      cutpreview ? ControlToolBar::PlayAppearance::CutPreview
-      : loop ? ControlToolBar::PlayAppearance::Looped
-      : ControlToolBar::PlayAppearance::Straight;
-   toolbar->SetPlay(true, appearance);
-   toolbar->SetStop(false);
-
-   return true;
-}
-
-void AudacityProject::OnPlayOneSecond(const CommandContext &WXUNUSED(context) )
-{
-   if( !MakeReadyToPlay() )
-      return;
-
-   double pos = mTrackPanel->GetMostRecentXPos();
-   GetControlToolBar()->PlayPlayRegion
-      (SelectedRegion(pos - 0.5, pos + 0.5), GetDefaultPlayOptions(),
-       PlayMode::oneSecondPlay);
-}
-
-
-/// The idea for this function (and first implementation)
-/// was from Juhana Sadeharju.  The function plays the
-/// sound between the current mouse position and the
-/// nearest selection boundary.  This gives four possible
-/// play regions depending on where the current mouse
-/// position is relative to the left and right boundaries
-/// of the selection region.
-void AudacityProject::OnPlayToSelection(const CommandContext &WXUNUSED(context) )
-{
-   if( !MakeReadyToPlay() )
-      return;
-
-   double pos = mTrackPanel->GetMostRecentXPos();
-
-   double t0,t1;
-   // check region between pointer and the nearest selection edge
-   if (fabs(pos - mViewInfo.selectedRegion.t0()) <
-       fabs(pos - mViewInfo.selectedRegion.t1())) {
-      t0 = t1 = mViewInfo.selectedRegion.t0();
-   } else {
-      t0 = t1 = mViewInfo.selectedRegion.t1();
-   }
-   if( pos < t1)
-      t0=pos;
-   else
-      t1=pos;
-
-   // JKC: oneSecondPlay mode disables auto scrolling
-   // On balance I think we should always do this in this function
-   // since you are typically interested in the sound EXACTLY
-   // where the cursor is.
-   // TODO: have 'playing attributes' such as 'with_autoscroll'
-   // rather than modes, since that's how we're now using the modes.
-
-   // An alternative, commented out below, is to disable autoscroll
-   // only when playing a short region, less than or equal to a second.
-//   mLastPlayMode = ((t1-t0) > 1.0) ? normalPlay : oneSecondPlay;
-
-   GetControlToolBar()->PlayPlayRegion
-      (SelectedRegion(t0, t1), GetDefaultPlayOptions(), PlayMode::oneSecondPlay);
-}
-
-// The next 4 functions provide a limited version of the
-// functionality of OnPlayToSelection() for keyboard users
-
-void AudacityProject::OnPlayBeforeSelectionStart(const CommandContext &WXUNUSED(context) )
-{
-   if( !MakeReadyToPlay() )
-      return;
-
-   double t0 = mViewInfo.selectedRegion.t0();
-   double beforeLen;
-   gPrefs->Read(wxT("/AudioIO/CutPreviewBeforeLen"), &beforeLen, 2.0);
-
-   GetControlToolBar()->PlayPlayRegion(SelectedRegion(t0 - beforeLen, t0), GetDefaultPlayOptions(), PlayMode::oneSecondPlay);
-}
-
-void AudacityProject::OnPlayAfterSelectionStart(const CommandContext &WXUNUSED(context) )
-{
-   if( !MakeReadyToPlay() )
-      return;
-
-   double t0 = mViewInfo.selectedRegion.t0();
-   double t1 = mViewInfo.selectedRegion.t1();
-   double afterLen;
-   gPrefs->Read(wxT("/AudioIO/CutPreviewAfterLen"), &afterLen, 1.0);
-
-   if ( t1 - t0 > 0.0 && t1 - t0 < afterLen )
-      GetControlToolBar()->PlayPlayRegion(SelectedRegion(t0, t1), GetDefaultPlayOptions(),
-                                          PlayMode::oneSecondPlay);
-   else
-      GetControlToolBar()->PlayPlayRegion(SelectedRegion(t0, t0 + afterLen), GetDefaultPlayOptions(), PlayMode::oneSecondPlay);
-}
-
-void AudacityProject::OnPlayBeforeSelectionEnd(const CommandContext &WXUNUSED(context) )
-{
-   if( !MakeReadyToPlay() )
-      return;
-
-   double t0 = mViewInfo.selectedRegion.t0();
-   double t1 = mViewInfo.selectedRegion.t1();
-   double beforeLen;
-   gPrefs->Read(wxT("/AudioIO/CutPreviewBeforeLen"), &beforeLen, 2.0);
-
-   if ( t1 - t0 > 0.0 && t1 - t0 < beforeLen )
-      GetControlToolBar()->PlayPlayRegion(SelectedRegion(t0, t1), GetDefaultPlayOptions(),
-                                          PlayMode::oneSecondPlay);
-   else
-      GetControlToolBar()->PlayPlayRegion(SelectedRegion(t1 - beforeLen, t1), GetDefaultPlayOptions(), PlayMode::oneSecondPlay);
-}
-
-
-void AudacityProject::OnPlayAfterSelectionEnd(const CommandContext &WXUNUSED(context) )
-{
-   if( !MakeReadyToPlay() )
-      return;
-
-   double t1 = mViewInfo.selectedRegion.t1();
-   double afterLen;
-   gPrefs->Read(wxT("/AudioIO/CutPreviewAfterLen"), &afterLen, 1.0);
-
-   GetControlToolBar()->PlayPlayRegion(SelectedRegion(t1, t1 + afterLen), GetDefaultPlayOptions(), PlayMode::oneSecondPlay);
-}
-
-void AudacityProject::OnPlayBeforeAndAfterSelectionStart(const CommandContext &WXUNUSED(context) )
-{
-   if (!MakeReadyToPlay())
-      return;
-
-   double t0 = mViewInfo.selectedRegion.t0();
-   double t1 = mViewInfo.selectedRegion.t1();
-   double beforeLen;
-   gPrefs->Read(wxT("/AudioIO/CutPreviewBeforeLen"), &beforeLen, 2.0);
-   double afterLen;
-   gPrefs->Read(wxT("/AudioIO/CutPreviewAfterLen"), &afterLen, 1.0);
-
-   if ( t1 - t0 > 0.0 && t1 - t0 < afterLen )
-      GetControlToolBar()->PlayPlayRegion(SelectedRegion(t0 - beforeLen, t1), GetDefaultPlayOptions(), PlayMode::oneSecondPlay);
-   else
-      GetControlToolBar()->PlayPlayRegion(SelectedRegion(t0 - beforeLen, t0 + afterLen), GetDefaultPlayOptions(), PlayMode::oneSecondPlay);
-}
-
-void AudacityProject::OnPlayBeforeAndAfterSelectionEnd(const CommandContext &WXUNUSED(context) )
-{
-   if (!MakeReadyToPlay())
-      return;
-
-   double t0 = mViewInfo.selectedRegion.t0();
-   double t1 = mViewInfo.selectedRegion.t1();
-   double beforeLen;
-   gPrefs->Read(wxT("/AudioIO/CutPreviewBeforeLen"), &beforeLen, 2.0);
-   double afterLen;
-   gPrefs->Read(wxT("/AudioIO/CutPreviewAfterLen"), &afterLen, 1.0);
-
-   if ( t1 - t0 > 0.0 && t1 - t0 < beforeLen )
-      GetControlToolBar()->PlayPlayRegion(SelectedRegion(t0, t1 + afterLen), GetDefaultPlayOptions(), PlayMode::oneSecondPlay);
-   else
-      GetControlToolBar()->PlayPlayRegion(SelectedRegion(t1 - beforeLen, t1 + afterLen), GetDefaultPlayOptions(), PlayMode::oneSecondPlay);
-}
-
-
-void AudacityProject::OnPlayLooped(const CommandContext &WXUNUSED(context) )
-{
-   if( !MakeReadyToPlay(true) )
-      return;
-
-   // Now play in a loop
-   // Will automatically set mLastPlayMode
-   GetControlToolBar()->PlayCurrentRegion(true);
-}
-
-void AudacityProject::OnPlayCutPreview(const CommandContext &WXUNUSED(context) )
-{
-   if ( !MakeReadyToPlay(false, true) )
-      return;
-
-   // Play with cut preview
-   GetControlToolBar()->PlayCurrentRegion(false, true);
-}
-
-void AudacityProject::OnPlayStop(const CommandContext &WXUNUSED(context) )
-{
-   ControlToolBar *toolbar = GetControlToolBar();
-
-   //If this project is playing, stop playing, make sure everything is unpaused.
-   if (gAudioIO->IsStreamActive(GetAudioIOToken())) {
-      toolbar->SetPlay(false);        //Pops
-      toolbar->SetStop(true);         //Pushes stop down
-      toolbar->StopPlaying();
-   }
-   else if (gAudioIO->IsStreamActive()) {
-      //If this project isn't playing, but another one is, stop playing the old and start the NEW.
-
-      //find out which project we need;
-      AudacityProject* otherProject = NULL;
-      for(unsigned i=0; i<gAudacityProjects.size(); i++) {
-         if(gAudioIO->IsStreamActive(gAudacityProjects[i]->GetAudioIOToken())) {
-            otherProject=gAudacityProjects[i].get();
-            break;
-         }
-      }
-
-      //stop playing the other project
-      if(otherProject) {
-         ControlToolBar *otherToolbar = otherProject->GetControlToolBar();
-         otherToolbar->SetPlay(false);        //Pops
-         otherToolbar->SetStop(true);         //Pushes stop down
-         otherToolbar->StopPlaying();
-      }
-
-      //play the front project
-      if (!gAudioIO->IsBusy()) {
-         //update the playing area
-         TP_DisplaySelection();
-         //Otherwise, start playing (assuming audio I/O isn't busy)
-         //toolbar->SetPlay(true); // Not needed as done in PlayPlayRegion.
-         toolbar->SetStop(false);
-
-         // Will automatically set mLastPlayMode
-         toolbar->PlayCurrentRegion(false);
-      }
-   }
-   else if (!gAudioIO->IsBusy()) {
-      //Otherwise, start playing (assuming audio I/O isn't busy)
-      //toolbar->SetPlay(true); // Not needed as done in PlayPlayRegion.
-      toolbar->SetStop(false);
-
-      // Will automatically set mLastPlayMode
-      toolbar->PlayCurrentRegion(false);
-   }
-}
-
-void AudacityProject::OnStop(const CommandContext &WXUNUSED(context) )
-{
-   wxCommandEvent evt;
-
-   GetControlToolBar()->OnStop(evt);
-}
-
-void AudacityProject::OnPause(const CommandContext &WXUNUSED(context) )
-{
-   wxCommandEvent evt;
-
-   GetControlToolBar()->OnPause(evt);
-}
-
-void AudacityProject::OnRecord(const CommandContext &WXUNUSED(context) )
-{
-   wxCommandEvent evt;
-   evt.SetInt(2); // 0 is default, use 1 to set shift on, 2 to clear it
-
-   GetControlToolBar()->OnRecord(evt);
-}
-
-// If first choice is record same track 2nd choice is record NEW track
-// and vice versa.
-void AudacityProject::OnRecord2ndChoice(const CommandContext &WXUNUSED(context) )
-{
-   wxCommandEvent evt;
-   evt.SetInt(1); // 0 is default, use 1 to set shift on, 2 to clear it
-
-   GetControlToolBar()->OnRecord(evt);
-}
-
-// The code for "OnPlayStopSelect" is simply the code of "OnPlayStop" and "OnStopSelect" merged.
-void AudacityProject::OnPlayStopSelect(const CommandContext &WXUNUSED(context) )
-{
-   ControlToolBar *toolbar = GetControlToolBar();
-   wxCommandEvent evt;
-   if (DoPlayStopSelect(false, false))
-      toolbar->OnStop(evt);
-   else if (!gAudioIO->IsBusy()) {
-      //Otherwise, start playing (assuming audio I/O isn't busy)
-      //toolbar->SetPlay(true); // Not needed as set in PlayPlayRegion()
-      toolbar->SetStop(false);
-
-      // Will automatically set mLastPlayMode
-      toolbar->PlayCurrentRegion(false);
-   }
-}
-
-bool AudacityProject::DoPlayStopSelect(bool click, bool shift)
-{
-   ControlToolBar *toolbar = GetControlToolBar();
-
-   //If busy, stop playing, make sure everything is unpaused.
-   if (GetScrubber().HasMark() ||
-       gAudioIO->IsStreamActive(GetAudioIOToken())) {
-      toolbar->SetPlay(false);        //Pops
-      toolbar->SetStop(true);         //Pushes stop down
-
-      // change the selection
-      auto time = gAudioIO->GetStreamTime();
-      auto &selection = mViewInfo.selectedRegion;
-      // Test WasSpeedPlaying(), not IsSpeedPlaying()
-      // as we could be stopped now.
-      if (click && GetScrubber().WasSpeedPlaying())
-      {
-         ;// don't change the selection.
-      }
-      else if (shift && click) {
-         // Change the region selection, as if by shift-click at the play head
-         auto t0 = selection.t0(), t1 = selection.t1();
-         if (time < t0)
-            // Grow selection
-            t0 = time;
-         else if (time > t1)
-            // Grow selection
-            t1 = time;
-         else {
-            // Shrink selection, changing the nearer boundary
-            if (fabs(t0 - time) < fabs(t1 - time))
-               t0 = time;
-            else
-               t1 = time;
-         }
-         selection.setTimes(t0, t1);
-      }
-      else if (click){
-         // avoid a point at negative time.
-         time = wxMax( time, 0 );
-         // Set a point selection, as if by a click at the play head
-         selection.setTimes(time, time);
-      } else
-         // How stop and set cursor always worked
-         // -- change t0, collapsing to point only if t1 was greater
-         selection.setT0(time, false);
-
-      ModifyState(false);           // without bWantsAutoSave
-      return true;
-   }
-   return false;
-}
-
-void AudacityProject::OnStopSelect(const CommandContext &WXUNUSED(context) )
-{
-   wxCommandEvent evt;
-
-   if (gAudioIO->IsStreamActive()) {
-      mViewInfo.selectedRegion.setT0(gAudioIO->GetStreamTime(), false);
-      GetControlToolBar()->OnStop(evt);
-      ModifyState(false);           // without bWantsAutoSave
-   }
-}
-
-void AudacityProject::OnToggleSoundActivated(const CommandContext &WXUNUSED(context) )
-{
-   bool pause;
-   gPrefs->Read(wxT("/AudioIO/SoundActivatedRecord"), &pause, false);
-   gPrefs->Write(wxT("/AudioIO/SoundActivatedRecord"), !pause);
-   gPrefs->Flush();
-   ModifyAllProjectToolbarMenus();
-}
-
-void AudacityProject::OnTogglePinnedHead(const CommandContext &WXUNUSED(context) )
-{
-   bool value = !TracksPrefs::GetPinnedHeadPreference();
-   TracksPrefs::SetPinnedHeadPreference(value, true);
-   ModifyAllProjectToolbarMenus();
-
-   // Change what happens in case transport is in progress right now
-   auto ctb = GetActiveProject()->GetControlToolBar();
-   if (ctb)
-      ctb->StartScrollingIfPreferred();
-
-   auto ruler = GetRulerPanel();
-   if (ruler)
-      // Update button image
-      ruler->UpdateButtonStates();
-
-   auto &scrubber = GetScrubber();
-   if (scrubber.HasMark())
-      scrubber.SetScrollScrubbing(value);
-}
-
-void AudacityProject::OnTogglePlayRecording(const CommandContext &WXUNUSED(context) )
-{
-   bool Duplex;
-#ifdef EXPERIMENTAL_DA
-   gPrefs->Read(wxT("/AudioIO/Duplex"), &Duplex, false);
-#else
-   gPrefs->Read(wxT("/AudioIO/Duplex"), &Duplex, true);
-#endif
-   gPrefs->Write(wxT("/AudioIO/Duplex"), !Duplex);
-   gPrefs->Flush();
-   ModifyAllProjectToolbarMenus();
-}
-
-void AudacityProject::OnToggleSWPlaythrough(const CommandContext &WXUNUSED(context) )
-{
-   bool SWPlaythrough;
-   gPrefs->Read(wxT("/AudioIO/SWPlaythrough"), &SWPlaythrough, false);
-   gPrefs->Write(wxT("/AudioIO/SWPlaythrough"), !SWPlaythrough);
-   gPrefs->Flush();
-   ModifyAllProjectToolbarMenus();
-}
-
-#ifdef EXPERIMENTAL_AUTOMATED_INPUT_LEVEL_ADJUSTMENT
-void AudacityProject::OnToggleAutomatedInputLevelAdjustment(
-   const CommandContext &WXUNUSED(context) )
-{
-   bool AVEnabled;
-   gPrefs->Read(wxT("/AudioIO/AutomatedInputLevelAdjustment"), &AVEnabled, false);
-   gPrefs->Write(wxT("/AudioIO/AutomatedInputLevelAdjustment"), !AVEnabled);
-   gPrefs->Flush();
-   ModifyAllProjectToolbarMenus();
-}
-#endif
-
-double AudacityProject::GetTime(const Track *t)
-{
-   double stime = 0.0;
-
-   if (t->GetKind() == Track::Wave) {
-      WaveTrack *w = (WaveTrack *)t;
-      stime = w->GetEndTime();
-
-      WaveClip *c;
-      int ndx;
-      for (ndx = 0; ndx < w->GetNumClips(); ndx++) {
-         c = w->GetClipByIndex(ndx);
-         if (c->GetNumSamples() == 0)
-            continue;
-         if (c->GetStartTime() < stime) {
-            stime = c->GetStartTime();
-         }
-      }
-   }
-   else if (t->GetKind() == Track::Label) {
-      LabelTrack *l = (LabelTrack *)t;
-      stime = l->GetStartTime();
-   }
-
-   return stime;
-}
-
-//sort based on flags.  see Project.h for sort flags
-void AudacityProject::SortTracks(int flags)
-{
-   size_t ndx = 0;
-   int cmpValue;
-   // This one place outside of TrackList where we must use undisguised
-   // std::list iterators!  Avoid this elsewhere!
-   std::vector<TrackNodePointer> arr;
-   arr.reserve(mTracks->size());
-   bool lastTrackLinked = false;
-   //sort by linked tracks. Assumes linked track follows owner in list.
-
-   // First find the permutation.
-   for (auto iter = mTracks->ListOfTracks::begin(),
-        end = mTracks->ListOfTracks::end(); iter != end; ++iter) {
-      const auto &track = *iter;
-      if(lastTrackLinked) {
-         //insert after the last track since this track should be linked to it.
-         ndx++;
-      }
-      else {
-         bool bArrayTrackLinked = false;
-         for (ndx = 0; ndx < arr.size(); ++ndx) {
-            Track &arrTrack = **arr[ndx].first;
-            // Don't insert between channels of a stereo track!
-            if( bArrayTrackLinked ){
-               bArrayTrackLinked = false;
-            }
-            else if(flags & kAudacitySortByName) {
-               //do case insensitive sort - cmpNoCase returns less than zero if the string is 'less than' its argument
-               //also if we have case insensitive equality, then we need to sort by case as well
-               //We sort 'b' before 'B' accordingly.  We uncharacteristically use greater than for the case sensitive
-               //compare because 'b' is greater than 'B' in ascii.
-               cmpValue = track->GetName().CmpNoCase(arrTrack.GetName());
-               if (cmpValue < 0 ||
-                   (0 == cmpValue && track->GetName().CompareTo(arrTrack.GetName()) > 0) )
-                  break;
-            }
-            //sort by time otherwise
-            else if(flags & kAudacitySortByTime) {
-               //we have to search each track and all its linked ones to fine the minimum start time.
-               double time1, time2, tempTime;
-               const Track* tempTrack;
-               size_t candidatesLookedAt;
-
-               candidatesLookedAt = 0;
-               tempTrack = &*track;
-               time1 = time2 = std::numeric_limits<double>::max(); //TODO: find max time value. (I don't think we have one yet)
-               while(tempTrack) {
-                  tempTime = GetTime(tempTrack);
-                  time1 = std::min(time1, tempTime);
-                  if(tempTrack->GetLinked())
-                     tempTrack = tempTrack->GetLink();
-                  else
-                     tempTrack = NULL;
-               }
-
-               //get candidate's (from sorted array) time
-               tempTrack = &arrTrack;
-               while(tempTrack) {
-                  tempTime = GetTime(tempTrack);
-                  time2 = std::min(time2, tempTime);
-                  if(tempTrack->GetLinked() && (ndx+candidatesLookedAt < arr.size()-1) ) {
-                     candidatesLookedAt++;
-                     tempTrack = &**arr[ndx+candidatesLookedAt].first;
-                  }
-                  else
-                     tempTrack = NULL;
-               }
-
-               if (time1 < time2)
-                  break;
-
-               ndx+=candidatesLookedAt;
-            }
-            bArrayTrackLinked = arrTrack.GetLinked();
-         }
-      }
-      arr.insert(arr.begin() + ndx, TrackNodePointer{iter, mTracks.get()});
-
-      lastTrackLinked = track->GetLinked();
-   }
-
-   // Now apply the permutation
-   mTracks->Permute(arr);
-}
-
-void AudacityProject::OnSortTime(const CommandContext &WXUNUSED(context) )
-{
-   SortTracks(kAudacitySortByTime);
-
-   PushState(_("Tracks sorted by time"), _("Sort by Time"));
-
-   mTrackPanel->Refresh(false);
-}
-
-void AudacityProject::OnSortName(const CommandContext &WXUNUSED(context) )
-{
-   SortTracks(kAudacitySortByName);
-
-   PushState(_("Tracks sorted by name"), _("Sort by Name"));
-
-   mTrackPanel->Refresh(false);
-}
-
-void AudacityProject::OnSkipStart(const CommandContext &WXUNUSED(context) )
-{
-   wxCommandEvent evt;
-
-   GetControlToolBar()->OnRewind(evt);
-   ModifyState(false);
-}
-
-void AudacityProject::OnSkipEnd(const CommandContext &WXUNUSED(context) )
-{
-   wxCommandEvent evt;
-
-   GetControlToolBar()->OnFF(evt);
-   ModifyState(false);
-}
-
-void AudacityProject::OnSeekLeftShort(const CommandContext &WXUNUSED(context) )
-{
-   SeekLeftOrRight( DIRECTION_LEFT, CURSOR_MOVE );
-}
-
-void AudacityProject::OnSeekRightShort(const CommandContext &WXUNUSED(context) )
-{
-   SeekLeftOrRight( DIRECTION_RIGHT, CURSOR_MOVE );
-}
-
-void AudacityProject::OnSeekLeftLong(const CommandContext &WXUNUSED(context) )
-{
-   SeekLeftOrRight( DIRECTION_LEFT, SELECTION_EXTEND );
-}
-
-void AudacityProject::OnSeekRightLong(const CommandContext &WXUNUSED(context) )
-{
-   SeekLeftOrRight( DIRECTION_RIGHT, SELECTION_EXTEND );
-}
-
-void AudacityProject::OnSelToStart(const CommandContext &WXUNUSED(context) )
-{
-   Rewind(true);
-   ModifyState(false);
-}
-
-void AudacityProject::OnSelToEnd(const CommandContext &WXUNUSED(context) )
-{
-   SkipEnd(true);
-   ModifyState(false);
-}
-
-void AudacityProject::OnMoveToNextLabel(const CommandContext &WXUNUSED(context) )
-{
-   OnMoveToLabel(true);
-}
-
-void AudacityProject::OnMoveToPrevLabel(const CommandContext &WXUNUSED(context) )
-{
-   OnMoveToLabel(false);
-}
-
-void AudacityProject::OnMoveToLabel(bool next)
-{
-   // Find the number of label tracks, and ptr to last track found
-   Track* track = nullptr;
-   int nLabelTrack = 0;
-   TrackListOfKindIterator iter(Track::Label, &*mTracks);
-   for (Track* t = iter.First(); t; t = iter.Next()) {
-      nLabelTrack++;
-      track = t;
-   }
-
-   if (nLabelTrack == 0 ) {
-      mTrackPanel->MessageForScreenReader(_("no label track"));
-   }
-   else if (nLabelTrack > 1) {         // find first label track, if any, starting at the focused track
-      track = mTrackPanel->GetFocusedTrack();
-      while (track && track->GetKind() != Track::Label) {
-         track = mTracks->GetNext(track, true);
-         if (!track) {
-          mTrackPanel->MessageForScreenReader(_("no label track at or below focused track"));
-         }
-      }
-   }
-
-   // If there is a single label track, or there is a label track at or below the focused track
-   if (track) {
-      LabelTrack* lt = static_cast<LabelTrack*>(track);
-      int i;
-      if (next)
-         i = lt->FindNextLabel(GetSelection());
-      else
-         i = lt->FindPrevLabel(GetSelection());
-
-      if (i >= 0) {
-         const LabelStruct* label = lt->GetLabel(i);
-         if (IsAudioActive()) {
-            OnPlayStop(*this);     // stop
-            GetViewInfo().selectedRegion = label->selectedRegion;
-            RedrawProject();
-            OnPlayStop(*this);     // play
-         }
-         else {
-            GetViewInfo().selectedRegion = label->selectedRegion;
-            mTrackPanel->ScrollIntoView(GetViewInfo().selectedRegion.t0());
-            RedrawProject();
-         }
-
-         wxString message;
-         message.Printf(wxT("%s %d of %d"), label->title, i + 1, lt->GetNumLabels() );
-         mTrackPanel->MessageForScreenReader(message);
-      }
-      else {
-         mTrackPanel->MessageForScreenReader(_("no labels in label track"));
-      }
-   }
-}
-
-/// The following method moves to the previous track
-/// selecting and unselecting depending if you are on the start of a
-/// block or not.
-
-/// \todo Merge related methods, OnPrevTrack and OnNextTrack.
-void AudacityProject::OnPrevTrack( bool shift )
-{
-   TrackListIterator iter( GetTracks() );
-   Track* t = mTrackPanel->GetFocusedTrack();
-   if( t == NULL )   // if there isn't one, focus on last
-   {
-      t = iter.Last();
-      mTrackPanel->SetFocusedTrack( t );
-      mTrackPanel->EnsureVisible( t );
-      ModifyState(false);
-      return;
-   }
-
-   Track* p = NULL;
-   bool tSelected = false;
-   bool pSelected = false;
-   if( shift )
-   {
-      p = mTracks->GetPrev( t, true ); // Get previous track
-      if( p == NULL )   // On first track
-      {
-         // JKC: wxBell() is probably for accessibility, so a blind
-         // user knows they were at the top track.
-         wxBell();
-         if( mCircularTrackNavigation )
-         {
-            TrackListIterator iter( GetTracks() );
-            p = iter.Last();
-         }
-         else
-         {
-            mTrackPanel->EnsureVisible( t );
-            return;
-         }
-      }
-      tSelected = t->GetSelected();
-      if (p)
-         pSelected = p->GetSelected();
-      if( tSelected && pSelected )
-      {
-         GetSelectionState().SelectTrack
-            ( *mTracks, *t, false, false, GetMixerBoard() );
-         mTrackPanel->SetFocusedTrack( p );   // move focus to next track down
-         mTrackPanel->EnsureVisible( p );
-         ModifyState(false);
-         return;
-      }
-      if( tSelected && !pSelected )
-      {
-         GetSelectionState().SelectTrack
-            ( *mTracks, *p, true, false, GetMixerBoard() );
-         mTrackPanel->SetFocusedTrack( p );   // move focus to next track down
-         mTrackPanel->EnsureVisible( p );
-         ModifyState(false);
-         return;
-      }
-      if( !tSelected && pSelected )
-      {
-         GetSelectionState().SelectTrack
-            ( *mTracks, *p, false, false, GetMixerBoard() );
-         mTrackPanel->SetFocusedTrack( p );   // move focus to next track down
-         mTrackPanel->EnsureVisible( p );
-         ModifyState(false);
-         return;
-      }
-      if( !tSelected && !pSelected )
-      {
-         GetSelectionState().SelectTrack
-            ( *mTracks, *t, true, false, GetMixerBoard() );
-         mTrackPanel->SetFocusedTrack( p );   // move focus to next track down
-         mTrackPanel->EnsureVisible( p );
-         ModifyState(false);
-         return;
-      }
-   }
-   else
-   {
-      p = mTracks->GetPrev( t, true ); // Get next track
-      if( p == NULL )   // On last track so stay there?
-      {
-         wxBell();
-         if( mCircularTrackNavigation )
-         {
-            TrackListIterator iter( GetTracks() );
-            for( Track *d = iter.First(); d; d = iter.Next( true ) )
-            {
-               p = d;
-            }
-            mTrackPanel->SetFocusedTrack( p );   // Wrap to the first track
-            mTrackPanel->EnsureVisible( p );
-            ModifyState(false);
-            return;
-         }
-         else
-         {
-            mTrackPanel->EnsureVisible( t );
-            return;
-         }
-      }
-      else
-      {
-         mTrackPanel->SetFocusedTrack( p );   // move focus to next track down
-         mTrackPanel->EnsureVisible( p );
-         ModifyState(false);
-         return;
-      }
-   }
-}
-
-/// The following method moves to the next track,
-/// selecting and unselecting depending if you are on the start of a
-/// block or not.
-void AudacityProject::OnNextTrack( bool shift )
-{
-   Track *t;
-   Track *n;
-   TrackListIterator iter( GetTracks() );
-   bool tSelected,nSelected;
-
-   t = mTrackPanel->GetFocusedTrack();   // Get currently focused track
-   if( t == NULL )   // if there isn't one, focus on first
-   {
-      t = iter.First();
-      mTrackPanel->SetFocusedTrack( t );
-      mTrackPanel->EnsureVisible( t );
-      ModifyState(false);
-      return;
-   }
-
-   if( shift )
-   {
-      n = mTracks->GetNext( t, true ); // Get next track
-      if( n == NULL )   // On last track so stay there
-      {
-         wxBell();
-         if( mCircularTrackNavigation )
-         {
-            TrackListIterator iter( GetTracks() );
-            n = iter.First();
-         }
-         else
-         {
-            mTrackPanel->EnsureVisible( t );
-            return;
-         }
-      }
-      tSelected = t->GetSelected();
-      nSelected = n->GetSelected();
-      if( tSelected && nSelected )
-      {
-         GetSelectionState().SelectTrack
-            ( *mTracks, *t, false, false, GetMixerBoard() );
-         mTrackPanel->SetFocusedTrack( n );   // move focus to next track down
-         mTrackPanel->EnsureVisible( n );
-         ModifyState(false);
-         return;
-      }
-      if( tSelected && !nSelected )
-      {
-         GetSelectionState().SelectTrack
-            ( *mTracks, *n, true, false, GetMixerBoard() );
-         mTrackPanel->SetFocusedTrack( n );   // move focus to next track down
-         mTrackPanel->EnsureVisible( n );
-         ModifyState(false);
-         return;
-      }
-      if( !tSelected && nSelected )
-      {
-         GetSelectionState().SelectTrack
-            ( *mTracks, *n, false, false, GetMixerBoard() );
-         mTrackPanel->SetFocusedTrack( n );   // move focus to next track down
-         mTrackPanel->EnsureVisible( n );
-         ModifyState(false);
-         return;
-      }
-      if( !tSelected && !nSelected )
-      {
-         GetSelectionState().SelectTrack
-            ( *mTracks, *t, true, false, GetMixerBoard() );
-         mTrackPanel->SetFocusedTrack( n );   // move focus to next track down
-         mTrackPanel->EnsureVisible( n );
-         ModifyState(false);
-         return;
-      }
-   }
-   else
-   {
-      n = mTracks->GetNext( t, true ); // Get next track
-      if( n == NULL )   // On last track so stay there
-      {
-         wxBell();
-         if( mCircularTrackNavigation )
-         {
-            TrackListIterator iter( GetTracks() );
-            n = iter.First();
-            mTrackPanel->SetFocusedTrack( n );   // Wrap to the first track
-            mTrackPanel->EnsureVisible( n );
-            ModifyState(false);
-            return;
-         }
-         else
-         {
-            mTrackPanel->EnsureVisible( t );
-            return;
-         }
-      }
-      else
-      {
-         mTrackPanel->SetFocusedTrack( n );   // move focus to next track down
-         mTrackPanel->EnsureVisible( n );
-         ModifyState(false);
-         return;
-      }
-   }
-}
-
-void AudacityProject::OnCursorUp(const CommandContext &WXUNUSED(context) )
-{
-   OnPrevTrack( false );
-}
-
-void AudacityProject::OnCursorDown(const CommandContext &WXUNUSED(context) )
-{
-   OnNextTrack( false );
-}
-
-void AudacityProject::OnFirstTrack(const CommandContext &WXUNUSED(context) )
-{
-   Track *t = mTrackPanel->GetFocusedTrack();
-   if (!t)
-      return;
-
-   TrackListIterator iter(GetTracks());
-   Track *f = iter.First();
-   if (t != f)
-   {
-      mTrackPanel->SetFocusedTrack(f);
-      ModifyState(false);
-   }
-   mTrackPanel->EnsureVisible(f);
-}
-
-void AudacityProject::OnLastTrack(const CommandContext &WXUNUSED(context) )
-{
-   Track *t = mTrackPanel->GetFocusedTrack();
-   if (!t)
-      return;
-
-   TrackListIterator iter(GetTracks());
-   Track *l = iter.Last();
-   if (t != l)
-   {
-      mTrackPanel->SetFocusedTrack(l);
-      ModifyState(false);
-   }
-   mTrackPanel->EnsureVisible(l);
-}
-
-void AudacityProject::OnShiftUp(const CommandContext &WXUNUSED(context) )
-{
-   OnPrevTrack( true );
-}
-
-void AudacityProject::OnShiftDown(const CommandContext &WXUNUSED(context) )
-{
-   OnNextTrack( true );
-}
-
-#include "TrackPanelAx.h"
-void AudacityProject::OnToggle(const CommandContext &WXUNUSED(context) )
-{
-   Track *t;
-
-   t = mTrackPanel->GetFocusedTrack();   // Get currently focused track
-   if (!t)
-      return;
-
-   GetSelectionState().SelectTrack
-      ( *mTracks, *t, !t->GetSelected(), true, GetMixerBoard() );
-   mTrackPanel->EnsureVisible( t );
-   ModifyState(false);
-
-   mTrackPanel->GetAx().Updated();
-
-   return;
-}
-
-void AudacityProject::HandleListSelection(Track *t, bool shift, bool ctrl,
-                                     bool modifyState)
-{
-   GetSelectionState().HandleListSelection
-      ( *GetTracks(), mViewInfo, *t,
-        shift, ctrl, IsSyncLocked(), GetMixerBoard() );
-
-   if (! ctrl )
-      mTrackPanel->SetFocusedTrack(t);
-   Refresh(false);
-   if (modifyState)
-      ModifyState(true);
-}
-
-// If this returns true, then there was a key up, and nothing more to do,
-// after this function has completed.
-// (at most this function just does a ModifyState for the keyup)
-bool AudacityProject::OnlyHandleKeyUp( const CommandContext &context )
-{
-   auto evt = context.pEvt;
-   bool bKeyUp = (evt) && evt->GetEventType() == wxEVT_KEY_UP;
-
-   if( IsAudioActive() )
-      return bKeyUp;
-   if( !bKeyUp )
-      return false;
-
-   ModifyState(false);
-   return true;
-}
-
-void AudacityProject::OnCursorLeft(const CommandContext &context)
-{
-   if( !OnlyHandleKeyUp( context ) )
-      SeekLeftOrRight( DIRECTION_LEFT, CURSOR_MOVE);
-}
-
-void AudacityProject::OnCursorRight(const CommandContext &context)
-{
-   if( !OnlyHandleKeyUp( context ) )
-      SeekLeftOrRight( DIRECTION_RIGHT, CURSOR_MOVE);
-}
-
-void AudacityProject::OnCursorShortJumpLeft(const CommandContext &WXUNUSED(context) )
-{
-   OnCursorMove( -mSeekShort );
-}
-
-void AudacityProject::OnCursorShortJumpRight(const CommandContext &WXUNUSED(context) )
-{
-   OnCursorMove( mSeekShort );
-}
-
-void AudacityProject::OnCursorLongJumpLeft(const CommandContext &WXUNUSED(context) )
-{
-   OnCursorMove( -mSeekLong );
-}
-
-void AudacityProject::OnCursorLongJumpRight(const CommandContext &WXUNUSED(context) )
-{
-   OnCursorMove( mSeekLong );
-}
-
-void AudacityProject::OnSelSetExtendLeft(const CommandContext &WXUNUSED(context) )
-{
-   OnBoundaryMove( DIRECTION_LEFT);
-}
-
-void AudacityProject::OnSelSetExtendRight(const CommandContext &WXUNUSED(context) )
-{
-   OnBoundaryMove( DIRECTION_RIGHT);
-}
-
-void AudacityProject::OnSelExtendLeft(const CommandContext &context)
-{
-   if( !OnlyHandleKeyUp( context ) )
-      SeekLeftOrRight( DIRECTION_LEFT, SELECTION_EXTEND );
-}
-
-void AudacityProject::OnSelExtendRight(const CommandContext &context)
-{
-   if( !OnlyHandleKeyUp( context ) )
-      SeekLeftOrRight( DIRECTION_RIGHT, SELECTION_EXTEND );
-}
-
-void AudacityProject::OnSelContractLeft(const CommandContext &context)
-{
-   if( !OnlyHandleKeyUp( context ) )
-      SeekLeftOrRight( DIRECTION_RIGHT, SELECTION_CONTRACT );
-}
-
-void AudacityProject::OnSelContractRight(const CommandContext &context)
-{
-   if( !OnlyHandleKeyUp( context ) )
-      SeekLeftOrRight( DIRECTION_LEFT, SELECTION_CONTRACT );
-}
-
-#include "tracks/ui/TimeShiftHandle.h"
-
-// This function returns the amount moved.  Possibly 0.0.
-double AudacityProject::OnClipMove
-   ( ViewInfo &viewInfo, Track *track,
-     TrackList &trackList, bool syncLocked, bool right )
-{
-   // just dealing with clips in wave tracks for the moment. Note tracks??
-   if (track && track->GetKind() == Track::Wave) {
-      ClipMoveState state;
-
-      auto wt = static_cast<WaveTrack*>(track);
-      auto t0 = viewInfo.selectedRegion.t0();
-
-      state.capturedClip = wt->GetClipAtTime( t0 );
-      if (state.capturedClip == nullptr && track->GetLinked() && track->GetLink()) {
-         // the clips in the right channel may be different from the left
-         track = track->GetLink();
-         wt = static_cast<WaveTrack*>(track);
-         state.capturedClip = wt->GetClipAtTime(t0);
-      }
-      if (state.capturedClip == nullptr)
-         return 0.0;
-
-      state.capturedClipIsSelection =
-         track->GetSelected() && !viewInfo.selectedRegion.isPoint();
-      state.trackExclusions.clear();
-
-      TimeShiftHandle::CreateListOfCapturedClips
-         ( state, viewInfo, *track, trackList, syncLocked, t0 );
-
-      auto desiredT0 = viewInfo.OffsetTimeByPixels( t0, ( right ? 1 : -1 ) );
-      auto desiredSlideAmount = desiredT0 - t0;
-
-      // set it to a sample point, and minimum of 1 sample point
-      if (!right)
-         desiredSlideAmount *= -1;
-      double nSamples = rint(wt->GetRate() * desiredSlideAmount);
-      nSamples = std::max(nSamples, 1.0);
-      desiredSlideAmount = nSamples / wt->GetRate();
-      if (!right)
-         desiredSlideAmount *= -1;
-
-      state.hSlideAmount = desiredSlideAmount;
-      TimeShiftHandle::DoSlideHorizontal( state, trackList, *track );
-
-      // update t0 and t1. There is the possibility that the updated
-      // t0 may no longer be within the clip due to rounding errors,
-      // so t0 is adjusted so that it is.
-      double newT0 = t0 + state.hSlideAmount;
-      if (newT0 < state.capturedClip->GetStartTime())
-         newT0 = state.capturedClip->GetStartTime();
-      if (newT0 > state.capturedClip->GetEndTime())
-         newT0 = state.capturedClip->GetEndTime();
-      double diff = viewInfo.selectedRegion.duration();
-      viewInfo.selectedRegion.setTimes(newT0, newT0 + diff);
-
-      return state.hSlideAmount;
-   }
-   return 0.0;
-}
-
-void AudacityProject::DoClipLeftOrRight(bool right, bool keyUp )
-{
-   if (keyUp) {
-      GetUndoManager()->StopConsolidating();
-      return;
-   }
-
-   auto &panel = *GetTrackPanel();
-
-   auto amount = OnClipMove
-      ( mViewInfo, panel.GetFocusedTrack(),
-        *GetTracks(), IsSyncLocked(), right );
-
-   panel.ScrollIntoView(mViewInfo.selectedRegion.t0());
-   panel.Refresh(false);
-
-   if (amount != 0.0) {
-      wxString message = right? _("Time shifted clips to the right") :
-         _("Time shifted clips to the left");
-
-      // The following use of the UndoPush flags is so that both a single
-      // keypress (keydown, then keyup), and holding down a key
-      // (multiple keydowns followed by a keyup) result in a single
-      // entry in Audacity's history dialog.
-      PushState(message, _("Time-Shift"), UndoPush::CONSOLIDATE);
-   }
-
-   if ( amount == 0.0 )
-      panel.MessageForScreenReader( _("clip not moved"));
-}
-
-void AudacityProject::OnClipLeft(const CommandContext &context)
-{
-   auto evt = context.pEvt;
-   if (evt)
-      DoClipLeftOrRight( false, evt->GetEventType() == wxEVT_KEY_UP );
-   else  {              // called from menu, so simulate keydown and keyup
-      DoClipLeftOrRight( false, false );
-      DoClipLeftOrRight( false, true );
-   }
-}
-
-void AudacityProject::OnClipRight(const CommandContext &context)
-{
-   auto evt = context.pEvt;
-   if (evt)
-      DoClipLeftOrRight( true, evt->GetEventType() == wxEVT_KEY_UP );
-   else  {              // called from menu, so simulate keydown and keyup
-      DoClipLeftOrRight( true, false );
-      DoClipLeftOrRight( true, true );
-   }
-}
-
-//this pops up a dialog which allows the left selection to be set.
-//If playing/recording is happening, it sets the left selection at
-//the current play position.
-void AudacityProject::OnSetLeftSelection(const CommandContext &WXUNUSED(context) )
-{
-   bool bSelChanged = false;
-   if ((GetAudioIOToken() > 0) && gAudioIO->IsStreamActive(GetAudioIOToken()))
-   {
-      double indicator = gAudioIO->GetStreamTime();
-      mViewInfo.selectedRegion.setT0(indicator, false);
-      bSelChanged = true;
-   }
-   else
-   {
-      auto fmt = GetSelectionFormat();
-      TimeDialog dlg(this, _("Set Left Selection Boundary"),
-         fmt, mRate, mViewInfo.selectedRegion.t0(), _("Position"));
-
-      if (wxID_OK == dlg.ShowModal())
-      {
-         //Get the value from the dialog
-         mViewInfo.selectedRegion.setT0(
-            std::max(0.0, dlg.GetTimeValue()), false);
-         bSelChanged = true;
-      }
-   }
-
-   if (bSelChanged)
-   {
-      ModifyState(false);
-      mTrackPanel->Refresh(false);
-   }
-}
-
-
-void AudacityProject::OnSetRightSelection(const CommandContext &WXUNUSED(context) )
-{
-   bool bSelChanged = false;
-   if ((GetAudioIOToken() > 0) && gAudioIO->IsStreamActive(GetAudioIOToken()))
-   {
-      double indicator = gAudioIO->GetStreamTime();
-      mViewInfo.selectedRegion.setT1(indicator, false);
-      bSelChanged = true;
-   }
-   else
-   {
-      auto fmt = GetSelectionFormat();
-      TimeDialog dlg(this, _("Set Right Selection Boundary"),
-         fmt, mRate, mViewInfo.selectedRegion.t1(), _("Position"));
-
-      if (wxID_OK == dlg.ShowModal())
-      {
-         //Get the value from the dialog
-         mViewInfo.selectedRegion.setT1(
-            std::max(0.0, dlg.GetTimeValue()), false);
-         bSelChanged = true;
-      }
-   }
-
-   if (bSelChanged)
-   {
-      ModifyState(false);
-      mTrackPanel->Refresh(false);
-   }
-}
-
-void AudacityProject::NextOrPrevFrame(bool forward)
-{
-   // Focus won't take in a dock unless at least one descendant window
-   // accepts focus.  Tell controls to take focus for the duration of this
-   // function, only.  Outside of this, they won't steal the focus when
-   // clicked.
-   auto temp1 = AButton::TemporarilyAllowFocus();
-   auto temp2 = ASlider::TemporarilyAllowFocus();
-   auto temp3 = MeterPanel::TemporarilyAllowFocus();
-
-
-   // Define the set of windows we rotate among.
-   static const unsigned rotationSize = 3u;
-
-   wxWindow *const begin [rotationSize] = {
-      GetTopPanel(),
-      GetTrackPanel(),
-      mToolManager->GetBotDock(),
-   };
-
-   const auto end = begin + rotationSize;
-
-   // helper functions
-   auto IndexOf = [&](wxWindow *pWindow) {
-      return std::find(begin, end, pWindow) - begin;
-   };
-
-   auto FindAncestor = [&]() {
-      wxWindow *pWindow = wxWindow::FindFocus();
-      unsigned index = rotationSize;
-      while ( pWindow &&
-              (rotationSize == (index = IndexOf(pWindow) ) ) )
-         pWindow = pWindow->GetParent();
-      return index;
-   };
-
-   const auto idx = FindAncestor();
-   if (idx == rotationSize)
-      return;
-
-   auto idx2 = idx;
-   auto increment = (forward ? 1 : rotationSize - 1);
-
-   while( idx != (idx2 = (idx2 + increment) % rotationSize) ) {
-      wxWindow *toFocus = begin[idx2];
-      bool bIsAnEmptyDock=false;
-      if( idx2 != 1 )
-         bIsAnEmptyDock = ((idx2==0)?mToolManager->GetTopDock() : mToolManager->GetBotDock())->
-         GetChildren().GetCount() < 1;
-
-      // Skip docks that are empty (Bug 1564).
-      if( !bIsAnEmptyDock ){
-         toFocus->SetFocus();
-         if ( FindAncestor() == idx2 )
-            // The focus took!
-            break;
-      }
-   }
-}
-
-void AudacityProject::NextFrame(const CommandContext &WXUNUSED(context) )
-{
-   NextOrPrevFrame(true);
-}
-
-void AudacityProject::PrevFrame(const CommandContext &WXUNUSED(context) )
-{
-   NextOrPrevFrame(false);
-}
-
-void AudacityProject::NextWindow(const CommandContext &WXUNUSED(context) )
-{
-   wxWindow *w = wxGetTopLevelParent(wxWindow::FindFocus());
-   const auto & list = GetChildren();
-   auto iter = list.begin(), end = list.end();
-
-   // If the project window has the current focus, start the search with the first child
-   if (w == this)
-   {
-   }
-   // Otherwise start the search with the current window's next sibling
-   else
-   {
-      // Find the window in this projects children.  If the window with the
-      // focus isn't a child of this project (like when a dialog is created
-      // without specifying a parent), then we'll get back NULL here.
-      while (iter != end && *iter != w)
-         ++iter;
-      if (iter != end)
-         ++iter;
-   }
-
-   // Search for the next toplevel window
-   for (; iter != end; ++iter)
-   {
-      // If it's a toplevel, visible (we have hidden windows) and is enabled,
-      // then we're done.  The IsEnabled() prevents us from moving away from
-      // a modal dialog because all other toplevel windows will be disabled.
-      w = *iter;
-      if (w->IsTopLevel() && w->IsShown() && w->IsEnabled())
-      {
-         break;
-      }
-   }
-
-   // Ran out of siblings, so make the current project active
-   if ((iter == end) && IsEnabled())
-   {
-      w = this;
-   }
-
-   // And make sure it's on top (only for floating windows...project window will not raise)
-   // (Really only works on Windows)
-   w->Raise();
-
-
-#if defined(__WXMAC__) || defined(__WXGTK__)
-   // bug 868
-   // Simulate a TAB key press before continuing, else the cycle of
-   // navigation among top level windows stops because the keystrokes don't
-   // go to the CommandManager.
-   if (dynamic_cast<wxDialog*>(w)) {
-      w->SetFocus();
-   }
-#endif
-}
-
-void AudacityProject::PrevWindow(const CommandContext &WXUNUSED(context) )
-{
-   wxWindow *w = wxGetTopLevelParent(wxWindow::FindFocus());
-   const auto & list = GetChildren();
-   auto iter = list.rbegin(), end = list.rend();
-
-   // If the project window has the current focus, start the search with the last child
-   if (w == this)
-   {
-   }
-   // Otherwise start the search with the current window's previous sibling
-   else
-   {
-      while (iter != end && *iter != w)
-         ++iter;
-      if (iter != end)
-         ++iter;
-   }
-
-   // Search for the previous toplevel window
-   for (; iter != end; ++iter)
-   {
-      // If it's a toplevel and is visible (we have come hidden windows), then we're done
-      w = *iter;
-      if (w->IsTopLevel() && w->IsShown() && IsEnabled())
-      {
-         break;
-      }
-   }
-
-   // Ran out of siblings, so make the current project active
-   if ((iter == end) && IsEnabled())
-   {
-      w = this;
-   }
-
-   // And make sure it's on top (only for floating windows...project window will not raise)
-   // (Really only works on Windows)
-   w->Raise();
-
-
-#if defined(__WXMAC__) || defined(__WXGTK__)
-   // bug 868
-   // Simulate a TAB key press before continuing, else the cycle of
-   // navigation among top level windows stops because the keystrokes don't
-   // go to the CommandManager.
-   if (dynamic_cast<wxDialog*>(w)) {
-      w->SetFocus();
-   }
-#endif
-}
-
-///The following methods operate controls on specified tracks,
-///This will pop up the track panning dialog for specified track
-void AudacityProject::OnTrackPan(const CommandContext &WXUNUSED(context) )
-{
-   Track *const track = mTrackPanel->GetFocusedTrack();
-   if (!track || (track->GetKind() != Track::Wave)) {
-      return;
-   }
-   const auto wt = static_cast<WaveTrack*>(track);
-
-   LWSlider *slider = mTrackPanel->PanSlider(wt);
-   if (slider->ShowDialog()) {
-      SetTrackPan(wt, slider);
-   }
-}
-
-void AudacityProject::OnTrackPanLeft(const CommandContext &WXUNUSED(context) )
-{
-   Track *const track = mTrackPanel->GetFocusedTrack();
-   if (!track || (track->GetKind() != Track::Wave)) {
-      return;
-   }
-   const auto wt = static_cast<WaveTrack*>(track);
-
-   LWSlider *slider = mTrackPanel->PanSlider(wt);
-   slider->Decrease(1);
-   SetTrackPan(wt, slider);
-}
-
-void AudacityProject::OnTrackPanRight(const CommandContext &WXUNUSED(context) )
-{
-   Track *const track = mTrackPanel->GetFocusedTrack();
-   if (!track || (track->GetKind() != Track::Wave)) {
-      return;
-   }
-   const auto wt = static_cast<WaveTrack*>(track);
-
-   LWSlider *slider = mTrackPanel->PanSlider(wt);
-   slider->Increase(1);
-   SetTrackPan(wt, slider);
-}
-
-void AudacityProject::OnTrackGain(const CommandContext &WXUNUSED(context) )
-{
-   /// This will pop up the track gain dialog for specified track
-   Track *const track = mTrackPanel->GetFocusedTrack();
-   if (!track || (track->GetKind() != Track::Wave)) {
-      return;
-   }
-   const auto wt = static_cast<WaveTrack*>(track);
-
-   LWSlider *slider = mTrackPanel->GainSlider(wt);
-   if (slider->ShowDialog()) {
-      SetTrackGain(wt, slider);
-   }
-}
-
-void AudacityProject::OnTrackGainInc(const CommandContext &WXUNUSED(context) )
-{
-   Track *const track = mTrackPanel->GetFocusedTrack();
-   if (!track || (track->GetKind() != Track::Wave)) {
-      return;
-   }
-   const auto wt = static_cast<WaveTrack*>(track);
-
-   LWSlider *slider = mTrackPanel->GainSlider(wt);
-   slider->Increase(1);
-   SetTrackGain(wt, slider);
-}
-
-void AudacityProject::OnTrackGainDec(const CommandContext &WXUNUSED(context) )
-{
-   Track *const track = mTrackPanel->GetFocusedTrack();
-   if (!track || (track->GetKind() != Track::Wave)) {
-      return;
-   }
-   const auto wt = static_cast<WaveTrack*>(track);
-
-   LWSlider *slider = mTrackPanel->GainSlider(wt);
-   slider->Decrease(1);
-   SetTrackGain(wt, slider);
-}
-
-void AudacityProject::OnTrackMenu(const CommandContext &WXUNUSED(context) )
-{
-   mTrackPanel->OnTrackMenu();
-}
-
-void AudacityProject::OnTrackMute(const CommandContext &WXUNUSED(context) )
-{
-   Track *t = NULL;
-   if (!t) {
-      t = mTrackPanel->GetFocusedTrack();
-      if (!dynamic_cast<PlayableTrack*>(t))
-         return;
-   }
-   DoTrackMute(t, false);
-}
-
-void AudacityProject::OnTrackSolo(const CommandContext &WXUNUSED(context) )
-{
-   Track *t = NULL;
-   if (!t)
-   {
-      t = mTrackPanel->GetFocusedTrack();
-      if (!dynamic_cast<PlayableTrack*>(t))
-         return;
-   }
-   DoTrackSolo(t, false);
-}
-
-void AudacityProject::OnTrackClose(const CommandContext &WXUNUSED(context) )
-{
-   Track *t = mTrackPanel->GetFocusedTrack();
-   if (!t)
-      return;
-
-   if (IsAudioActive())
-   {
-      this->TP_DisplayStatusMessage(_("Can't delete track with active audio"));
-      wxBell();
-      return;
-   }
-
-   RemoveTrack(t);
-
-   GetTrackPanel()->UpdateViewIfNoTracks();
-   GetTrackPanel()->Refresh(false);
-}
-
-void AudacityProject::OnTrackMoveUp(const CommandContext &WXUNUSED(context) )
-{
-   Track *const focusedTrack = mTrackPanel->GetFocusedTrack();
-   if (mTracks->CanMoveUp(focusedTrack)) {
-      MoveTrack(focusedTrack, OnMoveUpID);
-      mTrackPanel->Refresh(false);
-   }
-}
-
-void AudacityProject::OnTrackMoveDown(const CommandContext &WXUNUSED(context) )
-{
-   Track *const focusedTrack = mTrackPanel->GetFocusedTrack();
-   if (mTracks->CanMoveDown(focusedTrack)) {
-      MoveTrack(focusedTrack, OnMoveDownID);
-      mTrackPanel->Refresh(false);
-   }
-}
-
-void AudacityProject::OnTrackMoveTop(const CommandContext &WXUNUSED(context) )
-{
-   Track *const focusedTrack = mTrackPanel->GetFocusedTrack();
-   if (mTracks->CanMoveUp(focusedTrack)) {
-      MoveTrack(focusedTrack, OnMoveTopID);
-      mTrackPanel->Refresh(false);
-   }
-}
-
-void AudacityProject::OnTrackMoveBottom(const CommandContext &WXUNUSED(context) )
-{
-   Track *const focusedTrack = mTrackPanel->GetFocusedTrack();
-   if (mTracks->CanMoveDown(focusedTrack)) {
-      MoveTrack(focusedTrack, OnMoveBottomID);
-      mTrackPanel->Refresh(false);
-   }
-}
-
-/// Move a track up, down, to top or to bottom.
-
-void AudacityProject::MoveTrack(Track* target, MoveChoice choice)
-{
-   wxString longDesc, shortDesc;
-
-   auto pt = dynamic_cast<PlayableTrack*>(target);
-   switch (choice)
-   {
-   case OnMoveTopID:
-      /* i18n-hint: Past tense of 'to move', as in 'moved audio track up'.*/
-      longDesc = _("Moved '%s' to Top");
-      shortDesc = _("Move Track to Top");
-
-      while (mTracks->CanMoveUp(target)) {
-         if (mTracks->Move(target, true)) {
-            MixerBoard* pMixerBoard = this->GetMixerBoard(); // Update mixer board.
-            if (pMixerBoard && pt)
-               pMixerBoard->MoveTrackCluster(pt, true);
-         }
-      }
-      break;
-   case OnMoveBottomID:
-      /* i18n-hint: Past tense of 'to move', as in 'moved audio track up'.*/
-      longDesc = _("Moved '%s' to Bottom");
-      shortDesc = _("Move Track to Bottom");
-
-      while (mTracks->CanMoveDown(target)) {
-         if (mTracks->Move(target, false)) {
-            MixerBoard* pMixerBoard = this->GetMixerBoard(); // Update mixer board.
-            if (pMixerBoard && pt)
-               pMixerBoard->MoveTrackCluster(pt, false);
-         }
-      }
-      break;
-   default:
-      bool bUp = (OnMoveUpID == choice);
-
-      if (mTracks->Move(target, bUp)) {
-         MixerBoard* pMixerBoard = this->GetMixerBoard();
-         if (pMixerBoard && pt)
-            pMixerBoard->MoveTrackCluster(pt, bUp);
-      }
-      longDesc =
-         /* i18n-hint: Past tense of 'to move', as in 'moved audio track up'.*/
-         bUp? _("Moved '%s' Up")
-         : _("Moved '%s' Down");
-      shortDesc =
-         /* i18n-hint: Past tense of 'to move', as in 'moved audio track up'.*/
-         bUp? _("Move Track Up")
-         : _("Move Track Down");
-
-   }
-
-   longDesc = longDesc.Format(target->GetName());
-
-   PushState(longDesc, shortDesc);
-   GetTrackPanel()->Refresh(false);
-}
-
-void AudacityProject::OnInputDevice(const CommandContext &WXUNUSED(context) )
-{
-   DeviceToolBar *tb = GetDeviceToolBar();
-   if (tb) {
-      tb->ShowInputDialog();
-   }
-}
-
-void AudacityProject::OnOutputDevice(const CommandContext &WXUNUSED(context) )
-{
-   DeviceToolBar *tb = GetDeviceToolBar();
-   if (tb) {
-      tb->ShowOutputDialog();
-   }
-}
-
-void AudacityProject::OnAudioHost(const CommandContext &WXUNUSED(context) )
-{
-   DeviceToolBar *tb = GetDeviceToolBar();
-   if (tb) {
-      tb->ShowHostDialog();
-   }
-}
-
-void AudacityProject::OnInputChannels(const CommandContext &WXUNUSED(context) )
-{
-   DeviceToolBar *tb = GetDeviceToolBar();
-   if (tb) {
-      tb->ShowChannelsDialog();
-   }
-}
-
-void AudacityProject::OnOutputGain(const CommandContext &WXUNUSED(context) )
-{
-   MixerToolBar *tb = GetMixerToolBar();
-   if (tb) {
-      tb->ShowOutputGainDialog();
-   }
-}
-
-void AudacityProject::OnInputGain(const CommandContext &WXUNUSED(context) )
-{
-   MixerToolBar *tb = GetMixerToolBar();
-   if (tb) {
-      tb->ShowInputGainDialog();
-   }
-}
-
-void AudacityProject::OnOutputGainInc(const CommandContext &WXUNUSED(context) )
-{
-   MixerToolBar *tb = GetMixerToolBar();
-   if (tb) {
-      tb->AdjustOutputGain(1);
-   }
-}
-
-void AudacityProject::OnOutputGainDec(const CommandContext &WXUNUSED(context) )
-{
-   MixerToolBar *tb = GetMixerToolBar();
-   if (tb) {
-      tb->AdjustOutputGain(-1);
-   }
-}
-
-void AudacityProject::OnInputGainInc(const CommandContext &WXUNUSED(context) )
-{
-   MixerToolBar *tb = GetMixerToolBar();
-   if (tb) {
-      tb->AdjustInputGain(1);
-   }
-}
-
-void AudacityProject::OnInputGainDec(const CommandContext &WXUNUSED(context) )
-{
-   MixerToolBar *tb = GetMixerToolBar();
-   if (tb) {
-      tb->AdjustInputGain(-1);
-   }
-}
-
-void AudacityProject::OnPlayAtSpeed(const CommandContext &WXUNUSED(context) )
-{
-   TranscriptionToolBar *tb = GetTranscriptionToolBar();
-   if (tb) {
-      tb->PlayAtSpeed(false, false);
-   }
-}
-
-void AudacityProject::OnPlayAtSpeedLooped(const CommandContext &WXUNUSED(context) )
-{
-   TranscriptionToolBar *tb = GetTranscriptionToolBar();
-   if (tb) {
-      tb->PlayAtSpeed(true, false);
-   }
-}
-
-void AudacityProject::OnPlayAtSpeedCutPreview(const CommandContext &WXUNUSED(context) )
-{
-   TranscriptionToolBar *tb = GetTranscriptionToolBar();
-   if (tb) {
-      tb->PlayAtSpeed(false, true);
-   }
-}
-
-void AudacityProject::OnSetPlaySpeed(const CommandContext &WXUNUSED(context) )
-{
-   TranscriptionToolBar *tb = GetTranscriptionToolBar();
-   if (tb) {
-      tb->ShowPlaySpeedDialog();
-   }
-}
-
-void AudacityProject::OnPlaySpeedInc(const CommandContext &WXUNUSED(context) )
-{
-   TranscriptionToolBar *tb = GetTranscriptionToolBar();
-   if (tb) {
-      tb->AdjustPlaySpeed(0.1f);
-   }
-}
-
-void AudacityProject::OnPlaySpeedDec(const CommandContext &WXUNUSED(context) )
-{
-   TranscriptionToolBar *tb = GetTranscriptionToolBar();
-   if (tb) {
-      tb->AdjustPlaySpeed(-0.1f);
-   }
-}
-
-double AudacityProject::NearestZeroCrossing(double t0)
-{
-   // Window is 1/100th of a second.
-   auto windowSize = size_t(std::max(1.0, GetRate() / 100));
-   Floats dist{ windowSize, true };
-
-   TrackListIterator iter(GetTracks());
-   Track *track = iter.First();
-   int nTracks = 0;
-   while (track) {
-      if (!track->GetSelected() || track->GetKind() != (Track::Wave)) {
-         track = iter.Next();
-         continue;
-      }
-      WaveTrack *one = (WaveTrack *)track;
-      auto oneWindowSize = size_t(std::max(1.0, one->GetRate() / 100));
-      Floats oneDist{ oneWindowSize };
-      auto s = one->TimeToLongSamples(t0);
-      // fillTwo to ensure that missing values are treated as 2, and hence do not
-      // get used as zero crossings.
-      one->Get((samplePtr)oneDist.get(), floatSample,
-               s - (int)oneWindowSize/2, oneWindowSize, fillTwo);
-
-
-      // Looking for actual crossings.
-      double prev = 2.0;
-      for(size_t i=0; i<oneWindowSize; i++){
-         float fDist = fabs( oneDist[i]); // score is absolute value
-         if( prev * oneDist[i] > 0 ) // both same sign?  No good.
-            fDist = fDist + 0.4; // No good if same sign.
-         else if( prev > 0.0 )
-            fDist = fDist + 0.1; // medium penalty for downward crossing.
-         prev = oneDist[i];
-         oneDist[i] = fDist;
-      }
-
-      // TODO: The mixed rate zero crossing code is broken,
-      // if oneWindowSize > windowSize we'll miss out some
-      // samples - so they will still be zero, so we'll use them.
-      for(size_t i = 0; i < windowSize; i++) {
-         size_t j;
-         if (windowSize != oneWindowSize)
-            j = i * (oneWindowSize-1) / (windowSize-1);
-         else
-            j = i;
-
-         dist[i] += oneDist[j];
-         // Apply a small penalty for distance from the original endpoint
-         // We'll always prefer an upward  
-         dist[i] += 0.1 * (abs(int(i) - int(windowSize/2))) / float(windowSize/2);
-      }
-      nTracks++;
-      track = iter.Next();
-   }
-
-   // Find minimum
-   int argmin = 0;
-   float min = 3.0;
-   for(size_t i=0; i<windowSize; i++) {
-      if (dist[i] < min) {
-         argmin = i;
-         min = dist[i];
-      }
-   }
-
-   // If we're worse than 0.2 on average, on one track, then no good.
-   if(( nTracks == 1 ) && ( min > (0.2*nTracks) ))
-      return t0;
-   // If we're worse than 0.6 on average, on multi-track, then no good.
-   if(( nTracks > 1 ) && ( min > (0.6*nTracks) ))
-      return t0;
-
-   return t0 + (argmin - (int)windowSize/2)/GetRate();
-}
-
-void AudacityProject::OnZeroCrossing(const CommandContext &WXUNUSED(context) )
-{
-   const double t0 = NearestZeroCrossing(mViewInfo.selectedRegion.t0());
-   if (mViewInfo.selectedRegion.isPoint())
-      mViewInfo.selectedRegion.setTimes(t0, t0);
-   else {
-      const double t1 = NearestZeroCrossing(mViewInfo.selectedRegion.t1());
-      // Empty selection is generally not much use, so do not make it if empty.
-      if( fabs( t1 - t0 ) * GetRate() > 1.5 )
-         mViewInfo.selectedRegion.setTimes(t0, t1);
-   }
-
-   ModifyState(false);
-
-   mTrackPanel->Refresh(false);
-}
-
-
-/// DoAudacityCommand() takes a PluginID and executes the assocated effect.
-///
-/// At the moment flags are used only to indicate whether to prompt for parameters,
-bool AudacityProject::DoAudacityCommand(const PluginID & ID, const CommandContext & context, int flags)
-{
-   const PluginDescriptor *plug = PluginManager::Get().GetPlugin(ID);
-   if (!plug)
-      return false;
-
-   if (flags & OnEffectFlags::kConfigured)
-   {
-      OnStop(*this);
-//    SelectAllIfNone();
-   }
-
-   EffectManager & em = EffectManager::Get();
-   bool success = em.DoAudacityCommand(ID, 
-      context,
-      this, 
-      (flags & OnEffectFlags::kConfigured) == 0);
-
-   if (!success)
-      return false;
-
-/*
-   if (em.GetSkipStateFlag())
-      flags = flags | OnEffectFlags::kSkipState;
-
-   if (!(flags & OnEffectFlags::kSkipState))
-   {
-      wxString shortDesc = em.GetCommandName(ID);
-      wxString longDesc = em.GetCommandDescription(ID);
-      PushState(longDesc, shortDesc);
-   }
-*/
-   RedrawProject();
-   return true;
-}
-
-
-
-//
-// Effect Menus
-//
-
-/// DoEffect() takes a PluginID and has the EffectManager execute the assocated effect.
-///
-/// At the moment flags are used only to indicate whether to prompt for parameters,
-/// whether to save the state to history and whether to allow 'Repeat Last Effect'.
-bool AudacityProject::DoEffect(const PluginID & ID, const CommandContext &WXUNUSED(context), int flags)
-{
-   const PluginDescriptor *plug = PluginManager::Get().GetPlugin(ID);
-   if (!plug)
-      return false;
-
-   EffectType type = plug->GetEffectType();
-
-   // Make sure there's no activity since the effect is about to be applied
-   // to the project's tracks.  Mainly for Apply during RTP, but also used
-   // for batch commands
-   if (flags & OnEffectFlags::kConfigured)
-   {
-      OnStop(*this);
-      SelectAllIfNone();
-   }
-
-   wxGetApp().SetMissingAliasedFileWarningShouldShow(true);
-
-   auto nTracksOriginally = GetTrackCount();
-   TrackListIterator iter(GetTracks());
-   Track *t = iter.First();
-   wxWindow *focus = wxWindow::FindFocus();
-   auto parent = focus->GetParent();
-
-   bool success = false;
-   auto cleanup = finally( [&] {
-
-      if (!success) {
-         // For now, we're limiting realtime preview to a single effect, so
-         // make sure the menus reflect that fact that one may have just been
-         // opened.
-         UpdateMenus(false);
-      }
-
-   } );
-
-   int count = 0;
-   bool clean = true;
-   while (t) {
-      if (t->GetSelected() && t->GetKind() == (Track::Wave)) {
-         if (t->GetEndTime() != 0.0) clean = false;
-         count++;
-      }
-      t = iter.Next();
-   }
-
-   EffectManager & em = EffectManager::Get();
-
-   success = em.DoEffect(ID, this, mRate,
-                               GetTracks(), GetTrackFactory(),
-                               &mViewInfo.selectedRegion,
-                               (flags & OnEffectFlags::kConfigured) == 0);
-
-   if (!success)
-      return false;
-
-   if (em.GetSkipStateFlag())
-      flags = flags | OnEffectFlags::kSkipState;
-
-   if (!(flags & OnEffectFlags::kSkipState))
-   {
-      wxString shortDesc = em.GetCommandName(ID);
-      wxString longDesc = em.GetCommandDescription(ID);
-      PushState(longDesc, shortDesc);
-   }
-
-   if (!(flags & OnEffectFlags::kDontRepeatLast))
-   {
-      // Only remember a successful effect, don't remember insert,
-      // or analyze effects.
-      if (type == EffectTypeProcess) {
-         wxString shortDesc = em.GetCommandName(ID);
-         mLastEffect = ID;
-         wxString lastEffectDesc;
-         /* i18n-hint: %s will be the name of the effect which will be
-          * repeated if this menu item is chosen */
-         lastEffectDesc.Printf(_("Repeat %s"), shortDesc);
-         mCommandManager.Modify(wxT("RepeatLastEffect"), lastEffectDesc);
-      }
-   }
-
-   //STM:
-   //The following automatically re-zooms after sound was generated.
-   // IMO, it was disorienting, removing to try out without re-fitting
-   //mchinen:12/14/08 reapplying for generate effects
-   if (type == EffectTypeGenerate)
-   {
-      if (count == 0 || (clean && mViewInfo.selectedRegion.t0() == 0.0))
-         OnZoomFit(*this);
-         //  mTrackPanel->Refresh(false);
-   }
-   RedrawProject();
-   if (focus != nullptr && focus->GetParent()==parent) {
-      focus->SetFocus();
-   }
-
-   // A fix for Bug 63
-   // New tracks added?  Scroll them into view so that user sees them.
-   // Don't care what track type.  An analyser might just have added a
-   // Label track and we want to see it.
-   if( GetTrackCount() > nTracksOriginally ){
-      // 0.0 is min scroll position, 1.0 is max scroll position.
-      GetTrackPanel()->VerticalScroll( 1.0 );
-   }  else {
-      mTrackPanel->EnsureVisible(mTrackPanel->GetFirstSelectedTrack());
-      mTrackPanel->Refresh(false);
-   }
-
-   return true;
-}
-
-void AudacityProject::OnEffect(const CommandContext &context)
-{
-   DoEffect(context.parameter, context, 0);
-}
-
-void AudacityProject::OnRepeatLastEffect(const CommandContext &context)
-{
-   if (!mLastEffect.IsEmpty())
-   {
-      DoEffect(mLastEffect, context, OnEffectFlags::kConfigured);
-   }
-}
-
-
-void AudacityProject::RebuildAllMenuBars(){
-   for( size_t i = 0; i < gAudacityProjects.size(); i++ ) {
-      AudacityProject *p = gAudacityProjects[i].get();
-
-      p->RebuildMenuBar();
-#if defined(__WXGTK__)
-      // Workaround for:
-      //
-      //   http://bugzilla.audacityteam.org/show_bug.cgi?id=458
-      //
-      // This workaround should be removed when Audacity updates to wxWidgets 3.x which has a fix.
-      wxRect r = p->GetRect();
-      p->SetSize(wxSize(1,1));
-      p->SetSize(r.GetSize());
-#endif
-   }
-}
-
-void AudacityProject::OnManagePluginsMenu(EffectType type)
-{
-   if (PluginManager::Get().ShowManager(this, type))
-      RebuildAllMenuBars();
-}
-
-void AudacityProject::OnManageGenerators(const CommandContext &WXUNUSED(context) )
-{
-   OnManagePluginsMenu(EffectTypeGenerate);
-}
-
-void AudacityProject::OnManageEffects(const CommandContext &WXUNUSED(context) )
-{
-   OnManagePluginsMenu(EffectTypeProcess);
-}
-
-void AudacityProject::OnManageAnalyzers(const CommandContext &WXUNUSED(context) )
-{
-   OnManagePluginsMenu(EffectTypeAnalyze);
-}
-
-void AudacityProject::OnManageTools(const CommandContext &WXUNUSED(context) )
-{
-   OnManagePluginsMenu(EffectTypeTool);
-}
-
-
-void AudacityProject::OnStereoToMono(const CommandContext &context)
-{
-   DoEffect(EffectManager::Get().GetEffectByIdentifier(wxT("StereoToMono")),
-      context,
-      OnEffectFlags::kConfigured);
-}
-
-void AudacityProject::OnAudacityCommand(const CommandContext & ctx)
-{
-   wxLogDebug( "Command was: %s", ctx.parameter);
-   DoAudacityCommand(EffectManager::Get().GetEffectByIdentifier(ctx.parameter),
-      ctx,
-      OnEffectFlags::kNone);  // Not configured, so prompt user.
-}
-
-//
-// File Menu
-//
-
-void AudacityProject::OnNew(const CommandContext &WXUNUSED(context) )
-{
-   CreateNewAudacityProject();
-}
-
-void AudacityProject::OnOpen(const CommandContext &WXUNUSED(context) )
-{
-   OpenFiles(this);
-}
-
-// JKC: This is like OnClose, except it emptys the project in place,
-// rather than createing a new empty project (with new toolbars etc).
-// It does not test for unsaved changes.
-// It is not in the menus by default.  Its main purpose is/was for 
-// developers checking functionality of ResetProjectToEmpty().
-void AudacityProject::OnProjectReset(const CommandContext &WXUNUSED(context))
-{
-   ResetProjectToEmpty();
-}
-
-void AudacityProject::OnClose(const CommandContext &WXUNUSED(context) )
-{
-   mMenuClose = true;
-   Close();
-}
-
-void AudacityProject::OnSave(const CommandContext &WXUNUSED(context) )
-{
-   Save();
-}
-
-void AudacityProject::OnSaveAs(const CommandContext &WXUNUSED(context) )
-{
-   SaveAs();
-}
-
-void AudacityProject::OnSaveCopy(const CommandContext &WXUNUSED(context) )
-{
-   SaveAs(true, true);
-}
-
-#ifdef USE_LIBVORBIS
-   void AudacityProject::OnSaveCompressed(const CommandContext &WXUNUSED(context) )
-   {
-      SaveAs(true);
-   }
-#endif
-
-void AudacityProject::OnCheckDependencies(const CommandContext &WXUNUSED(context) )
-{
-   ShowDependencyDialogIfNeeded(this, false);
-}
-
-void AudacityProject::OnExit(const CommandContext &WXUNUSED(context) )
-{
-   QuitAudacity();
-}
-
-void AudacityProject::OnExportLabels(const CommandContext &WXUNUSED(context) )
-{
-   Track *t;
-   int numLabelTracks = 0;
-
-   TrackListIterator iter(GetTracks());
-
-   /* i18n-hint: filename containing exported text from label tracks */
-   wxString fName = _("labels.txt");
-   t = iter.First();
-   while (t) {
-      if (t->GetKind() == Track::Label)
-      {
-         numLabelTracks++;
-         fName = t->GetName();
-      }
-      t = iter.Next();
-   }
-
-   if (numLabelTracks == 0) {
-      AudacityMessageBox(_("There are no label tracks to export."));
-      return;
-   }
-
-   fName = FileNames::SelectFile(FileNames::Operation::Export,
-                        _("Export Labels As:"),
-                        wxEmptyString,
-                        fName,
-                        wxT("txt"),
-                        wxT("*.txt"),
-                        wxFD_SAVE | wxFD_OVERWRITE_PROMPT | wxRESIZE_BORDER,
-                        this);
-
-   if (fName == wxT(""))
-      return;
-
-   // Move existing files out of the way.  Otherwise wxTextFile will
-   // append to (rather than replace) the current file.
-
-   if (wxFileExists(fName)) {
-#ifdef __WXGTK__
-      wxString safetyFileName = fName + wxT("~");
-#else
-      wxString safetyFileName = fName + wxT(".bak");
-#endif
-
-      if (wxFileExists(safetyFileName))
-         wxRemoveFile(safetyFileName);
-
-      wxRename(fName, safetyFileName);
-   }
-
-   wxTextFile f(fName);
-   f.Create();
-   f.Open();
-   if (!f.IsOpened()) {
-      AudacityMessageBox( wxString::Format(
-         _("Couldn't write to file: %s"), fName ) );
-      return;
-   }
-
-   t = iter.First();
-   while (t) {
-      if (t->GetKind() == Track::Label)
-         ((LabelTrack *) t)->Export(f);
-
-      t = iter.Next();
-   }
-
-   f.Write();
-   f.Close();
-}
-
-
-#ifdef USE_MIDI
-void AudacityProject::OnExportMIDI(const CommandContext &WXUNUSED(context) ){
-   TrackListIterator iter(GetTracks());
-   Track *t = iter.First();
-   int numNoteTracksSelected = 0;
-   NoteTrack *nt = NULL;
-
-   // Iterate through once to make sure that there is
-   // exactly one NoteTrack selected.
-   while (t) {
-      if (t->GetSelected()) {
-         if(t->GetKind() == Track::Note) {
-            numNoteTracksSelected++;
-            nt = (NoteTrack *) t;
-         }
-      }
-      t = iter.Next();
-   }
-
-   if(numNoteTracksSelected > 1) {
-      AudacityMessageBox(_(
-         "Please select only one Note Track at a time."));
-      return;
-   }
-   else if(numNoteTracksSelected < 1) {
-      AudacityMessageBox(_(
-         "Please select a Note Track."));
-      return;
-   }
-
-   wxASSERT(nt);
-   if (!nt)
-      return;
-
-   while(true){
-
-      wxString fName = wxT("");
-
-      fName = FileNames::SelectFile(FileNames::Operation::Export,
-         _("Export MIDI As:"),
-         wxEmptyString,
-         fName,
-         wxT(".mid|.gro"),
-         _("MIDI file (*.mid)|*.mid|Allegro file (*.gro)|*.gro"),
-         wxFD_SAVE | wxFD_OVERWRITE_PROMPT | wxRESIZE_BORDER,
-         this);
-
-      if (fName == wxT(""))
-         return;
-
-      if(!fName.Contains(wxT("."))) {
-         fName = fName + wxT(".mid");
-      }
-
-      // Move existing files out of the way.  Otherwise wxTextFile will
-      // append to (rather than replace) the current file.
-
-      if (wxFileExists(fName)) {
-#ifdef __WXGTK__
-         wxString safetyFileName = fName + wxT("~");
-#else
-         wxString safetyFileName = fName + wxT(".bak");
-#endif
-
-         if (wxFileExists(safetyFileName))
-            wxRemoveFile(safetyFileName);
-
-         wxRename(fName, safetyFileName);
-      }
-
-      if(fName.EndsWith(wxT(".mid")) || fName.EndsWith(wxT(".midi"))) {
-         nt->ExportMIDI(fName);
-      } else if(fName.EndsWith(wxT(".gro"))) {
-         nt->ExportAllegro(fName);
-      } else {
-         wxString msg = _("You have selected a filename with an unrecognized file extension.\nDo you want to continue?");
-         wxString title = _("Export MIDI");
-         int id = AudacityMessageBox(msg, title, wxYES_NO);
-         if (id == wxNO) {
-            continue;
-         } else if (id == wxYES) {
-            nt->ExportMIDI(fName);
-         }
-      }
-      break;
-   }
-}
-#endif // USE_MIDI
-
-
-void AudacityProject::OnExport(const wxString & Format )
-{
-   Exporter e;
-
-   wxGetApp().SetMissingAliasedFileWarningShouldShow(true);
-   double t0 = 0.0;
-   double t1 = mTracks->GetEndTime();
-
-   // Prompt for file name and/or extension?
-   bool bPromptingRequired = (mBatchMode == 0) || mFileName.IsEmpty() || Format.IsEmpty();
-   wxString filename;
-
-   if (!bPromptingRequired) {
-
-      // We're in batch mode, and we have an mFileName and Format.
-      wxString extension = ".";
-      extension += Format;
-      extension.MakeLower();
-
-      filename = MacroCommands::BuildCleanFileName(mFileName, extension);
-
-      // Bug 1854, No warning of file overwrite (when export is called from Macros).
-      int counter = 0;
-      bPromptingRequired = wxFileExists(filename);
-
-      // We'll try alternative names to avoid overwriting.
-      while ( bPromptingRequired && counter < 100 ) {
-         counter++;
-         wxString number;
-         number.Printf("%03i", counter);
-         // So now the name has a number in it too.
-         filename = MacroCommands::BuildCleanFileName(mFileName, number + extension);
-         bPromptingRequired = wxFileExists(filename);
-      }
-      // If we've run out of alternative names, we will fall back to prompting - even if in a macro.
-   }
-
-
-   if (bPromptingRequired)
-   {
-      // Do export with prompting.
-      e.SetDefaultFormat(Format);
-      e.Process(this, false, t0, t1);
-   }
-   else
-   {
-      wxGetApp().AddFileToHistory(filename);
-      // We're in batch mode, the file does not exist already.
-      // We really can proceed without prompting.
-      int nChannels = MacroCommands::IsMono() ? 1 : 2;
-      e.Process(
-         this,       // AudacityProject
-         nChannels,  // numChannels,
-         Format,     // type, 
-         filename,   // filename,
-         false,      // selectedOnly, 
-         t0,         // t0
-         t1          // t1
-      );
-   }
-
-}
-
-void AudacityProject::OnExportAudio(const CommandContext &WXUNUSED(context) ){   OnExport("");}
-void AudacityProject::OnExportMp3(const CommandContext &WXUNUSED(context) ){   OnExport("MP3");}
-void AudacityProject::OnExportWav(const CommandContext &WXUNUSED(context) ){   OnExport("WAV");}
-void AudacityProject::OnExportOgg(const CommandContext &WXUNUSED(context) ){   OnExport("OGG");}
-
-void AudacityProject::OnExportSelection(const CommandContext &WXUNUSED(context) )
-{
-   Exporter e;
-
-   wxGetApp().SetMissingAliasedFileWarningShouldShow(true);
-   e.SetFileDialogTitle( _("Export Selected Audio") );
-   e.Process(this, true, mViewInfo.selectedRegion.t0(),
-      mViewInfo.selectedRegion.t1());
-}
-
-void AudacityProject::OnExportMultiple(const CommandContext &WXUNUSED(context) )
-{
-   ExportMultiple em(this);
-
-   wxGetApp().SetMissingAliasedFileWarningShouldShow(true);
-   em.ShowModal();
-}
-
-void AudacityProject::OnPreferences(const CommandContext &WXUNUSED(context) )
-{
-   GlobalPrefsDialog dialog(this /* parent */ );
-
-   if( ScreenshotCommand::MayCapture( &dialog ) )
-      return;
-
-   if (!dialog.ShowModal()) {
-      // Canceled
-      return;
-   }
-
-   // LL:  Moved from PrefsDialog since wxWidgets on OSX can't deal with
-   //      rebuilding the menus while the PrefsDialog is still in the modal
-   //      state.
-   for (size_t i = 0; i < gAudacityProjects.size(); i++) {
-      AudacityProject *p = gAudacityProjects[i].get();
-
-      p->RebuildMenuBar();
-      p->RebuildOtherMenus();
-// TODO: The comment below suggests this workaround is obsolete.
-#if defined(__WXGTK__)
-      // Workaround for:
-      //
-      //   http://bugzilla.audacityteam.org/show_bug.cgi?id=458
-      //
-      // This workaround should be removed when Audacity updates to wxWidgets 3.x which has a fix.
-      wxRect r = p->GetRect();
-      p->SetSize(wxSize(1,1));
-      p->SetSize(r.GetSize());
-#endif
-   }
-}
-
-
-#include "./prefs/SpectrogramSettings.h"
-#include "./prefs/WaveformSettings.h"
-void AudacityProject::OnReloadPreferences(const CommandContext &WXUNUSED(context) )
-{
-   {
-      SpectrogramSettings::defaults().LoadPrefs();
-      WaveformSettings::defaults().LoadPrefs();
-
-      GlobalPrefsDialog dialog(this /* parent */ );
-      wxCommandEvent Evt;
-      //dialog.Show();
-      dialog.OnOK(Evt);
-   }
-
-   // LL:  Moved from PrefsDialog since wxWidgets on OSX can't deal with
-   //      rebuilding the menus while the PrefsDialog is still in the modal
-   //      state.
-   for (size_t i = 0; i < gAudacityProjects.size(); i++) {
-      AudacityProject *p = gAudacityProjects[i].get();
-
-      p->RebuildMenuBar();
-      p->RebuildOtherMenus();
-// TODO: The comment below suggests this workaround is obsolete.
-#if defined(__WXGTK__)
-      // Workaround for:
-      //
-      //   http://bugzilla.audacityteam.org/show_bug.cgi?id=458
-      //
-      // This workaround should be removed when Audacity updates to wxWidgets 3.x which has a fix.
-      wxRect r = p->GetRect();
-      p->SetSize(wxSize(1,1));
-      p->SetSize(r.GetSize());
-#endif
-   }
-}
-
-void AudacityProject::OnPageSetup(const CommandContext &WXUNUSED(context) )
-{
-   HandlePageSetup(this);
-}
-
-void AudacityProject::OnPrint(const CommandContext &WXUNUSED(context) )
-{
-   HandlePrint(this, GetName(), GetTracks());
-}
-
-//
-// Edit Menu
-//
-
-void AudacityProject::OnUndo(const CommandContext &WXUNUSED(context) )
-{
-   if (!UndoAvailable()) {
-      AudacityMessageBox(_("Nothing to undo"));
-      return;
-   }
-
-   // can't undo while dragging
-   if (mTrackPanel->IsMouseCaptured()) {
-      return;
-   }
-
-   const UndoState &state = GetUndoManager()->Undo(&mViewInfo.selectedRegion);
-   PopState(state);
-
-   mTrackPanel->EnsureVisible(mTrackPanel->GetFirstSelectedTrack());
-
-   RedrawProject();
-
-   if (mHistoryWindow)
-      mHistoryWindow->UpdateDisplay();
-
-   if (mMixerBoard)
-      // Mixer board may need to change for selection state and pan/gain
-      mMixerBoard->Refresh();
-
-   ModifyUndoMenuItems();
-}
-
-void AudacityProject::OnRedo(const CommandContext &WXUNUSED(context) )
-{
-   if (!RedoAvailable()) {
-      AudacityMessageBox(_("Nothing to redo"));
-      return;
-   }
-   // Can't redo whilst dragging
-   if (mTrackPanel->IsMouseCaptured()) {
-      return;
-   }
-
-   const UndoState &state = GetUndoManager()->Redo(&mViewInfo.selectedRegion);
-   PopState(state);
-
-   mTrackPanel->EnsureVisible(mTrackPanel->GetFirstSelectedTrack());
-
-   RedrawProject();
-
-   if (mHistoryWindow)
-      mHistoryWindow->UpdateDisplay();
-
-   if (mMixerBoard)
-      // Mixer board may need to change for selection state and pan/gain
-      mMixerBoard->Refresh();
-
-   ModifyUndoMenuItems();
-}
-
-void AudacityProject::FinishCopy
-   (const Track *n, Track *dest)
-{
-   if (dest) {
-      dest->SetChannel(n->GetChannel());
-      dest->SetLinked(n->GetLinked());
-      dest->SetName(n->GetName());
-   }
-}
-
-void AudacityProject::FinishCopy
-   (const Track *n, Track::Holder &&dest, TrackList &list)
-{
-   FinishCopy( n, dest.get() );
-   if (dest)
-      list.Add(std::move(dest));
-}
-
-void AudacityProject::OnCut(const CommandContext &WXUNUSED(context) )
-{
-   TrackListIterator iter(GetTracks());
-   Track *n = iter.First();
-
-   // This doesn't handle cutting labels, it handles
-   // cutting the _text_ inside of labels, i.e. if you're
-   // in the middle of editing the label text and select "Cut".
-
-   while (n) {
-      if (n->GetSelected()) {
-         if (n->GetKind() == Track::Label) {
-            if (((LabelTrack *)n)->CutSelectedText()) {
-               mTrackPanel->Refresh(false);
-               return;
-            }
-         }
-      }
-      n = iter.Next();
-   }
-
-   ClearClipboard();
-
-   auto pNewClipboard = TrackList::Create();
-   auto &newClipboard = *pNewClipboard;
-
-   n = iter.First();
-   while (n) {
-      if (n->GetSelected()) {
-         Track::Holder dest;
-#if defined(USE_MIDI)
-         if (n->GetKind() == Track::Note)
-            // Since portsmf has a built-in cut operator, we use that instead
-            dest = n->Cut(mViewInfo.selectedRegion.t0(),
-                   mViewInfo.selectedRegion.t1());
-         else
-#endif
-            dest = n->Copy(mViewInfo.selectedRegion.t0(),
-                    mViewInfo.selectedRegion.t1());
-
-         FinishCopy(n, std::move(dest), newClipboard);
-      }
-      n = iter.Next();
-   }
-
-   // Survived possibility of exceptions.  Commit changes to the clipboard now.
-   newClipboard.Swap(*msClipboard);
-
-   // Proceed to change the project.  If this throws, the project will be
-   // rolled back by the top level handler.
-
-   n = iter.First();
-   while (n) {
-      // We clear from selected and sync-lock selected tracks.
-      if (n->GetSelected() || n->IsSyncLockSelected()) {
-         switch (n->GetKind())
-         {
-#if defined(USE_MIDI)
-            case Track::Note:
-               //if NoteTrack, it was cut, so do not clear anything
-            break;
-#endif
-            case Track::Wave:
-               if (gPrefs->Read(wxT("/GUI/EnableCutLines"), (long)0)) {
-                  ((WaveTrack*)n)->ClearAndAddCutLine(
-                     mViewInfo.selectedRegion.t0(),
-                     mViewInfo.selectedRegion.t1());
-                  break;
-               }
-
-               // Fall through
-
-            default:
-               n->Clear(mViewInfo.selectedRegion.t0(),
-                        mViewInfo.selectedRegion.t1());
-            break;
-         }
-      }
-      n = iter.Next();
-   }
-
-   msClipT0 = mViewInfo.selectedRegion.t0();
-   msClipT1 = mViewInfo.selectedRegion.t1();
-   msClipProject = this;
-
-   mViewInfo.selectedRegion.collapseToT0();
-
-   PushState(_("Cut to the clipboard"), _("Cut"));
-
-   // Bug 1663
-   //mRuler->ClearPlayRegion();
-   mRuler->DrawOverlays( true );
-
-   RedrawProject();
-
-   if (mHistoryWindow)
-      mHistoryWindow->UpdateDisplay();
-}
-
-
-void AudacityProject::OnSplitCut(const CommandContext &WXUNUSED(context) )
-{
-   TrackListIterator iter(GetTracks());
-   Track *n = iter.First();
-
-   ClearClipboard();
-
-   auto pNewClipboard = TrackList::Create();
-   auto &newClipboard = *pNewClipboard;
-
-   while (n) {
-      if (n->GetSelected()) {
-         Track::Holder dest;
-         if (n->GetKind() == Track::Wave)
-         {
-            dest = ((WaveTrack*)n)->SplitCut(
-               mViewInfo.selectedRegion.t0(),
-               mViewInfo.selectedRegion.t1());
-         }
-         else
-         {
-            dest = n->Copy(mViewInfo.selectedRegion.t0(),
-                    mViewInfo.selectedRegion.t1());
-            n->Silence(mViewInfo.selectedRegion.t0(),
-                       mViewInfo.selectedRegion.t1());
-         }
-         if (dest)
-            FinishCopy(n, std::move(dest), newClipboard);
-      }
-      n = iter.Next();
-   }
-
-   // Survived possibility of exceptions.  Commit changes to the clipboard now.
-   newClipboard.Swap(*msClipboard);
-
-   msClipT0 = mViewInfo.selectedRegion.t0();
-   msClipT1 = mViewInfo.selectedRegion.t1();
-   msClipProject = this;
-
-   PushState(_("Split-cut to the clipboard"), _("Split Cut"));
-
-   RedrawProject();
-
-   if (mHistoryWindow)
-      mHistoryWindow->UpdateDisplay();
-}
-
-
-void AudacityProject::OnCopy(const CommandContext &WXUNUSED(context) )
-{
-
-   TrackListIterator iter(GetTracks());
-
-   Track *n = iter.First();
-
-   while (n) {
-      if (n->GetSelected()) {
-         if (n->GetKind() == Track::Label) {
-            if (((LabelTrack *)n)->CopySelectedText()) {
-               //mTrackPanel->Refresh(false);
-               return;
-            }
-         }
-      }
-      n = iter.Next();
-   }
-
-   ClearClipboard();
-
-   auto pNewClipboard = TrackList::Create();
-   auto &newClipboard = *pNewClipboard;
-
-   n = iter.First();
-   while (n) {
-      if (n->GetSelected()) {
-         auto dest = n->Copy(mViewInfo.selectedRegion.t0(),
-                 mViewInfo.selectedRegion.t1());
-         FinishCopy(n, std::move(dest), newClipboard);
-      }
-      n = iter.Next();
-   }
-
-   // Survived possibility of exceptions.  Commit changes to the clipboard now.
-   newClipboard.Swap(*msClipboard);
-
-   msClipT0 = mViewInfo.selectedRegion.t0();
-   msClipT1 = mViewInfo.selectedRegion.t1();
-   msClipProject = this;
-
-   //Make sure the menus/toolbar states get updated
-   mTrackPanel->Refresh(false);
-
-   if (mHistoryWindow)
-      mHistoryWindow->UpdateDisplay();
-}
-
-void AudacityProject::OnPaste(const CommandContext &WXUNUSED(context) )
-{
-   // Handle text paste (into active label) first.
-   if (this->HandlePasteText())
-      return;
-
-   // If nothing's selected, we just insert NEW tracks.
-   if (this->HandlePasteNothingSelected())
-      return;
-
-   // Otherwise, paste into the selected tracks.
-   double t0 = mViewInfo.selectedRegion.t0();
-   double t1 = mViewInfo.selectedRegion.t1();
-
-   TrackListIterator iter(GetTracks());
-   TrackListConstIterator clipIter(msClipboard.get());
-
-   Track *n = iter.First();
-   const Track *c = clipIter.First();
-   if (c == NULL)
-      return;
-   Track *ff = NULL;
-   const Track *lastClipBeforeMismatch = NULL;
-   const Track *mismatchedClip = NULL;
-   const Track *prevClip = NULL;
-
-   bool bAdvanceClipboard = true;
-   bool bPastedSomething = false;
-
-   while (n && c) {
-      if (n->GetSelected()) {
-         bAdvanceClipboard = true;
-         if (mismatchedClip)
-            c = mismatchedClip;
-         if (c->GetKind() != n->GetKind()) {
-            if (!mismatchedClip) {
-               lastClipBeforeMismatch = prevClip;
-               mismatchedClip = c;
-            }
-            bAdvanceClipboard = false;
-            c = lastClipBeforeMismatch;
-
-            // If the types still don't match...
-            while (c && c->GetKind() != n->GetKind()) {
-               prevClip = c;
-               c = clipIter.Next();
-            }
-         }
-
-         // Handle case where the first track in clipboard
-         // is of different type than the first selected track
-         if (!c) {
-            c = mismatchedClip;
-            while (n && (c->GetKind() != n->GetKind() || !n->GetSelected()))
-            {
-               // Must perform sync-lock adjustment before incrementing n
-               if (n->IsSyncLockSelected()) {
-                  auto newT1 = t0 + (msClipT1 - msClipT0);
-                  if (t1 != newT1 && t1 <= n->GetEndTime()) {
-                     n->SyncLockAdjust(t1, newT1);
-                     bPastedSomething = true;
-                  }
-               }
-               n = iter.Next();
-            }
-            if (!n)
-               c = NULL;
-         }
-
-         // The last possible case for cross-type pastes: triggered when we try to
-         // paste 1+ tracks from one type into 1+ tracks of another type. If
-         // there's a mix of types, this shouldn't run.
-         if (!c)
-            // Throw, so that any previous changes to the project in this loop
-            // are discarded.
-            throw SimpleMessageBoxException{
-               _("Pasting one type of track into another is not allowed.")
-            };
-
-         // When trying to copy from stereo to mono track, show error and exit
-         // TODO: Automatically offer user to mix down to mono (unfortunately
-         //       this is not easy to implement
-         if (c->GetLinked() && !n->GetLinked())
-            // Throw, so that any previous changes to the project in this loop
-            // are discarded.
-            throw SimpleMessageBoxException{
-               _("Copying stereo audio into a mono track is not allowed.")
-            };
-
-         if (!ff)
-            ff = n;
-
-         Maybe<WaveTrack::Locker> locker;
-         if (msClipProject != this && c->GetKind() == Track::Wave)
-            // Cause duplication of block files on disk, when copy is
-            // between projects
-            locker.create(static_cast<const WaveTrack*>(c));
-
-         wxASSERT( n && c );
-         if (c->GetKind() == Track::Wave && n->GetKind() == Track::Wave)
-         {
-            bPastedSomething = true;
-            ((WaveTrack*)n)->ClearAndPaste(t0, t1, (WaveTrack*)c, true, true);
-         }
-         else if (c->GetKind() == Track::Label &&
-                  n->GetKind() == Track::Label)
-         {
-            // Per Bug 293, users expect labels to move on a paste into 
-            // a label track.
-            ((LabelTrack *)n)->Clear(t0, t1);
-            ((LabelTrack *)n)->ShiftLabelsOnInsert(msClipT1 - msClipT0, t0);
-            bPastedSomething |= ((LabelTrack *)n)->PasteOver(t0, c);
-         }
-         else
-         {
-            bPastedSomething = true;
-            n->Clear(t0, t1);
-            n->Paste(t0, c);
-         }
-
-         // When copying from mono to stereo track, paste the wave form
-         // to both channels
-         if (n->GetLinked() && !c->GetLinked())
-         {
-            n = iter.Next();
-
-            if (n->GetKind() == Track::Wave) {
-               bPastedSomething = true;
-               ((WaveTrack *)n)->ClearAndPaste(t0, t1, c, true, true);
-            }
-            else
-            {
-               n->Clear(t0, t1);
-               bPastedSomething = true;
-               n->Paste(t0, c);
-            }
-         }
-
-         if (bAdvanceClipboard){
-            prevClip = c;
-            c = clipIter.Next();
-         }
-      } // if (n->GetSelected())
-      else if (n->IsSyncLockSelected())
-      {
-         auto newT1 = t0 + (msClipT1 - msClipT0);
-         if (t1 != newT1 && t1 <= n->GetEndTime()) {
-            n->SyncLockAdjust(t1, newT1);
-            bPastedSomething = true;
-         }
-      }
-
-      n = iter.Next();
-   }
-
-   // This block handles the cases where our clipboard is smaller
-   // than the amount of selected destination tracks. We take the
-   // last wave track, and paste that one into the remaining
-   // selected tracks.
-   if ( n && !c )
-   {
-      TrackListOfKindIterator clipWaveIter(Track::Wave, msClipboard.get());
-      c = clipWaveIter.Last();
-
-      while (n) {
-         if (n->GetSelected() && n->GetKind()==Track::Wave) {
-            if (c) {
-               wxASSERT(c->GetKind() == Track::Wave);
-               bPastedSomething = true;
-               ((WaveTrack *)n)->ClearAndPaste(t0, t1, (WaveTrack *)c, true, true);
-            }
-            else {
-               auto tmp = mTrackFactory->NewWaveTrack( ((WaveTrack*)n)->GetSampleFormat(), ((WaveTrack*)n)->GetRate());
-               tmp->InsertSilence(0.0, msClipT1 - msClipT0); // MJS: Is this correct?
-               tmp->Flush();
-
-               bPastedSomething = true;
-               ((WaveTrack *)n)->ClearAndPaste(t0, t1, tmp.get(), true, true);
-            }
-         }
-         else if (n->GetKind() == Track::Label && n->GetSelected())
-         {
-            ((LabelTrack *)n)->Clear(t0, t1);
-
-            // As above, only shift labels if sync-lock is on.
-            if (IsSyncLocked())
-               ((LabelTrack *)n)->ShiftLabelsOnInsert(msClipT1 - msClipT0, t0);
-         }
-         else if (n->IsSyncLockSelected())
-         {
-            n->SyncLockAdjust(t1, t0 + msClipT1 - msClipT0);
-         }
-
-         n = iter.Next();
-      }
-   }
-
-   // TODO: What if we clicked past the end of the track?
-
-   if (bPastedSomething)
-   {
-      mViewInfo.selectedRegion.setT1(t0 + msClipT1 - msClipT0);
-
-      PushState(_("Pasted from the clipboard"), _("Paste"));
-
-      RedrawProject();
-
-      if (ff)
-         mTrackPanel->EnsureVisible(ff);
-   }
-}
-
-// Handle text paste (into active label), if any. Return true if did paste.
-// (This was formerly the first part of overly-long OnPaste.)
-bool AudacityProject::HandlePasteText()
-{
-   TrackListOfKindIterator iterLabelTrack(Track::Label, GetTracks());
-   LabelTrack* pLabelTrack = (LabelTrack*)(iterLabelTrack.First());
-   while (pLabelTrack)
-   {
-      // Does this track have an active label?
-      if (pLabelTrack->IsSelected()) {
-
-         // Yes, so try pasting into it
-         if (pLabelTrack->PasteSelectedText(mViewInfo.selectedRegion.t0(),
-                                            mViewInfo.selectedRegion.t1()))
-         {
-            PushState(_("Pasted text from the clipboard"), _("Paste"));
-
-            // Make sure caret is in view
-            int x;
-            if (pLabelTrack->CalcCursorX(&x)) {
-               mTrackPanel->ScrollIntoView(x);
-            }
-
-            // Redraw everyting (is that necessary???) and bail
-            RedrawProject();
-            return true;
-         }
-      }
-      pLabelTrack = (LabelTrack *) iterLabelTrack.Next();
-   }
-   return false;
-}
-
-// Return true if nothing selected, regardless of paste result.
-// If nothing was selected, create and paste into NEW tracks.
-// (This was formerly the second part of overly-long OnPaste.)
-bool AudacityProject::HandlePasteNothingSelected()
-{
-   // First check whether anything's selected.
-   bool bAnySelected = false;
-   TrackListIterator iterTrack(GetTracks());
-   Track* pTrack = iterTrack.First();
-   while (pTrack) {
-      if (pTrack->GetSelected())
-      {
-         bAnySelected = true;
-         break;
-      }
-      pTrack = iterTrack.Next();
-   }
-
-   if (bAnySelected)
-      return false;
-   else
-   {
-      TrackListConstIterator iterClip(msClipboard.get());
-      auto pClip = iterClip.First();
-      if (!pClip)
-         return true; // nothing to paste
-
-      Track* pFirstNewTrack = NULL;
-      while (pClip) {
-         Maybe<WaveTrack::Locker> locker;
-         if ((msClipProject != this) && (pClip->GetKind() == Track::Wave))
-            // Cause duplication of block files on disk, when copy is
-            // between projects
-            locker.create(static_cast<const WaveTrack*>(pClip));
-
-         Track::Holder uNewTrack;
-         Track *pNewTrack;
-         switch (pClip->GetKind()) {
-         case Track::Wave:
-            {
-               WaveTrack *w = (WaveTrack *)pClip;
-               uNewTrack = mTrackFactory->NewWaveTrack(w->GetSampleFormat(), w->GetRate()),
-               pNewTrack = uNewTrack.get();
-            }
-            break;
-
-         #ifdef USE_MIDI
-         case Track::Note:
-            uNewTrack = mTrackFactory->NewNoteTrack(),
-            pNewTrack = uNewTrack.get();
-            break;
-         #endif // USE_MIDI
-
-         case Track::Label:
-            uNewTrack = mTrackFactory->NewLabelTrack(),
-            pNewTrack = uNewTrack.get();
-            break;
-         case Track::Time: {
-            // Maintain uniqueness of the time track!
-            pNewTrack = GetTracks()->GetTimeTrack();
-            if (!pNewTrack)
-               uNewTrack = mTrackFactory->NewTimeTrack(),
-               pNewTrack = uNewTrack.get();
-            break;
-         }
-         default:
-            pClip = iterClip.Next();
-            continue;
-         }
-         wxASSERT(pClip);
-
-         pNewTrack->Paste(0.0, pClip);
-
-         if (!pFirstNewTrack)
-            pFirstNewTrack = pNewTrack;
-
-         pNewTrack->SetSelected(true);
-         if (uNewTrack)
-            FinishCopy(pClip, std::move(uNewTrack), *mTracks);
-         else
-            FinishCopy(pClip, pNewTrack);
-
-         pClip = iterClip.Next();
-      }
-
-      // Select some pasted samples, which is probably impossible to get right
-      // with various project and track sample rates.
-      // So do it at the sample rate of the project
-      AudacityProject *p = GetActiveProject();
-      double projRate = p->GetRate();
-      double quantT0 = QUANTIZED_TIME(msClipT0, projRate);
-      double quantT1 = QUANTIZED_TIME(msClipT1, projRate);
-      mViewInfo.selectedRegion.setTimes(
-         0.0,   // anywhere else and this should be
-                // half a sample earlier
-         quantT1 - quantT0);
-
-      PushState(_("Pasted from the clipboard"), _("Paste"));
-
-      RedrawProject();
-
-      if (pFirstNewTrack)
-         mTrackPanel->EnsureVisible(pFirstNewTrack);
-
-      return true;
-   }
-}
-
-
-// Creates a NEW label in each selected label track with text from the system
-// clipboard
-void AudacityProject::OnPasteNewLabel(const CommandContext &WXUNUSED(context) )
-{
-   bool bPastedSomething = false;
-
-   SelectedTrackListOfKindIterator iter(Track::Label, GetTracks());
-   Track *t = iter.First();
-   if (!t)
-   {
-      // If there are no selected label tracks, try to choose the first label
-      // track after some other selected track
-      TrackListIterator iter1(GetTracks());
-      for (Track *t1 = iter1.First(); t1; t1 = iter1.Next()) {
-         if (t1->GetSelected()) {
-            // Look for a label track
-            while (0 != (t1 = iter1.Next())) {
-               if (t1->GetKind() == Track::Label) {
-                  t = t1;
-                  break;
-               }
-            }
-            if (t) break;
-         }
-      }
-
-      // If no match found, add one
-      if (!t) {
-         t = mTracks->Add(GetTrackFactory()->NewLabelTrack());
-      }
-
-      // Select this track so the loop picks it up
-      t->SetSelected(true);
-   }
-
-   LabelTrack *plt = NULL; // the previous track
-   for (Track *t = iter.First(); t; t = iter.Next())
-   {
-      LabelTrack *lt = (LabelTrack *)t;
-
-      // Unselect the last label, so we'll have just one active label when
-      // we're done
-      if (plt)
-         plt->Unselect();
-
-      // Add a NEW label, paste into it
-      // Paul L:  copy whatever defines the selected region, not just times
-      lt->AddLabel(mViewInfo.selectedRegion);
-      if (lt->PasteSelectedText(mViewInfo.selectedRegion.t0(),
-                                mViewInfo.selectedRegion.t1()))
-         bPastedSomething = true;
-
-      // Set previous track
-      plt = lt;
-   }
-
-   // plt should point to the last label track pasted to -- ensure it's visible
-   // and set focus
-   if (plt) {
-      mTrackPanel->EnsureVisible(plt);
-      mTrackPanel->SetFocus();
-   }
-
-   if (bPastedSomething) {
-      PushState(_("Pasted from the clipboard"), _("Paste Text to New Label"));
-
-      // Is this necessary? (carried over from former logic in OnPaste())
-      RedrawProject();
-   }
-}
-
-void AudacityProject::OnPasteOver(const CommandContext &context) // not currently in use it appears
-{
-   if((msClipT1 - msClipT0) > 0.0)
-   {
-      mViewInfo.selectedRegion.setT1(
-         mViewInfo.selectedRegion.t0() + (msClipT1 - msClipT0));
-         // MJS: pointless, given what we do in OnPaste?
-   }
-   OnPaste(context);
-
-   return;
-}
-
-void AudacityProject::OnTrim(const CommandContext &WXUNUSED(context) )
-{
-   if (mViewInfo.selectedRegion.isPoint())
-      return;
-
-   TrackListIterator iter(GetTracks());
-   Track *n = iter.First();
-
-   while (n) {
-      if (n->GetSelected()) {
-         switch (n->GetKind())
-         {
-#if defined(USE_MIDI)
-            case Track::Note:
-               ((NoteTrack*)n)->Trim(mViewInfo.selectedRegion.t0(),
-                                     mViewInfo.selectedRegion.t1());
-            break;
-#endif
-
-            case Track::Wave:
-               //Delete the section before the left selector
-               ((WaveTrack*)n)->Trim(mViewInfo.selectedRegion.t0(),
-                                     mViewInfo.selectedRegion.t1());
-            break;
-
-            default:
-            break;
-         }
-      }
-      n = iter.Next();
-   }
-
-   PushState(wxString::Format(_("Trim selected audio tracks from %.2f seconds to %.2f seconds"),
-       mViewInfo.selectedRegion.t0(), mViewInfo.selectedRegion.t1()),
-       _("Trim Audio"));
-
-   RedrawProject();
-}
-
-void AudacityProject::OnDelete(const CommandContext &WXUNUSED(context) )
-{
-   Clear();
-}
-
-void AudacityProject::OnSplitDelete(const CommandContext &WXUNUSED(context) )
-{
-   TrackListIterator iter(GetTracks());
-
-   Track *n = iter.First();
-
-   while (n) {
-      if (n->GetSelected()) {
-         if (n->GetKind() == Track::Wave)
-         {
-            ((WaveTrack*)n)->SplitDelete(mViewInfo.selectedRegion.t0(),
-                                         mViewInfo.selectedRegion.t1());
-         }
-         else {
-            n->Silence(mViewInfo.selectedRegion.t0(),
-                       mViewInfo.selectedRegion.t1());
-         }
-      }
-      n = iter.Next();
-   }
-
-   PushState(wxString::Format(_("Split-deleted %.2f seconds at t=%.2f"),
-                              mViewInfo.selectedRegion.duration(),
-                              mViewInfo.selectedRegion.t0()),
-             _("Split Delete"));
-
-   RedrawProject();
-}
-
-void AudacityProject::OnDisjoin(const CommandContext &WXUNUSED(context) )
-{
-   TrackListIterator iter(GetTracks());
-
-   Track *n = iter.First();
-
-   while (n) {
-      if (n->GetSelected()) {
-         if (n->GetKind() == Track::Wave)
-         {
-            ((WaveTrack*)n)->Disjoin(mViewInfo.selectedRegion.t0(),
-                                     mViewInfo.selectedRegion.t1());
-         }
-      }
-      n = iter.Next();
-   }
-
-   PushState(wxString::Format(_("Detached %.2f seconds at t=%.2f"),
-                              mViewInfo.selectedRegion.duration(),
-                              mViewInfo.selectedRegion.t0()),
-             _("Detach"));
-
-   RedrawProject();
-}
-
-void AudacityProject::OnJoin(const CommandContext &WXUNUSED(context) )
-{
-   TrackListIterator iter(GetTracks());
-
-   Track *n = iter.First();
-
-   while (n) {
-      if (n->GetSelected()) {
-         if (n->GetKind() == Track::Wave)
-         {
-            ((WaveTrack*)n)->Join(mViewInfo.selectedRegion.t0(),
-                                  mViewInfo.selectedRegion.t1());
-         }
-      }
-      n = iter.Next();
-   }
-
-   PushState(wxString::Format(_("Joined %.2f seconds at t=%.2f"),
-                              mViewInfo.selectedRegion.duration(),
-                              mViewInfo.selectedRegion.t0()),
-             _("Join"));
-
-   RedrawProject();
-}
-
-void AudacityProject::OnSilence(const CommandContext &WXUNUSED(context) )
-{
-   TrackListIterator iter(GetTracks());
-
-   for (Track *n = iter.First(); n; n = iter.Next())
-      if (n->GetSelected() && (nullptr != dynamic_cast<AudioTrack *>(n)))
-         n->Silence(mViewInfo.selectedRegion.t0(), mViewInfo.selectedRegion.t1());
-
-   PushState(wxString::
-             Format(_("Silenced selected tracks for %.2f seconds at %.2f"),
-                    mViewInfo.selectedRegion.duration(),
-                    mViewInfo.selectedRegion.t0()),
-             _("Silence"));
-
-   mTrackPanel->Refresh(false);
-}
-
-void AudacityProject::OnDuplicate(const CommandContext &WXUNUSED(context) )
-{
-   TrackListIterator iter(GetTracks());
-
-   Track *l = iter.Last();
-   Track *n = iter.First();
-
-   while (n) {
-      if (n->GetSelected()) {
-         // Make copies not for clipboard but for direct addition to the project
-         auto dest = n->Copy(mViewInfo.selectedRegion.t0(),
-                 mViewInfo.selectedRegion.t1(), false);
-         dest->Init(*n);
-         dest->SetOffset(wxMax(mViewInfo.selectedRegion.t0(), n->GetOffset()));
-         mTracks->Add(std::move(dest));
-      }
-
-      if (n == l) {
-         break;
-      }
-
-      n = iter.Next();
-   }
-
-   PushState(_("Duplicated"), _("Duplicate"));
-
-   RedrawProject();
-}
-
-void AudacityProject::OnCutLabels(const CommandContext &WXUNUSED(context) )
-{
-  if( mViewInfo.selectedRegion.isPoint() )
-     return;
-
-  // Because of grouping the copy may need to operate on different tracks than
-  // the clear, so we do these actions separately.
-  EditClipboardByLabel( &WaveTrack::CopyNonconst );
-
-  if( gPrefs->Read( wxT( "/GUI/EnableCutLines" ), ( long )0 ) )
-     EditByLabel( &WaveTrack::ClearAndAddCutLine, true );
-  else
-     EditByLabel( &WaveTrack::Clear, true );
-
-  msClipProject = this;
-
-  mViewInfo.selectedRegion.collapseToT0();
-
-  PushState(
-   /* i18n-hint: (verb) past tense.  Audacity has just cut the labeled audio regions.*/
-     _( "Cut labeled audio regions to clipboard" ),
-  /* i18n-hint: (verb)*/
-     _( "Cut Labeled Audio" ) );
-
-  RedrawProject();
-}
-
-void AudacityProject::OnSplitCutLabels(const CommandContext &WXUNUSED(context) )
-{
-  if( mViewInfo.selectedRegion.isPoint() )
-     return;
-
-  EditClipboardByLabel( &WaveTrack::SplitCut );
-
-  msClipProject = this;
-
-  PushState(
-   /* i18n-hint: (verb) Audacity has just split cut the labeled audio regions*/
-     _( "Split Cut labeled audio regions to clipboard" ),
-  /* i18n-hint: (verb) Do a special kind of cut on the labels*/
-        _( "Split Cut Labeled Audio" ) );
-
-  RedrawProject();
-}
-
-void AudacityProject::OnCopyLabels(const CommandContext &WXUNUSED(context) )
-{
-  if( mViewInfo.selectedRegion.isPoint() )
-     return;
-
-  EditClipboardByLabel( &WaveTrack::CopyNonconst );
-
-  msClipProject = this;
-
-  PushState( _( "Copied labeled audio regions to clipboard" ),
-  /* i18n-hint: (verb)*/
-     _( "Copy Labeled Audio" ) );
-
-  mTrackPanel->Refresh( false );
-}
-
-void AudacityProject::OnDeleteLabels(const CommandContext &WXUNUSED(context) )
-{
-  if( mViewInfo.selectedRegion.isPoint() )
-     return;
-
-  EditByLabel( &WaveTrack::Clear, true );
-
-  mViewInfo.selectedRegion.collapseToT0();
-
-  PushState(
-   /* i18n-hint: (verb) Audacity has just deleted the labeled audio regions*/
-     _( "Deleted labeled audio regions" ),
-  /* i18n-hint: (verb)*/
-     _( "Delete Labeled Audio" ) );
-
-  RedrawProject();
-}
-
-void AudacityProject::OnSplitDeleteLabels(const CommandContext &WXUNUSED(context) )
-{
-  if( mViewInfo.selectedRegion.isPoint() )
-     return;
-
-  EditByLabel( &WaveTrack::SplitDelete, false );
-
-  PushState(
-  /* i18n-hint: (verb) Audacity has just done a special kind of DELETE on the labeled audio regions */
-     _( "Split Deleted labeled audio regions" ),
-  /* i18n-hint: (verb) Do a special kind of DELETE on labeled audio regions*/
-     _( "Split Delete Labeled Audio" ) );
-
-  RedrawProject();
-}
-
-void AudacityProject::OnSilenceLabels(const CommandContext &WXUNUSED(context) )
-{
-  if( mViewInfo.selectedRegion.isPoint() )
-     return;
-
-  EditByLabel( &WaveTrack::Silence, false );
-
-  PushState(
-   /* i18n-hint: (verb)*/
-     _( "Silenced labeled audio regions" ),
-  /* i18n-hint: (verb)*/
-     _( "Silence Labeled Audio" ) );
-
-  mTrackPanel->Refresh( false );
-}
-
-void AudacityProject::OnSplitLabels(const CommandContext &WXUNUSED(context) )
-{
-  EditByLabel( &WaveTrack::Split, false );
-
-  PushState(
-   /* i18n-hint: (verb) past tense.  Audacity has just split the labeled audio (a point or a region)*/
-     _( "Split labeled audio (points or regions)" ),
-  /* i18n-hint: (verb)*/
-     _( "Split Labeled Audio" ) );
-
-  RedrawProject();
-}
-
-void AudacityProject::OnJoinLabels(const CommandContext &WXUNUSED(context) )
-{
-  if( mViewInfo.selectedRegion.isPoint() )
-     return;
-
-  EditByLabel( &WaveTrack::Join, false );
-
-  PushState(
-   /* i18n-hint: (verb) Audacity has just joined the labeled audio (points or regions)*/
-     _( "Joined labeled audio (points or regions)" ),
-  /* i18n-hint: (verb)*/
-     _( "Join Labeled Audio" ) );
-
-  RedrawProject();
-}
-
-void AudacityProject::OnDisjoinLabels(const CommandContext &WXUNUSED(context) )
-{
-  if( mViewInfo.selectedRegion.isPoint() )
-     return;
-
-  EditByLabel( &WaveTrack::Disjoin, false );
-
-  PushState(
-   /* i18n-hint: (verb) Audacity has just detached the labeled audio regions.
-      This message appears in history and tells you about something
-      Audacity has done.*/
-   _( "Detached labeled audio regions" ),
-   /* i18n-hint: (verb)*/
-     _( "Detach Labeled Audio" ) );
-
-  RedrawProject();
-}
-
-void AudacityProject::OnSplit(const CommandContext &WXUNUSED(context) )
-{
-   TrackListIterator iter(GetTracks());
-
-   double sel0 = mViewInfo.selectedRegion.t0();
-   double sel1 = mViewInfo.selectedRegion.t1();
-
-   for (Track* n=iter.First(); n; n = iter.Next())
-   {
-      if (n->GetKind() == Track::Wave)
-      {
-         WaveTrack* wt = (WaveTrack*)n;
-         if (wt->GetSelected())
-            wt->Split( sel0, sel1 );
-      }
-   }
-
-   PushState(_("Split"), _("Split"));
-   mTrackPanel->Refresh(false);
-#if 0
-//ANSWER-ME: Do we need to keep this commented out OnSplit() code?
-// This whole section no longer used...
-   /*
-    * Previous (pre-multiclip) implementation of "Split" command
-    * This does work only when a range is selected!
-    *
-   TrackListIterator iter(mTracks);
-
-   Track *n = iter.First();
-   Track *dest;
-
-   TrackList newTracks;
-
-   while (n) {
-      if (n->GetSelected()) {
-         double sel0 = mViewInfo.selectedRegion.t0();
-         double sel1 = mViewInfo.selectedRegion.t1();
-
-         dest = n->Copy(sel0, sel1);
-         dest->Init(*n);
-         dest->SetOffset(wxMax(sel0, n->GetOffset()));
-
-         if (sel1 >= n->GetEndTime())
-            n->Clear(sel0, sel1);
-         else if (sel0 <= n->GetOffset()) {
-            n->Clear(sel0, sel1);
-            n->SetOffset(sel1);
-         } else
-            n->Silence(sel0, sel1);
-
-         newTracks.Add(dest);
-      }
-      n = iter.Next();
-   }
-
-   TrackListIterator nIter(&newTracks);
-   n = nIter.First();
-   while (n) {
-      mTracks->Add(n);
-      n = nIter.Next();
-   }
-
-   PushState(_("Split"), _("Split"));
-
-   FixScrollbars();
-   mTrackPanel->Refresh(false);
-   */
-#endif
-}
-
-void AudacityProject::OnSplitNew(const CommandContext &WXUNUSED(context) )
-{
-   TrackListIterator iter(GetTracks());
-   Track *l = iter.Last();
-
-   for (Track *n = iter.First(); n; n = iter.Next()) {
-      if (n->GetSelected()) {
-         Track::Holder dest;
-         double newt0 = 0, newt1 = 0;
-         double offset = n->GetOffset();
-         if (n->GetKind() == Track::Wave) {
-            const auto wt = static_cast<WaveTrack*>(n);
-            // Clips must be aligned to sample positions or the NEW clip will not fit in the gap where it came from
-            offset = wt->LongSamplesToTime(wt->TimeToLongSamples(offset));
-            newt0 = wt->LongSamplesToTime(wt->TimeToLongSamples(mViewInfo.selectedRegion.t0()));
-            newt1 = wt->LongSamplesToTime(wt->TimeToLongSamples(mViewInfo.selectedRegion.t1()));
-            dest = wt->SplitCut(newt0, newt1);
-         }
-#if 0
-         // LL:  For now, just skip all non-wave tracks since the other do not
-         //      yet support proper splitting.
-         else {
-            dest = n->Cut(mViewInfo.selectedRegion.t0(),
-                   mViewInfo.selectedRegion.t1());
-         }
-#endif
-         if (dest) {
-            dest->SetOffset(wxMax(newt0, offset));
-            FinishCopy(n, std::move(dest), *mTracks);
-         }
-      }
-
-      if (n == l) {
-         break;
-      }
-   }
-
-   PushState(_("Split to new track"), _("Split New"));
-
-   RedrawProject();
-}
-
-int AudacityProject::CountSelectedTracks()
-{
-   TrackListIterator iter(GetTracks());
-
-   int count =0;
-   for (Track *t = iter.First(); t; t = iter.Next()) {
-      if( t->GetSelected() )
-         count++;
-   }
-   return count;
-}
-
-void AudacityProject::OnSelectTimeAndTracks(bool bAllTime, bool bAllTracks)
-{
-   if ( bAllTime )
-      mViewInfo.selectedRegion.setTimes(
-         mTracks->GetMinOffset(), mTracks->GetEndTime());
-
-   if ( bAllTracks ) {
-      TrackListIterator iter(GetTracks());
-      for (Track *t = iter.First(); t; t = iter.Next())
-         t->SetSelected(true);
-
-      ModifyState(false);
-      mTrackPanel->Refresh(false);
-      if (mMixerBoard)
-         mMixerBoard->Refresh(false);
-   }
-}
-
-void AudacityProject::OnSelectAllTime(const CommandContext &WXUNUSED(context) )
-{
-   OnSelectTimeAndTracks( true, false );
-}
-
-void AudacityProject::OnSelectAllTracks(const CommandContext &WXUNUSED(context) )
-{
-   OnSelectTimeAndTracks( false, true );
-}
-
-void AudacityProject::OnSelectAll(const CommandContext &WXUNUSED(context) )
-{
-   OnSelectTimeAndTracks( true, true );
-}
-
-// This function selects all tracks if no tracks selected,
-// and all time if no time selected.
-// There is an argument for making it just count wave tracks,
-// However you could then not select a label and cut it,
-// without this function selecting all tracks.
-void AudacityProject::OnSelectSomething(const CommandContext &WXUNUSED(context) )
-{
-   bool bTime = mViewInfo.selectedRegion.isPoint();
-   bool bTracks = CountSelectedTracks() == 0;
-
-   if( bTime || bTracks )
-      OnSelectTimeAndTracks(bTime,bTracks);
-}
-
-void AudacityProject::SelectNone()
-{
-   TrackListIterator iter(GetTracks());
-   Track *t = iter.First();
-   while (t) {
-      t->SetSelected(false);
-      t = iter.Next();
-   }
-   mTrackPanel->Refresh(false);
-   if (mMixerBoard)
-      mMixerBoard->Refresh(false);
-}
-
-void AudacityProject::OnSelectNone(const CommandContext &WXUNUSED(context) )
-{
-   mViewInfo.selectedRegion.collapseToT0();
-   SelectNone();
-   ModifyState(false);
-}
-
-#ifdef EXPERIMENTAL_SPECTRAL_EDITING
-void AudacityProject::OnToggleSpectralSelection(const CommandContext &WXUNUSED(context) )
-{
-   SelectedRegion &region = mViewInfo.selectedRegion;
-   const double f0 = region.f0();
-   const double f1 = region.f1();
-   const bool haveSpectralSelection =
-   !(f0 == SelectedRegion::UndefinedFrequency &&
-     f1 == SelectedRegion::UndefinedFrequency);
-   if (haveSpectralSelection)
-   {
-      mLastF0 = f0;
-      mLastF1 = f1;
-      region.setFrequencies
-      (SelectedRegion::UndefinedFrequency, SelectedRegion::UndefinedFrequency);
-   }
-   else
-      region.setFrequencies(mLastF0, mLastF1);
-
-   mTrackPanel->Refresh(false);
-   ModifyState(false);
-}
-
-void AudacityProject::DoNextPeakFrequency(bool up)
-{
-   // Find the first selected wave track that is in a spectrogram view.
-   const WaveTrack *pTrack {};
-   SelectedTrackListOfKindIterator iter(Track::Wave, GetTracks());
-   for (Track *t = iter.First(); t; t = iter.Next()) {
-      WaveTrack *const wt = static_cast<WaveTrack*>(t);
-      const int display = wt->GetDisplay();
-      if (display == WaveTrack::Spectrum) {
-         pTrack = wt;
-         break;
-      }
-   }
-
-   if (pTrack) {
-      SpectrumAnalyst analyst;
-      SelectHandle::SnapCenterOnce(analyst, mViewInfo, pTrack, up);
-      mTrackPanel->Refresh(false);
-      ModifyState(false);
-   }
-}
-
-void AudacityProject::OnNextHigherPeakFrequency(const CommandContext &WXUNUSED(context) )
-{
-   DoNextPeakFrequency(true);
-}
-
-
-void AudacityProject::OnNextLowerPeakFrequency(const CommandContext &WXUNUSED(context) )
-{
-   DoNextPeakFrequency(false);
-}
-#endif
-
-void AudacityProject::OnSelectCursorEnd(const CommandContext &WXUNUSED(context) )
-{
-   double kWayOverToLeft = -1000000.0;
-   double maxEndOffset = kWayOverToLeft;
-
-   TrackListIterator iter(GetTracks());
-   Track *t = iter.First();
-
-   while (t) {
-      if (t->GetSelected()) {
-         if (t->GetEndTime() > maxEndOffset)
-            maxEndOffset = t->GetEndTime();
-      }
-
-      t = iter.Next();
-   }
-
-   if( maxEndOffset <= (kWayOverToLeft +1))
-      return;
-
-   mViewInfo.selectedRegion.setT1(maxEndOffset);
-
-   ModifyState(false);
-
-   mTrackPanel->Refresh(false);
-}
-
-void AudacityProject::OnSelectStartCursor(const CommandContext &WXUNUSED(context) )
-{
-   double kWayOverToRight = 1000000.0;
-   double minOffset = kWayOverToRight;
-
-   TrackListIterator iter(GetTracks());
-   Track *t = iter.First();
-
-   while (t) {
-      if (t->GetSelected()) {
-         if (t->GetStartTime() < minOffset)
-            minOffset = t->GetStartTime();
-      }
-
-      t = iter.Next();
-   }
-
-   if( minOffset >= (kWayOverToRight -1 ))
-      return;
-
-   mViewInfo.selectedRegion.setT0(minOffset);
-
-   ModifyState(false);
-
-   mTrackPanel->Refresh(false);
-}
-
-void AudacityProject::OnSelectTrackStartToEnd(const CommandContext &WXUNUSED(context) )
-{
-   double kWayOverToLeft = -1000000.0;
-   double maxEndOffset = kWayOverToLeft;
-   double kWayOverToRight = 1000000.0;
-   double minOffset = kWayOverToRight;
-
-   TrackListIterator iter(GetTracks());
-   Track *t = iter.First();
-
-   while (t) {
-      if (t->GetSelected()) {
-         if (t->GetEndTime() > maxEndOffset)
-            maxEndOffset = t->GetEndTime();
-         if (t->GetStartTime() < minOffset)
-            minOffset = t->GetStartTime();
-      }
-
-      t = iter.Next();
-   }
-
-   if( maxEndOffset <= (kWayOverToLeft +1))
-      return;
-   if( minOffset >= (kWayOverToRight -1 ))
-      return;
-
-   mViewInfo.selectedRegion.setTimes( minOffset, maxEndOffset );
-   ModifyState(false);
-
-   mTrackPanel->Refresh(false);
-}
-
-
-void AudacityProject::OnSelectPrevClipBoundaryToCursor(const CommandContext &WXUNUSED(context) )
-{
-   OnSelectClipBoundary(false);
-}
-
-void AudacityProject::OnSelectCursorToNextClipBoundary(const CommandContext &WXUNUSED(context) )
-{
-   OnSelectClipBoundary(true);
-}
-
-void AudacityProject::OnSelectClipBoundary(bool next)
-{
-   std::vector<FoundClipBoundary> results;
-   FindClipBoundaries(next ? mViewInfo.selectedRegion.t1() :
-      mViewInfo.selectedRegion.t0(), next, results);
-
-   if (results.size() > 0) {
-      // note that if there is more than one result, each has the same time value.
-      if (next)
-         mViewInfo.selectedRegion.setT1(results[0].time);
-      else
-         mViewInfo.selectedRegion.setT0(results[0].time);
-
-      ModifyState(false);
-      mTrackPanel->Refresh(false);
-
-      wxString message = ClipBoundaryMessage(results);
-      mTrackPanel->MessageForScreenReader(message);
-   }
-}
-
-AudacityProject::FoundClip AudacityProject::FindNextClip(const WaveTrack* wt, double t0, double t1)
-{
-   AudacityProject::FoundClip result{};
-   result.waveTrack = wt;
-   const auto clips = wt->SortedClipArray();
-
-   t0 = AdjustForFindingStartTimes(clips, t0);
-
-   auto p = std::find_if(clips.begin(), clips.end(), [&] (const WaveClip* const& clip) {
-      return clip->GetStartTime() == t0; });
-   if (p != clips.end() && (*p)->GetEndTime() > t1) {
-      result.found = true;
-      result.startTime = (*p)->GetStartTime();
-      result.endTime = (*p)->GetEndTime();
-      result.index = std::distance(clips.begin(), p);
-   }
-   else {
-      auto p = std::find_if(clips.begin(), clips.end(), [&] (const WaveClip* const& clip) {
-         return clip->GetStartTime() > t0; });
-      if (p != clips.end()) {
-         result.found = true;
-         result.startTime = (*p)->GetStartTime();
-         result.endTime = (*p)->GetEndTime();
-         result.index = std::distance(clips.begin(), p);
-      }
-   }
-
-   return result;
-}
-
-AudacityProject::FoundClip AudacityProject::FindPrevClip(const WaveTrack* wt, double t0, double t1)
-{
-   AudacityProject::FoundClip result{};
-   result.waveTrack = wt;
-   const auto clips = wt->SortedClipArray();
-
-   t0 = AdjustForFindingStartTimes(clips, t0);
-
-   auto p = std::find_if(clips.begin(), clips.end(), [&] (const WaveClip* const& clip) {
-      return clip->GetStartTime() == t0; });
-   if (p != clips.end() && (*p)->GetEndTime() < t1) {
-      result.found = true;
-      result.startTime = (*p)->GetStartTime();
-      result.endTime = (*p)->GetEndTime();
-      result.index = std::distance(clips.begin(), p);
-   }
-   else {
-      auto p = std::find_if(clips.rbegin(), clips.rend(), [&] (const WaveClip* const& clip) {
-         return clip->GetStartTime() < t0; });
-      if (p != clips.rend()) {
-         result.found = true;
-         result.startTime = (*p)->GetStartTime();
-         result.endTime = (*p)->GetEndTime();
-         result.index = static_cast<int>(clips.size()) - 1 - std::distance(clips.rbegin(), p);
-      }
-   }
-
-   return result;
-}
-
-int AudacityProject::FindClips(double t0, double t1, bool next, std::vector<FoundClip>& finalResults)
-{
-   const TrackList* tracks = GetTracks();
-   finalResults.clear();
-
-   bool anyWaveTracksSelected =
-      tracks->end() != std::find_if(tracks->begin(), tracks->end(),
-         [] (const Track * t) {
-            return t->GetSelected() && t->GetKind() == Track::Wave; });
-
-   // first search the tracks individually
-
-   TrackListIterator iter(GetTracks());
-   Track* track = iter.First();
-   std::vector<FoundClip> results;
-
-   int nTracksSearched = 0;
-   int trackNum = 1;
-   while (track) {
-      if (track->GetKind() == Track::Wave && (!anyWaveTracksSelected || track->GetSelected())) {
-         auto waveTrack = static_cast<const WaveTrack*>(track);
-         bool stereoAndDiff = waveTrack->GetLinked() && !ChannelsHaveSameClipBoundaries(waveTrack);
-
-         auto result = next ? FindNextClip(waveTrack, t0, t1) :
-            FindPrevClip(waveTrack, t0, t1);
-         if (result.found) {
-            result.trackNum = trackNum;
-            result.channel = stereoAndDiff;
-            results.push_back(result);
-         }
-         if (stereoAndDiff) {
-            auto waveTrack2 = static_cast<const WaveTrack*>(track->GetLink());
-            auto result = next ? FindNextClip(waveTrack2, t0, t1) :
-               FindPrevClip(waveTrack2, t0, t1);
-            if (result.found) {
-               result.trackNum = trackNum;
-               result.channel = stereoAndDiff;
-               results.push_back(result);
-            }
-         }
-
-         nTracksSearched++;
-      }
-
-      trackNum++;
-      track = iter.Next(true);
-   }
-
-
-   if (results.size() > 0) {
-      // if any clips were found,
-      // find the clip or clips with the min/max start time
-      auto compareStart = [] (const FoundClip& a, const FoundClip& b)
-         { return a.startTime < b.startTime; };
-
-      auto p = next ? std::min_element(results.begin(), results.end(), compareStart) :
-         std::max_element(results.begin(), results.end(), compareStart);
-
-      std::vector<FoundClip> resultsStartTime;
-      for ( auto &r : results )
-         if ( r.startTime == (*p).startTime )
-            resultsStartTime.push_back( r );
-
-      if (resultsStartTime.size() > 1) {
-         // more than one clip with same start time so
-         // find the clip or clips with the min/max end time
-         auto compareEnd = [] (const FoundClip& a, const FoundClip& b)
-            { return a.endTime < b.endTime; };
-
-         auto p = next ? std::min_element(resultsStartTime.begin(),
-            resultsStartTime.end(), compareEnd) :
-            std::max_element(resultsStartTime.begin(),
-            resultsStartTime.end(), compareEnd);
-
-         for ( auto &r : resultsStartTime )
-            if ( r.endTime == (*p).endTime )
-               finalResults.push_back( r );
-      }
-      else {
-         finalResults = resultsStartTime;
-      }
-   }
-
-   return nTracksSearched;       // can be used for screen reader messages if required
-}
-
-// Whether the two channels of a stereo track have the same clips
-bool AudacityProject::ChannelsHaveSameClipBoundaries(const WaveTrack* wt)
-{
-   bool sameClips = false;
-
-   if (wt->GetLinked() && wt->GetLink()) {
-      auto& left = wt->GetClips();
-      auto& right = static_cast<const WaveTrack*>(wt->GetLink())->GetClips();
-      if (left.size() == right.size()) {
-         sameClips = true;
-         for (unsigned int i = 0; i < left.size(); i++) {
-            if (left[i]->GetStartTime() != right[i]->GetStartTime() ||
-               left[i]->GetEndTime() != right[i]->GetEndTime()) {
-               sameClips = false;
-               break;
-            }
-         }
-      }
-   }
-
-   return sameClips;
-}
-
-void AudacityProject::OnSelectPrevClip(const CommandContext &WXUNUSED(context) )
-{
-   OnSelectClip(false);
-}
-
-void AudacityProject::OnSelectNextClip(const CommandContext &WXUNUSED(context) )
-{
-   OnSelectClip(true);
-}
-
-void AudacityProject::OnSelectClip(bool next)
-{
-   std::vector<FoundClip> results;
-   FindClips(mViewInfo.selectedRegion.t0(),
-      mViewInfo.selectedRegion.t1(), next, results);
-
-   if (results.size() > 0) {
-      // note that if there is more than one result, each has the same start
-      // and end time
-      double t0 = results[0].startTime;
-      double t1 = results[0].endTime;
-      mViewInfo.selectedRegion.setTimes(t0, t1);
-      ModifyState(false);
-      mTrackPanel->ScrollIntoView(mViewInfo.selectedRegion.t0());
-      mTrackPanel->Refresh(false);
-
-      // create and send message to screen reader
-      wxString message;
-      for (auto& result : results) {
-         auto longName = result.ComposeTrackName();
-         auto nClips = result.waveTrack->GetNumClips();
-            /* i18n-hint: in the string after this one,
-               first number identifies one of a sequence of clips,
-               last number counts the clips,
-               string names a track */
-         _("dummyStringOnSelectClip");
-         auto format = wxPLURAL(
-            "%d of %d clip %s",
-            "%d of %d clips %s",
-            nClips
-         );
-         auto str = wxString::Format( format, result.index + 1, nClips, longName );
-
-         if (message.empty())
-            message = str;
-         else
-            message = wxString::Format(_("%s, %s"), message, str);
-      }
-      mTrackPanel->MessageForScreenReader(message);
-   }
-}
-
-void AudacityProject::OnSelectCursorStoredCursor(const CommandContext &WXUNUSED(context) )
-{
-   if (mCursorPositionHasBeenStored) {
-      double cursorPositionCurrent = IsAudioActive() ? gAudioIO->GetStreamTime() : mViewInfo.selectedRegion.t0();
-      mViewInfo.selectedRegion.setTimes(std::min(cursorPositionCurrent, mCursorPositionStored),
-         std::max(cursorPositionCurrent, mCursorPositionStored));
-
-      ModifyState(false);
-      mTrackPanel->Refresh(false);
-   }
-}
-
-void AudacityProject::OnSelectSyncLockSel(const CommandContext &WXUNUSED(context) )
-{
-   bool selected = false;
-   TrackListIterator iter(GetTracks());
-   for (Track *t = iter.First(); t; t = iter.Next())
-   {
-      if (t->IsSyncLockSelected()) {
-         t->SetSelected(true);
-         selected = true;
-      }
-   }
-
-   if (selected)
-      ModifyState(false);
-
-   mTrackPanel->Refresh(false);
-   if (mMixerBoard)
-      mMixerBoard->Refresh(false);
-}
-
-//
-// View Menu
-//
-
-void AudacityProject::OnZoomIn(const CommandContext &WXUNUSED(context) )
-{
-   ZoomInByFactor( 2.0 );
-}
-
-double AudacityProject::GetScreenEndTime() const
-{
-   return mTrackPanel->GetScreenEndTime();
-}
-
-void AudacityProject::ZoomInByFactor( double ZoomFactor )
-{
-   // LLL: Handling positioning differently when audio is
-   // actively playing.  Don't do this if paused.
-   if ((gAudioIO->IsStreamActive(GetAudioIOToken()) != 0) && !gAudioIO->IsPaused()){
-      ZoomBy(ZoomFactor);
-      mTrackPanel->ScrollIntoView(gAudioIO->GetStreamTime());
-      mTrackPanel->Refresh(false);
-      return;
-   }
-
-   // DMM: Here's my attempt to get logical zooming behavior
-   // when there's a selection that's currently at least
-   // partially on-screen
-
-   const double endTime = GetScreenEndTime();
-   const double duration = endTime - mViewInfo.h;
-
-   bool selectionIsOnscreen =
-      (mViewInfo.selectedRegion.t0() < endTime) &&
-      (mViewInfo.selectedRegion.t1() >= mViewInfo.h);
-
-   bool selectionFillsScreen =
-      (mViewInfo.selectedRegion.t0() < mViewInfo.h) &&
-      (mViewInfo.selectedRegion.t1() > endTime);
-
-   if (selectionIsOnscreen && !selectionFillsScreen) {
-      // Start with the center of the selection
-      double selCenter = (mViewInfo.selectedRegion.t0() +
-                          mViewInfo.selectedRegion.t1()) / 2;
-
-      // If the selection center is off-screen, pick the
-      // center of the part that is on-screen.
-      if (selCenter < mViewInfo.h)
-         selCenter = mViewInfo.h +
-                     (mViewInfo.selectedRegion.t1() - mViewInfo.h) / 2;
-      if (selCenter > endTime)
-         selCenter = endTime -
-            (endTime - mViewInfo.selectedRegion.t0()) / 2;
-
-      // Zoom in
-      ZoomBy(ZoomFactor);
-      const double newDuration = GetScreenEndTime() - mViewInfo.h;
-
-      // Recenter on selCenter
-      TP_ScrollWindow(selCenter - newDuration / 2);
-      return;
-   }
-
-
-   double origLeft = mViewInfo.h;
-   double origWidth = duration;
-   ZoomBy(ZoomFactor);
-
-   const double newDuration = GetScreenEndTime() - mViewInfo.h;
-   double newh = origLeft + (origWidth - newDuration) / 2;
-
-   // MM: Commented this out because it was confusing users
-   /*
-   // make sure that the *right-hand* end of the selection is
-   // no further *left* than 1/3 of the way across the screen
-   if (mViewInfo.selectedRegion.t1() < newh + mViewInfo.screen / 3)
-      newh = mViewInfo.selectedRegion.t1() - mViewInfo.screen / 3;
-
-   // make sure that the *left-hand* end of the selection is
-   // no further *right* than 2/3 of the way across the screen
-   if (mViewInfo.selectedRegion.t0() > newh + mViewInfo.screen * 2 / 3)
-      newh = mViewInfo.selectedRegion.t0() - mViewInfo.screen * 2 / 3;
-   */
-
-   TP_ScrollWindow(newh);
-}
-
-void AudacityProject::OnZoomOut(const CommandContext &WXUNUSED(context) )
-{
-   ZoomOutByFactor( 1 /2.0 );
-}
-
-
-void AudacityProject::ZoomOutByFactor( double ZoomFactor )
-{
-   //Zoom() may change these, so record original values:
-   const double origLeft = mViewInfo.h;
-   const double origWidth = GetScreenEndTime() - origLeft;
-
-   ZoomBy(ZoomFactor);
-   const double newWidth = GetScreenEndTime() - mViewInfo.h;
-
-   const double newh = origLeft + (origWidth - newWidth) / 2;
-   // newh = (newh > 0) ? newh : 0;
-   TP_ScrollWindow(newh);
-
-}
-void AudacityProject::OnZoomToggle(const CommandContext &WXUNUSED(context) )
-{
-//   const double origLeft = mViewInfo.h;
-//   const double origWidth = GetScreenEndTime() - origLeft;
-
-   // Choose the zoom that is most different to the current zoom.
-   double Zoom1 = GetZoomOfPreset( TracksPrefs::Zoom1Choice() );
-   double Zoom2 = GetZoomOfPreset( TracksPrefs::Zoom2Choice() );
-   double Z = mViewInfo.GetZoom();// Current Zoom.
-   double ChosenZoom = fabs(log(Zoom1 / Z)) > fabs(log( Z / Zoom2)) ? Zoom1:Zoom2;
-
-   Zoom(ChosenZoom);
-   mTrackPanel->Refresh(false);
-//   const double newWidth = GetScreenEndTime() - mViewInfo.h;
-//   const double newh = origLeft + (origWidth - newWidth) / 2;
-//   TP_ScrollWindow(newh);
-}
-
-
-void AudacityProject::OnZoomNormal(const CommandContext &WXUNUSED(context) )
-{
-   Zoom(ZoomInfo::GetDefaultZoom());
-   mTrackPanel->Refresh(false);
-}
-
-void AudacityProject::OnZoomFit(const CommandContext &WXUNUSED(context) )
-{
-   const double start = mViewInfo.bScrollBeyondZero
-      ? std::min(mTracks->GetStartTime(), 0.0)
-      : 0;
-
-   Zoom( GetZoomOfToFit() );
-   TP_ScrollWindow(start);
-}
-
-void AudacityProject::DoZoomFitV()
-{
-   int height, count;
-
-   mTrackPanel->GetTracksUsableArea(NULL, &height);
-
-   height -= 28;
-
-   count = 0;
-   TrackListIterator iter(GetTracks());
-   Track *t = iter.First();
-   while (t) {
-      if ((nullptr != dynamic_cast<AudioTrack*>(t)) &&
-          !t->GetMinimized())
-         count++;
-      else
-         height -= t->GetHeight();
-
-      t = iter.Next();
-   }
-
-   if (count == 0)
-      return;
-
-   height = height / count;
-   height = std::max( (int)TrackInfo::MinimumTrackHeight(), height );
-
-   TrackListIterator iter2(GetTracks());
-   t = iter2.First();
-   while (t) {
-      if ((nullptr != dynamic_cast<AudioTrack*>(t)) &&
-          !t->GetMinimized())
-         t->SetHeight(height);
-      t = iter2.Next();
-   }
-}
-
-void AudacityProject::OnZoomFitV(const CommandContext &WXUNUSED(context) )
-{
-   this->DoZoomFitV();
-
-   mVsbar->SetThumbPosition(0);
-   RedrawProject();
-   ModifyState(true);
-}
-
-void AudacityProject::OnZoomSel(const CommandContext &WXUNUSED(context) )
-{
-   Zoom( GetZoomOfSelection() );
-   TP_ScrollWindow(mViewInfo.selectedRegion.t0());
-}
-
-void AudacityProject::OnGoSelStart(const CommandContext &WXUNUSED(context) )
-{
-   if (mViewInfo.selectedRegion.isPoint())
-      return;
-
-   TP_ScrollWindow(mViewInfo.selectedRegion.t0() - ((GetScreenEndTime() - mViewInfo.h) / 2));
-}
-
-void AudacityProject::OnGoSelEnd(const CommandContext &WXUNUSED(context) )
-{
-   if (mViewInfo.selectedRegion.isPoint())
-      return;
-
-   TP_ScrollWindow(mViewInfo.selectedRegion.t1() - ((GetScreenEndTime() - mViewInfo.h) / 2));
-}
-
-void AudacityProject::OnShowClipping(const CommandContext &WXUNUSED(context) )
-{
-   bool checked = !gPrefs->Read(wxT("/GUI/ShowClipping"), 0L);
-   gPrefs->Write(wxT("/GUI/ShowClipping"), checked);
-   gPrefs->Flush();
-   mCommandManager.Check(wxT("ShowClipping"), checked);
-   mTrackPanel->UpdatePrefs();
-   mTrackPanel->Refresh(false);
-}
-
-void AudacityProject::OnShowExtraMenus(const CommandContext &WXUNUSED(context) )
-{
-   bool checked = !gPrefs->Read(wxT("/GUI/ShowExtraMenus"), 0L);
-   gPrefs->Write(wxT("/GUI/ShowExtraMenus"), checked);
-   gPrefs->Flush();
-   mCommandManager.Check(wxT("ShowExtraMenus"), checked);
-   RebuildAllMenuBars();
-}
-
-void AudacityProject::OnApplyMacroDirectly(const CommandContext &context )
-{
-   //wxLogDebug( "Macro was: %s", context.parameter);
-   ApplyMacroDialog dlg(this);
-   wxString Name = context.parameter;
-
-// We used numbers previously, but macros could get renumbered, making
-// macros containing macros unpredictable.
-#ifdef MACROS_BY_NUMBERS
-   long item=0;
-   // Take last three letters (of e.g. Macro007) and convert to a number.
-   Name.Mid( Name.Length() - 3 ).ToLong( &item, 10 );
-   dlg.ApplyMacroToProject( item, false );
-#else
-   dlg.ApplyMacroToProject( Name, false );
-#endif
-   ModifyUndoMenuItems();
-}
-
-void AudacityProject::OnApplyMacrosPalette(const CommandContext &WXUNUSED(context) )
-{
-   const bool bExpanded = false;
-   if (!mMacrosWindow)
-      mMacrosWindow = safenew MacrosWindow(this, bExpanded);
-   mMacrosWindow->Show();
-   mMacrosWindow->Raise();
-   mMacrosWindow->UpdateDisplay( bExpanded);
-}
-
-void AudacityProject::OnManageMacros(const CommandContext &WXUNUSED(context) )
-{
-   const bool bExpanded = true;
-   if (!mMacrosWindow)
-      mMacrosWindow = safenew MacrosWindow(this, bExpanded);
-   mMacrosWindow->Show();
-   mMacrosWindow->Raise();
-   mMacrosWindow->UpdateDisplay( bExpanded);
-}
-
-void AudacityProject::OnHistory(const CommandContext &WXUNUSED(context) )
-{
-   if (!mHistoryWindow)
-      mHistoryWindow = safenew HistoryWindow(this, GetUndoManager());
-   mHistoryWindow->Show();
-   mHistoryWindow->Raise();
-   mHistoryWindow->UpdateDisplay();
-}
-void AudacityProject::OnKaraoke(const CommandContext &WXUNUSED(context) )
-{
-   if (!mLyricsWindow)
-      mLyricsWindow = safenew LyricsWindow(this);
-   mLyricsWindow->Show();
-   UpdateLyrics();
-   mLyricsWindow->Raise();
-}
-
-void AudacityProject::OnMixerBoard(const CommandContext &WXUNUSED(context) )
-{
-   if (!mMixerBoardFrame)
-   {
-      mMixerBoardFrame = safenew MixerBoardFrame(this);
-      mMixerBoard = mMixerBoardFrame->mMixerBoard;
-   }
-   mMixerBoardFrame->Show();
-   mMixerBoardFrame->Raise();
-   mMixerBoardFrame->SetFocus();
-}
-
-void AudacityProject::OnPlotSpectrum(const CommandContext &WXUNUSED(context) )
-{
-   if (!mFreqWindow) {
-      wxPoint where;
-
-      where.x = 150;
-      where.y = 150;
-
-      mFreqWindow.reset( safenew FreqWindow(
-         this, -1, _("Frequency Analysis"), where ) );
-   }
-
-   if( ScreenshotCommand::MayCapture( mFreqWindow.get() ) )
-      return;
-   mFreqWindow->Show(true);
-   mFreqWindow->Raise();
-   mFreqWindow->SetFocus();
-}
-
-void AudacityProject::OnContrast(const CommandContext &WXUNUSED(context) )
-{
-   // All of this goes away when the Contrast Dialog is converted to a module
-   if(!mContrastDialog)
-   {
-      wxPoint where;
-      where.x = 150;
-      where.y = 150;
-
-      mContrastDialog.reset( safenew ContrastDialog(
-         this, -1, _("Contrast Analysis (WCAG 2 compliance)"), where ) );
-   }
-
-   mContrastDialog->CentreOnParent();
-   if( ScreenshotCommand::MayCapture( mContrastDialog.get() ) )
-      return;
-   mContrastDialog->Show();
-}
-
-
-void AudacityProject::OnShowTransportToolBar(const CommandContext &WXUNUSED(context) )
-{
-   mToolManager->ShowHide(TransportBarID);
-   ModifyToolbarMenus();
-}
-
-void AudacityProject::OnShowDeviceToolBar(const CommandContext &WXUNUSED(context) )
-{
-   mToolManager->ShowHide( DeviceBarID );
-   ModifyToolbarMenus();
-}
-
-void AudacityProject::OnShowEditToolBar(const CommandContext &WXUNUSED(context) )
-{
-   mToolManager->ShowHide( EditBarID );
-   ModifyToolbarMenus();
-}
-
-void AudacityProject::OnShowMeterToolBar(const CommandContext &WXUNUSED(context) )
-{
-   if( !mToolManager->IsVisible( MeterBarID ) )
-   {
-      mToolManager->Expose( PlayMeterBarID, false );
-      mToolManager->Expose( RecordMeterBarID, false );
-   }
-   mToolManager->ShowHide( MeterBarID );
-   ModifyToolbarMenus();
-}
-
-void AudacityProject::OnShowRecordMeterToolBar(const CommandContext &WXUNUSED(context) )
-{
-   if( !mToolManager->IsVisible( RecordMeterBarID ) )
-   {
-      mToolManager->Expose( MeterBarID, false );
-   }
-   mToolManager->ShowHide( RecordMeterBarID );
-   ModifyToolbarMenus();
-}
-
-void AudacityProject::OnShowPlayMeterToolBar(const CommandContext &WXUNUSED(context) )
-{
-   if( !mToolManager->IsVisible( PlayMeterBarID ) )
-   {
-      mToolManager->Expose( MeterBarID, false );
-   }
-   mToolManager->ShowHide( PlayMeterBarID );
-   ModifyToolbarMenus();
-}
-
-void AudacityProject::OnShowMixerToolBar(const CommandContext &WXUNUSED(context) )
-{
-   mToolManager->ShowHide( MixerBarID );
-   ModifyToolbarMenus();
-}
-
-void AudacityProject::OnShowScrubbingToolBar(const CommandContext &WXUNUSED(context) )
-{
-   mToolManager->ShowHide( ScrubbingBarID );
-   ModifyToolbarMenus();
-}
-
-void AudacityProject::OnShowSelectionToolBar(const CommandContext &WXUNUSED(context) )
-{
-   mToolManager->ShowHide( SelectionBarID );
-   ModifyToolbarMenus();
-}
-
-#ifdef EXPERIMENTAL_SPECTRAL_EDITING
-void AudacityProject::OnShowSpectralSelectionToolBar(const CommandContext &WXUNUSED(context) )
-{
-   mToolManager->ShowHide( SpectralSelectionBarID );
-   ModifyToolbarMenus();
-}
-#endif
-
-void AudacityProject::OnShowToolsToolBar(const CommandContext &WXUNUSED(context) )
-{
-   mToolManager->ShowHide( ToolsBarID );
-   ModifyToolbarMenus();
-}
-
-void AudacityProject::OnShowTranscriptionToolBar(const CommandContext &WXUNUSED(context) )
-{
-   mToolManager->ShowHide( TranscriptionBarID );
-   ModifyToolbarMenus();
-}
-
-void AudacityProject::OnResetToolBars(const CommandContext &WXUNUSED(context) )
-{
-   mToolManager->Reset();
-   ModifyToolbarMenus();
-}
-
-#if defined(EXPERIMENTAL_EFFECTS_RACK)
-void AudacityProject::OnShowEffectsRack(const CommandContext &WXUNUSED(context) )
-{
-   EffectManager::Get().ShowRack();
-}
-#endif
-
-//
-// Project Menu
-//
-
-void AudacityProject::OnImport(const CommandContext &WXUNUSED(context) )
-{
-   // An import trigger for the alias missing dialog might not be intuitive, but
-   // this serves to track the file if the users zooms in and such.
-   wxGetApp().SetMissingAliasedFileWarningShouldShow(true);
-
-   wxArrayString selectedFiles = ShowOpenDialog(wxT(""));
-   if (selectedFiles.GetCount() == 0) {
-      gPrefs->Write(wxT("/LastOpenType"),wxT(""));
-      gPrefs->Flush();
-      return;
-   }
-
-   // PRL:  This affects FFmpegImportPlugin::Open which resets the preference
-   // to false.  Should it also be set to true on other paths that reach
-   // AudacityProject::Import ?
-   gPrefs->Write(wxT("/NewImportingSession"), true);
-
-   //sort selected files by OD status.  Load non OD first so user can edit asap.
-   //first sort selectedFiles.
-   selectedFiles.Sort(CompareNoCaseFileName);
-   ODManager::Pauser pauser;
-
-   auto cleanup = finally( [&] {
-      gPrefs->Write(wxT("/LastOpenType"),wxT(""));
-
-      gPrefs->Flush();
-
-      HandleResize(); // Adjust scrollers for NEW track sizes.
-   } );
-
-   for (size_t ff = 0; ff < selectedFiles.GetCount(); ff++) {
-      wxString fileName = selectedFiles[ff];
-
-      FileNames::UpdateDefaultPath(FileNames::Operation::Open, fileName);
-
-      Import(fileName);
-   }
-
-   ZoomAfterImport(nullptr);
-}
-
-void AudacityProject::OnImportLabels(const CommandContext &WXUNUSED(context) )
-{
-   wxString fileName =
-       FileNames::SelectFile(FileNames::Operation::Open,
-                    _("Select a text file containing labels"),
-                    wxEmptyString,     // Path
-                    wxT(""),       // Name
-                    wxT(".txt"),   // Extension
-                    _("Text files (*.txt)|*.txt|All files|*"),
-                    wxRESIZE_BORDER,        // Flags
-                    this);    // Parent
-
-   if (fileName != wxT("")) {
-      wxTextFile f;
-
-      f.Open(fileName);
-      if (!f.IsOpened()) {
-         AudacityMessageBox(
-            wxString::Format( _("Could not open file: %s"), fileName ) );
-         return;
-      }
-
-      auto newTrack = GetTrackFactory()->NewLabelTrack();
-      wxString sTrackName;
-      wxFileName::SplitPath(fileName, NULL, NULL, &sTrackName, NULL);
-      newTrack->SetName(sTrackName);
-
-      newTrack->Import(f);
-
-      SelectNone();
-      newTrack->SetSelected(true);
-      mTracks->Add(std::move(newTrack));
-
-      PushState(wxString::
-                Format(_("Imported labels from '%s'"), fileName),
-                _("Import Labels"));
-
-      ZoomAfterImport(nullptr);
-   }
-}
-
-#ifdef USE_MIDI
-void AudacityProject::OnImportMIDI(const CommandContext &WXUNUSED(context) )
-{
-   wxString fileName = FileNames::SelectFile(FileNames::Operation::Open,
-                                    _("Select a MIDI file"),
-                                    wxEmptyString,     // Path
-                                    wxT(""),       // Name
-                                    wxT(""),       // Extension
-                                    _("MIDI and Allegro files (*.mid;*.midi;*.gro)|*.mid;*.midi;*.gro|MIDI files (*.mid;*.midi)|*.mid;*.midi|Allegro files (*.gro)|*.gro|All files|*"),
-                                    wxRESIZE_BORDER,        // Flags
-                                    this);    // Parent
-
-   if (fileName != wxT(""))
-      AudacityProject::DoImportMIDI(this, fileName);
-}
-
-AudacityProject *AudacityProject::DoImportMIDI(
-   AudacityProject *pProject, const wxString &fileName)
-{
-   AudacityProject *pNewProject {};
-   if ( !pProject )
-      pProject = pNewProject = CreateNewAudacityProject();
-   auto cleanup = finally( [&] { if ( pNewProject ) pNewProject->Close(true); } );
-
-   auto newTrack = pProject->GetTrackFactory()->NewNoteTrack();
-
-   if (::ImportMIDI(fileName, newTrack.get())) {
-
-      pProject->SelectNone();
-      auto pTrack = pProject->mTracks->Add(std::move(newTrack));
-      pTrack->SetSelected(true);
-
-      pProject->PushState(wxString::Format(_("Imported MIDI from '%s'"),
-         fileName), _("Import MIDI"));
-
-      pProject->ZoomAfterImport(pTrack);
-      pNewProject = nullptr;
-
-      wxGetApp().AddFileToHistory(fileName);
-
-      return pProject;
-   }
-   else
-      return nullptr;
-}
-#endif // USE_MIDI
-
-void AudacityProject::OnImportRaw(const CommandContext &WXUNUSED(context) )
-{
-   wxString fileName =
-       FileNames::SelectFile(FileNames::Operation::Open,
-                    _("Select any uncompressed audio file"),
-                    wxEmptyString,     // Path
-                    wxT(""),       // Name
-                    wxT(""),       // Extension
-                    _("All files|*"),
-                    wxRESIZE_BORDER,        // Flags
-                    this);    // Parent
-
-   if (fileName == wxT(""))
-      return;
-
-   TrackHolders newTracks;
-
-   ::ImportRaw(this, fileName, GetTrackFactory(), newTracks);
-
-   if (newTracks.size() <= 0)
-      return;
-
-   AddImportedTracks(fileName, std::move(newTracks));
-   HandleResize(); // Adjust scrollers for NEW track sizes.
-}
-
-void AudacityProject::OnEditMetadata(const CommandContext &WXUNUSED(context) )
-{
-   (void)DoEditMetadata(_("Edit Metadata Tags"), _("Metadata Tags"), true);
-}
-
-bool AudacityProject::DoEditMetadata
-(const wxString &title, const wxString &shortUndoDescription, bool force)
-{
-   // Back up my tags
-   auto newTags = mTags->Duplicate();
-
-   if (newTags->ShowEditDialog(this, title, force)) {
-      if (*mTags != *newTags) {
-         // Commit the change to project state only now.
-         mTags = newTags;
-         PushState(title, shortUndoDescription);
-      }
-
-      return true;
-   }
-
-   return false;
-}
-
-void AudacityProject::HandleMixAndRender(bool toNewTrack)
-{
-   wxGetApp().SetMissingAliasedFileWarningShouldShow(true);
-
-   WaveTrack::Holder uNewLeft, uNewRight;
-   MixAndRender(GetTracks(), GetTrackFactory(), mRate, mDefaultFormat, 0.0, 0.0, uNewLeft, uNewRight);
-
-   if (uNewLeft) {
-      // Remove originals, get stats on what tracks were mixed
-
-      TrackListIterator iter(GetTracks());
-      Track *t = iter.First();
-      int selectedCount = 0;
-      wxString firstName;
-
-      while (t) {
-         if (t->GetSelected() && (t->GetKind() == Track::Wave)) {
-            if (selectedCount==0)
-               firstName = t->GetName();
-
-            // Add one to the count if it's an unlinked track, or if it's the first
-            // in a stereo pair
-            if (t->GetLinked() || !t->GetLink())
-                selectedCount++;
-
-            if (!toNewTrack) {
-               t = iter.RemoveCurrent();
-            } else {
-               t = iter.Next();
-            };
-         }
-         else
-            t = iter.Next();
-      }
-
-      // Add NEW tracks
-
-      auto pNewLeft = mTracks->Add(std::move(uNewLeft));
-      decltype(pNewLeft) pNewRight{};
-      if (uNewRight)
-         pNewRight = mTracks->Add(std::move(uNewRight));
-
-      // If we're just rendering (not mixing), keep the track name the same
-      if (selectedCount==1) {
-         pNewLeft->SetName(firstName);
-         if (pNewRight)
-            pNewRight->SetName(firstName);
-      }
-
-      // Smart history/undo message
-      if (selectedCount==1) {
-         wxString msg;
-         msg.Printf(_("Rendered all audio in track '%s'"), firstName);
-         /* i18n-hint: Convert the audio into a more usable form, so apply
-          * panning and amplification and write to some external file.*/
-         PushState(msg, _("Render"));
-      }
-      else {
-         wxString msg;
-         if (pNewRight)
-            msg.Printf(_("Mixed and rendered %d tracks into one new stereo track"),
-                       selectedCount);
-         else
-            msg.Printf(_("Mixed and rendered %d tracks into one new mono track"),
-                       selectedCount);
-         PushState(msg, _("Mix and Render"));
-      }
-
-      mTrackPanel->SetFocus();
-      mTrackPanel->SetFocusedTrack(pNewLeft);
-      mTrackPanel->EnsureVisible(pNewLeft);
-      RedrawProject();
-   }
-}
-
-void AudacityProject::OnMixAndRender(const CommandContext &WXUNUSED(context) )
-{
-   HandleMixAndRender(false);
-}
-
-void AudacityProject::OnMixAndRenderToNewTrack(const CommandContext &WXUNUSED(context) )
-{
-   HandleMixAndRender(true);
-}
-
-void AudacityProject::OnSelectionSave(const CommandContext &WXUNUSED(context) )
-{
-   mRegionSave =  mViewInfo.selectedRegion;
-}
-
-void AudacityProject::OnCursorPositionStore(const CommandContext &WXUNUSED(context) )
-{
-   mCursorPositionStored = IsAudioActive() ? gAudioIO->GetStreamTime() : mViewInfo.selectedRegion.t0();
-   mCursorPositionHasBeenStored = true;
-}
-
-void AudacityProject::OnSelectionRestore(const CommandContext &WXUNUSED(context) )
-{
-   if ((mRegionSave.t0() == 0.0) &&
-       (mRegionSave.t1() == 0.0))
-      return;
-
-   mViewInfo.selectedRegion = mRegionSave;
-
-   ModifyState(false);
-
-   mTrackPanel->Refresh(false);
-}
-
-void AudacityProject::OnCursorTrackStart(const CommandContext &WXUNUSED(context) )
-{
-   double kWayOverToRight = 1000000.0;
-   double minOffset = kWayOverToRight;
-
-   TrackListIterator iter(GetTracks());
-   Track *t = iter.First();
-
-   while (t) {
-      if (t->GetSelected()) {
-         if (t->GetOffset() < minOffset)
-            minOffset = t->GetOffset();
-      }
-
-      t = iter.Next();
-   }
-
-   if( minOffset >= (kWayOverToRight-1) )
-      return;
-
-   if (minOffset < 0.0) minOffset = 0.0;
-   mViewInfo.selectedRegion.setTimes(minOffset, minOffset);
-   ModifyState(false);
-   mTrackPanel->ScrollIntoView(mViewInfo.selectedRegion.t0());
-   mTrackPanel->Refresh(false);
-}
-
-void AudacityProject::OnCursorTrackEnd(const CommandContext &WXUNUSED(context) )
-{
-   double kWayOverToLeft = -1000000.0;
-   double maxEndOffset = kWayOverToLeft;
-   double thisEndOffset = 0.0;
-
-   TrackListIterator iter(GetTracks());
-   Track *t = iter.First();
-
-   while (t) {
-      if (t->GetSelected()) {
-         thisEndOffset = t->GetEndTime();
-         if (thisEndOffset > maxEndOffset)
-            maxEndOffset = thisEndOffset;
-      }
-
-      t = iter.Next();
-   }
-
-   if( maxEndOffset < (kWayOverToLeft +1) )
-      return;
-
-   mViewInfo.selectedRegion.setTimes(maxEndOffset, maxEndOffset);
-   ModifyState(false);
-   mTrackPanel->ScrollIntoView(mViewInfo.selectedRegion.t1());
-   mTrackPanel->Refresh(false);
-}
-
-void AudacityProject::OnCursorSelStart(const CommandContext &WXUNUSED(context) )
-{
-   mViewInfo.selectedRegion.collapseToT0();
-   ModifyState(false);
-   mTrackPanel->ScrollIntoView(mViewInfo.selectedRegion.t0());
-   mTrackPanel->Refresh(false);
-}
-
-void AudacityProject::OnCursorSelEnd(const CommandContext &WXUNUSED(context) )
-{
-   mViewInfo.selectedRegion.collapseToT1();
-   ModifyState(false);
-   mTrackPanel->ScrollIntoView(mViewInfo.selectedRegion.t1());
-   mTrackPanel->Refresh(false);
-}
-
-AudacityProject::FoundClipBoundary AudacityProject::FindNextClipBoundary(const WaveTrack* wt, double time)
-{
-   AudacityProject::FoundClipBoundary result{};
-   result.waveTrack = wt;
-   const auto clips = wt->SortedClipArray();
-   double timeStart = AdjustForFindingStartTimes(clips, time);
-   double timeEnd = AdjustForFindingEndTimes(clips, time);
-
-   auto pStart = std::find_if(clips.begin(), clips.end(), [&] (const WaveClip* const& clip) {
-      return clip->GetStartTime() > timeStart; });
-   auto pEnd = std::find_if(clips.begin(), clips.end(), [&] (const WaveClip* const& clip) {
-      return clip->GetEndTime() > timeEnd; });
-
-   if (pStart != clips.end() && pEnd != clips.end()) {
-      if ((*pEnd)->SharesBoundaryWithNextClip(*pStart)) {
-         // boundary between two clips which are immediately next to each other.
-         result.nFound = 2;
-         result.time = (*pEnd)->GetEndTime();
-         result.index1 = std::distance(clips.begin(), pEnd);
-         result.clipStart1 = false;
-         result.index2 = std::distance(clips.begin(), pStart);
-         result.clipStart2 = true;
-      }
-      else if ((*pStart)->GetStartTime() < (*pEnd)->GetEndTime()) {
-         result.nFound = 1;
-         result.time = (*pStart)->GetStartTime();
-         result.index1 = std::distance(clips.begin(), pStart);
-         result.clipStart1 = true;
-      }
-      else  {
-         result.nFound = 1;
-         result.time = (*pEnd)->GetEndTime();
-         result.index1 = std::distance(clips.begin(), pEnd);
-         result.clipStart1 = false;
-      }
-   }
-   else if (pEnd != clips.end()) {
-      result.nFound = 1;
-      result.time = (*pEnd)->GetEndTime();
-      result.index1 = std::distance(clips.begin(), pEnd);
-      result.clipStart1 = false;
-   }
-
-   return result;
-}
-
-AudacityProject::FoundClipBoundary AudacityProject::FindPrevClipBoundary(const WaveTrack* wt, double time)
-{
-   AudacityProject::FoundClipBoundary result{};
-   result.waveTrack = wt;
-   const auto clips = wt->SortedClipArray();
-   double timeStart = AdjustForFindingStartTimes(clips, time);
-   double timeEnd = AdjustForFindingEndTimes(clips, time);
-
-   auto pStart = std::find_if(clips.rbegin(), clips.rend(), [&] (const WaveClip* const& clip) {
-      return clip->GetStartTime() < timeStart; });
-   auto pEnd = std::find_if(clips.rbegin(), clips.rend(), [&] (const WaveClip* const& clip) {
-      return clip->GetEndTime() < timeEnd; });
-
-   if (pStart != clips.rend() && pEnd != clips.rend()) {
-      if ((*pEnd)->SharesBoundaryWithNextClip(*pStart)) {
-         // boundary between two clips which are immediately next to each other.
-         result.nFound = 2;
-         result.time = (*pStart)->GetStartTime();
-         result.index1 = static_cast<int>(clips.size()) - 1 - std::distance(clips.rbegin(), pStart);
-         result.clipStart1 = true;
-         result.index2 = static_cast<int>(clips.size()) - 1 - std::distance(clips.rbegin(), pEnd);
-         result.clipStart2 = false;
-      }
-      else if ((*pStart)->GetStartTime() > (*pEnd)->GetEndTime()) {
-         result.nFound = 1;
-         result.time = (*pStart)->GetStartTime();
-         result.index1 = static_cast<int>(clips.size()) - 1 - std::distance(clips.rbegin(), pStart);
-         result.clipStart1 = true;
-      }
-      else {
-         result.nFound = 1;
-         result.time = (*pEnd)->GetEndTime();
-         result.index1 = static_cast<int>(clips.size()) - 1 - std::distance(clips.rbegin(), pEnd);
-         result.clipStart1 = false;
-      }
-   }
-   else if (pStart != clips.rend()) {
-      result.nFound = 1;
-      result.time = (*pStart)->GetStartTime();
-      result.index1 = static_cast<int>(clips.size()) - 1 - std::distance(clips.rbegin(), pStart);
-      result.clipStart1 = true;
-   }
-
-   return result;
-}
-
-// When two clips are immediately next to each other, the GetEndTime() of the first clip and the
-// GetStartTime() of the second clip may not be exactly equal due to rounding errors. When searching
-// for the next/prev start time from a given time, the following function adjusts that given time if
-// necessary to take this into account. If the given time is the end time of the first of two clips which
-// are next to each other, then the given time is changed to the start time of the second clip.
-// This ensures that the correct next/prev start time is found.
-double AudacityProject::AdjustForFindingStartTimes(const std::vector<const WaveClip*> & clips, double time)
-{
-   auto q = std::find_if(clips.begin(), clips.end(), [&] (const WaveClip* const& clip) {
-      return clip->GetEndTime() == time; });
-   if (q != clips.end() && q + 1 != clips.end() &&
-      (*q)->SharesBoundaryWithNextClip(*(q+1))) {
-      time = (*(q+1))->GetStartTime();
-   }
-
-   return time;
-}
-
-// When two clips are immediately next to each other, the GetEndTime() of the first clip and the
-// GetStartTime() of the second clip may not be exactly equal due to rounding errors. When searching
-// for the next/prev end time from a given time, the following function adjusts that given time if
-// necessary to take this into account. If the given time is the start time of the second of two clips which
-// are next to each other, then the given time is changed to the end time of the first clip.
-// This ensures that the correct next/prev end time is found.
-double AudacityProject::AdjustForFindingEndTimes(const std::vector<const WaveClip*>& clips, double time)
-{
-   auto q = std::find_if(clips.begin(), clips.end(), [&] (const WaveClip* const& clip) {
-      return clip->GetStartTime() == time; });
-   if (q != clips.end() && q != clips.begin() &&
-      (*(q - 1))->SharesBoundaryWithNextClip(*q)) {
-      time = (*(q-1))->GetEndTime();
-   }
-
-   return time;
-}
-
-int AudacityProject::FindClipBoundaries(double time, bool next, std::vector<FoundClipBoundary>& finalResults)
-{
-   const TrackList* tracks = GetTracks();
-   finalResults.clear();
-
-   bool anyWaveTracksSelected =
-      tracks->end() != std::find_if(tracks->begin(), tracks->end(),
-         [] (const Track *t) {
-            return t->GetSelected() && t->GetKind() == Track::Wave; });
-
-
-   // first search the tracks individually
-
-   TrackListIterator iter(GetTracks());
-   Track* track = iter.First();
-   std::vector<FoundClipBoundary> results;
-
-   int nTracksSearched = 0;
-   int trackNum = 1;
-   while (track) {
-      if (track->GetKind() == Track::Wave && (!anyWaveTracksSelected || track->GetSelected())) {
-         auto waveTrack = static_cast<const WaveTrack*>(track);
-         bool stereoAndDiff = waveTrack->GetLinked() && !ChannelsHaveSameClipBoundaries(waveTrack);
-
-         auto result = next ? FindNextClipBoundary(waveTrack, time) :
-            FindPrevClipBoundary(waveTrack, time);
-         if (result.nFound > 0) {
-            result.trackNum = trackNum;
-            result.channel = stereoAndDiff;
-            results.push_back(result);
-         }
-         if (stereoAndDiff) {
-            waveTrack = static_cast<const WaveTrack*>(track->GetLink());
-            result = next ? FindNextClipBoundary(waveTrack, time) :
-               FindPrevClipBoundary(waveTrack, time);
-            if (result.nFound > 0) {
-               result.trackNum = trackNum;
-               result.channel = stereoAndDiff;
-               results.push_back(result);
-            }
-         }
-
-         nTracksSearched++;
-      }
-
-      trackNum++;
-      track = iter.Next(true);
-   }
-
-
-   if (results.size() > 0) {
-      // If any clip boundaries were found
-      // find the clip boundary or boundaries with the min/max time
-      auto compare = [] (const FoundClipBoundary& a, const FoundClipBoundary&b)
-         { return a.time < b.time; };
-
-      auto p = next ? min_element(results.begin(), results.end(), compare ) :
-         max_element(results.begin(), results.end(), compare);
-
-      for ( auto &r : results )
-         if ( r.time == (*p).time )
-            finalResults.push_back( r );
-   }
-
-   return nTracksSearched;          // can be used for screen reader messages if required
-}
-
-
-void AudacityProject::OnCursorNextClipBoundary(const CommandContext &WXUNUSED(context) )
-{
-   OnCursorClipBoundary(true);
-}
-
-void AudacityProject::OnCursorPrevClipBoundary(const CommandContext &WXUNUSED(context) )
-{
-   OnCursorClipBoundary(false);
-}
-
-void AudacityProject::OnCursorClipBoundary(bool next)
-{
-   std::vector<FoundClipBoundary> results;
-   FindClipBoundaries(next ? mViewInfo.selectedRegion.t1() :
-      mViewInfo.selectedRegion.t0(), next, results);
-
-   if (results.size() > 0) {
-      // note that if there is more than one result, each has the same time value.
-      double time = results[0].time;
-      mViewInfo.selectedRegion.setTimes(time, time);
-      ModifyState(false);
-      mTrackPanel->ScrollIntoView(mViewInfo.selectedRegion.t0());
-      mTrackPanel->Refresh(false);
-
-      wxString message = ClipBoundaryMessage(results);
-      mTrackPanel->MessageForScreenReader(message);
-   }
-}
-
-wxString AudacityProject::FoundTrack::ComposeTrackName() const
-{
-   auto name = waveTrack->GetName();
-   auto shortName = name == waveTrack->GetDefaultName()
-      /* i18n-hint: compose a name identifying an unnamed track by number */
-      ? wxString::Format( _("Track %d"), trackNum )
-      : name;
-   auto longName = shortName;
-   if (channel) {
-      if ( waveTrack->GetLinked() )
-      /* i18n-hint: given the name of a track, specify its left channel */
-         longName = wxString::Format(_("%s left"), shortName);
-      else
-      /* i18n-hint: given the name of a track, specify its right channel */
-         longName = wxString::Format(_("%s right"), shortName);
-   }
-   return longName;
-}
-
-// for clip boundary commands, create a message for screen readers
-wxString AudacityProject::ClipBoundaryMessage(const std::vector<FoundClipBoundary>& results)
-{
-   wxString message;
-   for (auto& result : results) {
-
-      auto longName = result.ComposeTrackName();
-
-      wxString str;
-      auto nClips = result.waveTrack->GetNumClips();
-      if (result.nFound < 2) {
-            /* i18n-hint: in the string after this one,
-               First %s is replaced with the noun "start" or "end"
-               identifying one end of a clip,
-               first number gives the position of that clip in a sequence
-               of clips,
-               last number counts all clips,
-               and the last string is the name of the track containing the clips.
-             */
-         _("dummyStringClipBoundaryMessage");
-         auto format = wxPLURAL(
-            "%s %d of %d clip %s",
-            "%s %d of %d clips %s",
-            nClips
-         );
-         str = wxString::Format(format,
-            result.clipStart1 ? _("start") : _("end"),
-            result.index1 + 1,
-            nClips,
-            longName
-         );
-      }
-      else {
-            /* i18n-hint: in the string after this one,
-               First two %s are each replaced with the noun "start"
-               or with "end", identifying and end of a clip,
-               first and second numbers give the position of those clips in
-               a seqeunce of clips,
-               last number counts all clips,
-               and the last string is the name of the track containing the clips.
-             */
-         _("dummyStringClipBoundaryMessageLong");
-         auto format = wxPLURAL(
-            "%s %d and %s %d of %d clip %s",
-            "%s %d and %s %d of %d clips %s",
-            nClips
-         );
-         str = wxString::Format(format,
-            result.clipStart1 ? _("start") : _("end"),
-            result.index1 + 1,
-            result.clipStart2 ? _("start") : _("end"),
-            result.index2 + 1,
-            nClips,
-            longName
-         );
-      }
-
-      if (message.empty())
-         message = str;
-      else
-         message = wxString::Format(_("%s, %s"), message, str);
-   }
-
-   return message;
-}
-
-void AudacityProject::HandleAlign(int index, bool moveSel)
-{
-   TrackListIterator iter(GetTracks());
-   wxString action;
-   wxString shortAction;
-   double offset;
-   double minOffset = DBL_MAX;
-   double maxEndOffset = 0.0;
-   double leftOffset = 0.0;
-   bool bRightChannel = false;
-   double avgOffset = 0.0;
-   int numSelected = 0;
-   Track *t = iter.First();
-   double delta = 0.0;
-   double newPos = -1.0;
-   std::vector<double> trackStartArray;
-   std::vector<double> trackEndArray;
-   double firstTrackOffset=0.0f;
-
-   while (t) {
-      // We only want Wave and Note tracks here.
-      if (t->GetSelected() && dynamic_cast<const AudioTrack*>(t))
-      {
-         offset = t->GetOffset();
-         if (t->GetLinked()) {   // Left channel of stereo track.
-            leftOffset = offset;
-            bRightChannel = true; // next track is the right channel.
-         } else {
-            if (bRightChannel) {
-               // Align channel with earlier start  time
-               offset = (offset < leftOffset)? offset : leftOffset;
-               leftOffset = 0.0;
-               bRightChannel = false;
-            }
-            avgOffset += offset;
-            if (numSelected == 0) {
-               firstTrackOffset = offset; // For Align End to End.
-            }
-            numSelected++;
-         }
-         trackStartArray.push_back(t->GetStartTime());
-         trackEndArray.push_back(t->GetEndTime());
-
-         if (offset < minOffset)
-            minOffset = offset;
-         if (t->GetEndTime() > maxEndOffset)
-            maxEndOffset = t->GetEndTime();
-      }
-      t = iter.Next();
-   }
-
-   avgOffset /= numSelected;  // numSelected is mono/stereo tracks not channels.
-
-   switch(index) {
-   case kAlignStartZero:
-      delta = -minOffset;
-      action = moveSel
-         /* i18n-hint: In this and similar messages describing editing actions,
-            the starting or ending points of tracks are re-"aligned" to other
-            times, and the time selection may be "moved" too.  The first
-            noun -- "start" in this example -- is the object of a verb (not of
-            an implied preposition "from"). */
-         ? _("Aligned/Moved start to zero")
-         : _("Aligned start to zero");
-         /* i18n-hint: This and similar messages give shorter descriptions of
-            the aligning and moving editing actions */
-      shortAction = moveSel
-         ? _("Align/Move Start")
-         : _("Align Start");
-      break;
-   case kAlignStartSelStart:
-      delta = mViewInfo.selectedRegion.t0() - minOffset;
-      action = moveSel
-         ? _("Aligned/Moved start to cursor/selection start")
-         : _("Aligned start to cursor/selection start");
-      shortAction = moveSel
-         ? _("Align/Move Start")
-         : _("Align Start");
-      break;
-   case kAlignStartSelEnd:
-      delta = mViewInfo.selectedRegion.t1() - minOffset;
-      action = moveSel
-         ? _("Aligned/Moved start to selection end")
-         : _("Aligned start to selection end");
-      shortAction = moveSel
-         ? _("Align/Move Start")
-         : _("Align Start");
-      break;
-   case kAlignEndSelStart:
-      delta = mViewInfo.selectedRegion.t0() - maxEndOffset;
-      action = moveSel
-         ? _("Aligned/Moved end to cursor/selection start")
-         : _("Aligned end to cursor/selection start");
-      shortAction =
-         moveSel
-         ? _("Align/Move End")
-         : _("Align End");
-      break;
-   case kAlignEndSelEnd:
-      delta = mViewInfo.selectedRegion.t1() - maxEndOffset;
-      action = moveSel
-         ? _("Aligned/Moved end to selection end")
-         : _("Aligned end to selection end");
-      shortAction =
-         moveSel
-         ? _("Align/Move End")
-         : _("Align End");
-      break;
-   // index set in alignLabelsNoSync
-   case kAlignEndToEnd:
-      newPos = firstTrackOffset;
-      action = moveSel
-         ? _("Aligned/Moved end to end")
-         : _("Aligned end to end");
-      shortAction =
-         moveSel
-         ? _("Align/Move End to End")
-         : _("Align End to End");
-      break;
-   case kAlignTogether:
-      newPos = avgOffset;
-      action = moveSel
-         ? _("Aligned/Moved together")
-         : _("Aligned together");
-      shortAction =
-         moveSel
-         ? _("Align/Move Together")
-         : _("Align Together");
-   }
-
-   if ((unsigned)index >= mAlignLabelsCount) { // This is an alignLabelsNoSync command.
-      TrackListIterator iter(GetTracks());
-      Track *t = iter.First();
-      double leftChannelStart = 0.0;
-      double leftChannelEnd = 0.0;
-      double rightChannelStart = 0.0;
-      double rightChannelEnd = 0.0;
-      int arrayIndex = 0;
-      while (t) {
-         // This shifts different tracks in different ways, so no sync-lock move.
-         // Only align Wave and Note tracks end to end.
-         if (t->GetSelected() && dynamic_cast<const AudioTrack*>(t))
-         {
-            t->SetOffset(newPos);   // Move the track
-
-            if (t->GetLinked()) {   // Left channel of stereo track.
-               leftChannelStart = trackStartArray[arrayIndex];
-               leftChannelEnd = trackEndArray[arrayIndex];
-               rightChannelStart = trackStartArray[1+arrayIndex];
-               rightChannelEnd = trackEndArray[1+arrayIndex];
-               bRightChannel = true;   // next track is the right channel.
-               // newPos is the offset for the earlier channel.
-               // If right channel started first, offset the left channel.
-               if (rightChannelStart < leftChannelStart) {
-                  t->SetOffset(newPos + leftChannelStart - rightChannelStart);
-               }
-               arrayIndex++;
-            } else {
-               if (bRightChannel) {
-                  // If left channel started first, offset the right channel.
-                  if (leftChannelStart < rightChannelStart) {
-                     t->SetOffset(newPos + rightChannelStart - leftChannelStart);
-                  }
-                  if (index == kAlignEndToEnd) {
-                     // Now set position for start of next track.
-                     newPos += wxMax(leftChannelEnd, rightChannelEnd) - wxMin(leftChannelStart, rightChannelStart);
-                  }
-                  bRightChannel = false;
-               } else { // Mono track
-                  if (index == kAlignEndToEnd) {
-                     newPos += (trackEndArray[arrayIndex] - trackStartArray[arrayIndex]);
-                  }
-               }
-               arrayIndex++;
-            }
-         }
-         t = iter.Next();
-      }
-      if (index == kAlignEndToEnd) {
-         OnZoomFit(*this);
-      }
-   }
-
-   if (delta != 0.0) {
-      TrackListIterator iter(GetTracks());
-      Track *t = iter.First();
-
-      while (t) {
-         // For a fixed-distance shift move sync-lock selected tracks also.
-         if (t->GetSelected() || t->IsSyncLockSelected()) {
-            t->SetOffset(t->GetOffset() + delta);
-         }
-         t = iter.Next();
-      }
-   }
-
-   if (moveSel)
-      mViewInfo.selectedRegion.move(delta);
-
-   PushState(action, shortAction);
-
-   RedrawProject();
-}
-
-void AudacityProject::OnAlignNoSync(const CommandContext &context)
-{
-   // Add length of alignLabels array so that we can handle this in AudacityProject::HandleAlign.
-   HandleAlign(context.index + mAlignLabelsCount, false);
-}
-
-void AudacityProject::OnAlign(const CommandContext &context)
-{
-   bool bMoveWith;
-   gPrefs->Read(wxT("/GUI/MoveSelectionWithTracks"), &bMoveWith, false);
-   HandleAlign(context.index, bMoveWith);
-}
-/*
-// Now handled in OnAlign.
-void AudacityProject::OnAlignMoveSel(int index)
-{
-   HandleAlign(index, true);
-}
-*/
-
-#ifdef EXPERIMENTAL_SCOREALIGN
-// rough relative amount of time to compute one
-//    frame of audio or midi, or one cell of matrix, or one iteration
-//    of smoothing, measured on a 1.9GHz Core 2 Duo in 32-bit mode
-//    (see COLLECT_TIMING_DATA below)
-#define AUDIO_WORK_UNIT 0.004F
-#define MIDI_WORK_UNIT 0.0001F
-#define MATRIX_WORK_UNIT 0.000002F
-#define SMOOTHING_WORK_UNIT 0.000001F
-
-// Write timing data to a file; useful for calibrating AUDIO_WORK_UNIT,
-// MIDI_WORK_UNIT, MATRIX_WORK_UNIT, and SMOOTHING_WORK_UNIT coefficients
-// Data is written to timing-data.txt; look in
-//     audacity-src/win/Release/modules/
-#define COLLECT_TIMING_DATA
-
-// Audacity Score Align Progress class -- progress reports come here
-class ASAProgress final : public SAProgress {
- private:
-   float mTotalWork;
-   float mFrames[2];
-   long mTotalCells; // how many matrix cells?
-   long mCellCount; // how many cells so far?
-   long mPrevCellCount; // cell_count last reported with Update()
-   Maybe<ProgressDialog> mProgress;
-   #ifdef COLLECT_TIMING_DATA
-      FILE *mTimeFile;
-      wxDateTime mStartTime;
-      long iterations;
-   #endif
-
- public:
-   ASAProgress() {
-      smoothing = false;
-      #ifdef COLLECT_TIMING_DATA
-         mTimeFile = fopen("timing-data.txt", "w");
-      #endif
-   }
-   ~ASAProgress() {
-      #ifdef COLLECT_TIMING_DATA
-         fclose(mTimeFile);
-      #endif
-   }
-   void set_phase(int i) override {
-      float work[2]; // chromagram computation work estimates
-      float work2, work3 = 0; // matrix and smoothing work estimates
-      SAProgress::set_phase(i);
-      #ifdef COLLECT_TIMING_DATA
-         long ms = 0;
-         wxDateTime now = wxDateTime::UNow();
-         wxFprintf(mTimeFile, "Phase %d begins at %s\n",
-                 i, now.FormatTime());
-         if (i != 0)
-            ms = now.Subtract(mStartTime).GetMilliseconds().ToLong();
-         mStartTime = now;
-      #endif
-      if (i == 0) {
-         mCellCount = 0;
-         for (int j = 0; j < 2; j++) {
-            mFrames[j] = durations[j] / frame_period;
-         }
-         mTotalWork = 0;
-         for (int j = 0; j < 2; j++) {
-             work[j] =
-                (is_audio[j] ? AUDIO_WORK_UNIT : MIDI_WORK_UNIT) * mFrames[j];
-             mTotalWork += work[j];
-         }
-         mTotalCells = mFrames[0] * mFrames[1];
-         work2 = mTotalCells * MATRIX_WORK_UNIT;
-         mTotalWork += work2;
-         // arbitarily assume 60 iterations to fit smooth segments and
-         // per frame per iteration is SMOOTHING_WORK_UNIT
-         if (smoothing) {
-            work3 =
-               wxMax(mFrames[0], mFrames[1]) * SMOOTHING_WORK_UNIT * 40;
-            mTotalWork += work3;
-         }
-         #ifdef COLLECT_TIMING_DATA
-            wxFprintf(mTimeFile, " mTotalWork (an estimate) = %g\n", mTotalWork);
-            wxFprintf(mTimeFile, " work0 = %g, frames %g, is_audio %d\n",
-                    work[0], mFrames[0], is_audio[0]);
-            wxFprintf(mTimeFile, " work1 = %g, frames %g, is_audio %d\n",
-                    work[1], mFrames[1], is_audio[1]);
-            wxFprintf(mTimeFile, "work2 = %g, work3 = %g\n", work2, work3);
-         #endif
-         mProgress.create(_("Synchronize MIDI with Audio"),
-                               _("Synchronizing MIDI and Audio Tracks"));
-      } else if (i < 3) {
-         wxFprintf(mTimeFile,
-               "Phase %d took %d ms for %g frames, coefficient = %g s/frame\n",
-               i - 1, ms, mFrames[i - 1], (ms * 0.001) / mFrames[i - 1]);
-      } else if (i == 3) {
-        wxFprintf(mTimeFile,
-                "Phase 2 took %d ms for %d cells, coefficient = %g s/cell\n",
-                ms, mCellCount, (ms * 0.001) / mCellCount);
-      } else if (i == 4) {
-        wxFprintf(mTimeFile, "Phase 3 took %d ms for %d iterations on %g frames, coefficient = %g s per frame per iteration\n",
-                ms, iterations, wxMax(mFrames[0], mFrames[1]),
-                (ms * 0.001) / (wxMax(mFrames[0], mFrames[1]) * iterations));
-      }
-   }
-   bool set_feature_progress(float s) override {
-      float work;
-      if (phase == 0) {
-         float f = s / frame_period;
-         work = (is_audio[0] ? AUDIO_WORK_UNIT : MIDI_WORK_UNIT) * f;
-      } else if (phase == 1) {
-         float f = s / frame_period;
-         work = (is_audio[0] ? AUDIO_WORK_UNIT : MIDI_WORK_UNIT) * mFrames[0] +
-                (is_audio[1] ? AUDIO_WORK_UNIT : MIDI_WORK_UNIT) * f;
-      }
-      auto updateResult = mProgress->Update((int)(work), (int)(mTotalWork));
-      return (updateResult == ProgressResult::Success);
-   }
-   bool set_matrix_progress(int cells) override {
-      mCellCount += cells;
-      float work =
-             (is_audio[0] ? AUDIO_WORK_UNIT : MIDI_WORK_UNIT) * mFrames[0] +
-             (is_audio[1] ? AUDIO_WORK_UNIT : MIDI_WORK_UNIT) * mFrames[1];
-      work += mCellCount * MATRIX_WORK_UNIT;
-      auto updateResult = mProgress->Update((int)(work), (int)(mTotalWork));
-      return (updateResult == ProgressResult::Success);
-   }
-   bool set_smoothing_progress(int i) override {
-      iterations = i;
-      float work =
-             (is_audio[0] ? AUDIO_WORK_UNIT : MIDI_WORK_UNIT) * mFrames[0] +
-             (is_audio[1] ? AUDIO_WORK_UNIT : MIDI_WORK_UNIT) * mFrames[1] +
-             MATRIX_WORK_UNIT * mFrames[0] * mFrames[1];
-      work += i * wxMax(mFrames[0], mFrames[1]) * SMOOTHING_WORK_UNIT;
-      auto updateResult = mProgress->Update((int)(work), (int)(mTotalWork));
-      return (updateResult == ProgressResult::Success);
-   }
-};
-
-
-long mixer_process(void *mixer, float **buffer, long n)
-{
-   Mixer *mix = (Mixer *) mixer;
-   long frame_count = mix->Process(std::max(0L, n));
-   *buffer = (float *) mix->GetBuffer();
-   return frame_count;
-}
-
-void AudacityProject::OnScoreAlign()
-{
-   TrackListIterator iter(GetTracks());
-   Track *t = iter.First();
-   int numWaveTracksSelected = 0;
-   int numNoteTracksSelected = 0;
-   int numOtherTracksSelected = 0;
-   NoteTrack *nt;
-   double endTime = 0.0;
-
-   // Iterate through once to make sure that there is exactly
-   // one WaveTrack and one NoteTrack selected.
-   while (t) {
-      if (t->GetSelected()) {
-         if (t->GetKind() == Track::Wave) {
-            numWaveTracksSelected++;
-            WaveTrack *wt = (WaveTrack *) t;
-            endTime = endTime > wt->GetEndTime() ? endTime : wt->GetEndTime();
-         } else if(t->GetKind() == Track::Note) {
-            numNoteTracksSelected++;
-            nt = (NoteTrack *) t;
-         } else numOtherTracksSelected++;
-      }
-      t = iter.Next();
-   }
-
-   if(numWaveTracksSelected == 0 ||
-      numNoteTracksSelected != 1 ||
-      numOtherTracksSelected != 0){
-      AudacityMessageBox(wxString::Format(wxT("Please select at least one audio track and one MIDI track.")));
-      return;
-   }
-
-   // Creating the dialog also stores dialog into gScoreAlignDialog so
-   // that it can be delted by CloseScoreAlignDialog() either here or
-   // if the program is quit by the user while the dialog is up.
-   ScoreAlignParams params;
-
-   // safe because the class maintains a global resource pointer
-   safenew ScoreAlignDialog(params);
-
-   CloseScoreAlignDialog();
-
-   if (params.mStatus != wxID_OK) return;
-
-   // We're going to do it.
-   //pushing the state before the change is wrong (I think)
-   //PushState(_("Sync MIDI with Audio"), _("Sync MIDI with Audio"));
-   // Make a copy of the note track in case alignment is canceled or fails
-   auto holder = nt->Duplicate();
-   auto alignedNoteTrack = static_cast<NoteTrack*>(holder.get());
-   // Remove offset from NoteTrack because audio is
-   // mixed starting at zero and incorporating clip offsets.
-   if (alignedNoteTrack->GetOffset() < 0) {
-      // remove the negative offset data before alignment
-      nt->Clear(alignedNoteTrack->GetOffset(), 0);
-   } else if (alignedNoteTrack->GetOffset() > 0) {
-      alignedNoteTrack->Shift(alignedNoteTrack->GetOffset());
-   }
-   alignedNoteTrack->SetOffset(0);
-
-   WaveTrackConstArray waveTracks =
-      mTracks->GetWaveTrackConstArray(true /* selectionOnly */);
-
-   int result;
-   {
-      Mixer mix(
-         waveTracks,              // const WaveTrackConstArray &inputTracks
-         false, // mayThrow -- is this right?
-         Mixer::WarpOptions{ mTracks->GetTimeTrack() }, // const WarpOptions &warpOptions
-         0.0,                     // double startTime
-         endTime,                 // double stopTime
-         2,                       // int numOutChannels
-         44100u,                   // size_t outBufferSize
-         true,                    // bool outInterleaved
-         mRate,                   // double outRate
-         floatSample,             // sampleFormat outFormat
-         true,                    // bool highQuality = true
-         NULL);                   // MixerSpec *mixerSpec = NULL
-
-      ASAProgress progress;
-
-      // There's a lot of adjusting made to incorporate the note track offset into
-      // the note track while preserving the position of notes within beats and
-      // measures. For debugging, you can see just the pre-scorealign note track
-      // manipulation by setting SKIP_ACTUAL_SCORE_ALIGNMENT. You could then, for
-      // example, save the modified note track in ".gro" form to read the details.
-      //#define SKIP_ACTUAL_SCORE_ALIGNMENT 1
-#ifndef SKIP_ACTUAL_SCORE_ALIGNMENT
-      result = scorealign((void *) &mix, &mixer_process,
-         2 /* channels */, 44100.0 /* srate */, endTime,
-         &alignedNoteTrack->GetSeq(), &progress, params);
-#else
-      result = SA_SUCCESS;
-#endif
-   }
-
-   if (result == SA_SUCCESS) {
-      mTracks->Replace(nt, std::move(holder));
-      RedrawProject();
-      AudacityMessageBox(wxString::Format(
-         _("Alignment completed: MIDI from %.2f to %.2f secs, Audio from %.2f to %.2f secs."),
-         params.mMidiStart, params.mMidiEnd,
-         params.mAudioStart, params.mAudioEnd));
-      PushState(_("Sync MIDI with Audio"), _("Sync MIDI with Audio"));
-   } else if (result == SA_TOOSHORT) {
-      AudacityMessageBox(wxString::Format(
-         _("Alignment error: input too short: MIDI from %.2f to %.2f secs, Audio from %.2f to %.2f secs."),
-         params.mMidiStart, params.mMidiEnd,
-         params.mAudioStart, params.mAudioEnd));
-   } else if (result == SA_CANCEL) {
-      // wrong way to recover...
-      //GetActiveProject()->OnUndo(); // recover any changes to note track
-      return; // no message when user cancels alignment
-   } else {
-      //GetActiveProject()->OnUndo(); // recover any changes to note track
-      AudacityMessageBox(_("Internal error reported by alignment process."));
-   }
-}
-#endif /* EXPERIMENTAL_SCOREALIGN */
-
-
-void AudacityProject::OnNewWaveTrack(const CommandContext &WXUNUSED(context) )
-{
-   auto t = mTracks->Add(mTrackFactory->NewWaveTrack(mDefaultFormat, mRate));
-   SelectNone();
-
-   t->SetSelected(true);
-
-   PushState(_("Created new audio track"), _("New Track"));
-
-   RedrawProject();
-   mTrackPanel->EnsureVisible(t);
-}
-
-void AudacityProject::OnNewStereoTrack(const CommandContext &WXUNUSED(context) )
-{
-   auto t = mTracks->Add(mTrackFactory->NewWaveTrack(mDefaultFormat, mRate));
-   t->SetChannel(Track::LeftChannel);
-   SelectNone();
-
-   t->SetSelected(true);
-   t->SetLinked (true);
-
-   t = mTracks->Add(mTrackFactory->NewWaveTrack(mDefaultFormat, mRate));
-   t->SetChannel(Track::RightChannel);
-
-   t->SetSelected(true);
-
-   PushState(_("Created new stereo audio track"), _("New Track"));
-
-   RedrawProject();
-   mTrackPanel->EnsureVisible(t);
-}
-
-void AudacityProject::OnNewLabelTrack(const CommandContext &WXUNUSED(context) )
-{
-   auto t = mTracks->Add(GetTrackFactory()->NewLabelTrack());
-
-   SelectNone();
-
-   t->SetSelected(true);
-
-   PushState(_("Created new label track"), _("New Track"));
-
-   RedrawProject();
-   mTrackPanel->EnsureVisible(t);
-}
-
-void AudacityProject::OnNewTimeTrack(const CommandContext &WXUNUSED(context) )
-{
-   if (mTracks->GetTimeTrack()) {
-      AudacityMessageBox(_("This version of Audacity only allows one time track for each project window."));
-      return;
-   }
-
-   auto t = mTracks->AddToHead(mTrackFactory->NewTimeTrack());
-
-   SelectNone();
-
-   t->SetSelected(true);
-
-   PushState(_("Created new time track"), _("New Track"));
-
-   RedrawProject();
-   mTrackPanel->EnsureVisible(t);
-}
-
-void AudacityProject::OnTimerRecord(const CommandContext &WXUNUSED(context) )
-{
-   // MY: Due to improvements in how Timer Recording saves and/or exports
-   // it is now safer to disable Timer Recording when there is more than
-   // one open project.
-   if (GetOpenProjectCount() > 1) {
-      AudacityMessageBox(_("Timer Recording cannot be used with more than one open project.\n\nPlease close any additional projects and try again."),
-                   _("Timer Recording"),
-                   wxICON_INFORMATION | wxOK);
-      return;
-   }
-
-   // MY: If the project has unsaved changes then we no longer allow access
-   // to Timer Recording.  This decision has been taken as the safest approach
-   // preventing issues surrounding "dirty" projects when Automatic Save/Export
-   // is used in Timer Recording.
-   if ((GetUndoManager()->UnsavedChanges()) && (ProjectHasTracks() || mEmptyCanBeDirty)) {
-      AudacityMessageBox(_("Timer Recording cannot be used while you have unsaved changes.\n\nPlease save or close this project and try again."),
-                   _("Timer Recording"),
-                   wxICON_INFORMATION | wxOK);
-      return;
-   }
-   // We use this variable to display "Current Project" in the Timer Recording save project field
-   bool bProjectSaved = IsProjectSaved();
-
-   //we break the prompting and waiting dialogs into two sections
-   //because they both give the user a chance to click cancel
-   //and therefore remove the newly inserted track.
-
-   TimerRecordDialog dialog(this, bProjectSaved); /* parent, project saved? */
-   int modalResult = dialog.ShowModal();
-   if (modalResult == wxID_CANCEL)
-   {
-      // Cancelled before recording - don't need to do anyting.
-   }
-   else
-   {
-      // Timer Record should not record into a selection.
-      bool bPreferNewTrack;
-      gPrefs->Read("/GUI/PreferNewTrackRecord",&bPreferNewTrack, false);
-      if (bPreferNewTrack) {
-         Rewind(false);
-      } else {
-         SkipEnd(false);
-      }
-
-      int iTimerRecordingOutcome = dialog.RunWaitDialog();
-      switch (iTimerRecordingOutcome) {
-      case POST_TIMER_RECORD_CANCEL_WAIT:
-         // Canceled on the wait dialog
-         RollbackState();
-         break;
-      case POST_TIMER_RECORD_CANCEL:
-         // RunWaitDialog() shows the "wait for start" as well as "recording" dialog
-         // if it returned POST_TIMER_RECORD_CANCEL it means the user cancelled while the recording, so throw out the fresh track.
-         // However, we can't undo it here because the PushState() is called in TrackPanel::OnTimer(),
-         // which is blocked by this function.
-         // so instead we mark a flag to undo it there.
-         mTimerRecordCanceled = true;
-         break;
-      case POST_TIMER_RECORD_NOTHING:
-         // No action required
-         break;
-      case POST_TIMER_RECORD_CLOSE:
-         wxTheApp->CallAfter( []{ QuitAudacity(); } );
-         break;
-      case POST_TIMER_RECORD_RESTART:
-         // Restart System
-#ifdef __WINDOWS__
-         system("shutdown /r /f /t 30");
-#endif
-         break;
-      case POST_TIMER_RECORD_SHUTDOWN:
-         // Shutdown System
-#ifdef __WINDOWS__
-         system("shutdown /s /f /t 30");
-#endif
-         break;
-      }
-   }
-}
-
-void AudacityProject::OnSoundActivated(const CommandContext &WXUNUSED(context) )
-{
-   SoundActivatedRecord dialog(this /* parent */ );
-   dialog.ShowModal();
-}
-
-void AudacityProject::OnRescanDevices(const CommandContext &WXUNUSED(context) )
-{
-   DeviceManager::Instance()->Rescan();
-}
-
-int AudacityProject::DialogForLabelName(const wxString& initialValue, wxString& value)
-{
-   wxPoint position = mTrackPanel->FindTrackRect(mTrackPanel->GetFocusedTrack(), false).GetBottomLeft();
-   // the start of the text in the text box will be roughly in line with Audacity's edit cursor 
-   position.x += mTrackPanel->GetLabelWidth() + mViewInfo.TimeToPosition(mViewInfo.selectedRegion.t0()) - 40;
-   position.y += 2;  // just below the bottom of the track
-   position = mTrackPanel->ClientToScreen(position);
-   AudacityTextEntryDialog dialog{ this,
-      _("Name:"),
-      _("New label"),
-      initialValue,
-      wxOK | wxCANCEL,
-      position };
-
-   // keep the dialog within Audacity's window, so that the dialog is always fully visible
-   wxRect dialogScreenRect = dialog.GetScreenRect();
-   wxRect projScreenRect = GetScreenRect();
-   wxPoint max = projScreenRect.GetBottomRight() + wxPoint{ -dialogScreenRect.width, -dialogScreenRect.height };
-   if (dialogScreenRect.x > max.x) {
-      position.x = max.x;
-      dialog.Move(position);
-   }
-   if (dialogScreenRect.y > max.y) {
-      position.y = max.y;
-      dialog.Move(position);
-   }
-
-   dialog.SetInsertionPointEnd();      // because, by default, initial text is selected
-   int status = dialog.ShowModal();
-   if (status != wxID_CANCEL) {
-      value = dialog.GetValue();
-      value.Trim(true).Trim(false);
-   }
-
-   return status;
-}
-
-
-#ifdef EXPERIMENTAL_PUNCH_AND_ROLL
-void AudacityProject::OnPunchAndRoll(const CommandContext &WXUNUSED(context))
-{
-   static const auto url =
-      wxT("Punch_and_Roll_Record#Using_Punch_and_Roll_Record");
-
-   if (gAudioIO->IsBusy()) 
-      return;
-
-   // Ignore all but left edge of the selection.
-   mViewInfo.selectedRegion.collapseToT0();
-   double t1 = std::max(0.0, mViewInfo.selectedRegion.t1());
-
-   // Decide which tracks to record in.
-   auto pBar = GetControlToolBar();
-   auto tracks = pBar->ChooseExistingRecordingTracks(*this, true);
-   if (tracks.empty()) {
-      int recordingChannels =
-         std::max(0L, gPrefs->Read(wxT("/AudioIO/RecordChannels"), 2));
-      auto message =
-         (recordingChannels == 1)
-         ? _("Please select in a mono track.")
-         : (recordingChannels == 2)
-         ? _("Please select in a stereo track.")
-         : wxString::Format(
-            _("Please select at least %d channels."), recordingChannels);
-      ShowErrorDialog(this, _("Error"), message, url);
-      return;
-   }
-
-   // Delete the portion of the target tracks right of the selection, but first,
-   // remember a part of the deletion for crossfading with the new recording.
-   // We may also adjust the starting point leftward if it is too close to the
-   // end of the track, so that at least some nonzero crossfade data can be
-   // taken.
-   PRCrossfadeData crossfadeData;
-   const double crossFadeDuration = std::max(0.0,
-      gPrefs->Read(AUDIO_ROLL_CROSSFADE_KEY, DEFAULT_ROLL_CROSSFADE_MS)
-         / 1000.0
-   );
-
-   // The test for t1 == 0.0 stops punch and roll deleting everything where the
-   // selection is at zero.  There wouldn't be any cued audio to play in
-   // that case, so a normal record, not a punch and roll, is called for.
-   bool error = (t1 == 0.0);
-
-   double newt1 = t1;
-   for (const auto &wt : tracks) {
-      sampleCount testSample(floor(t1 * wt->GetRate()));
-      auto clip = wt->GetClipAtSample(testSample);
-      if (!clip)
-         // Bug 1890 (an enhancement request)
-         // Try again, a little to the left.
-         // Subtract 10 to allow a selection exactly at or slightly after the end time 
-         clip = wt->GetClipAtSample(testSample - 10);
-      if (!clip)
-         error = true;
-      else {
-         // May adjust t1 left
-         // Let's ignore the possibilty of a clip even shorter than the
-         // crossfade duration!
-         newt1 = std::min(newt1, clip->GetEndTime() - crossFadeDuration);
-      }
-   }
-
-   if (error) {
-      auto message = _("Please select a time within a clip.");
-      ShowErrorDialog(this, _("Error"), message, url);
-      return;
-   }
-
-   t1 = newt1;
-   for (const auto &wt : tracks) {
-      const auto endTime = wt->GetEndTime();
-      const auto duration = std::max(0.0, std::min(crossFadeDuration, endTime - t1));
-      const size_t getLen = floor(duration * wt->GetRate());
-      std::vector<float> data(getLen);
-      if (getLen > 0) {
-         float *const samples = data.data();
-         const sampleCount pos = wt->TimeToLongSamples(t1);
-         wt->Get((samplePtr)samples, floatSample, pos, getLen);
-      }
-      crossfadeData.push_back(std::move(data));
-   }
-
-   // Change tracks only after passing the error checks above
-   for (const auto &wt : tracks) {
-      wt->Clear(t1, wt->GetEndTime());
-   }
-
-   // Choose the tracks for playback.
-   TransportTracks transportTracks;
-   const auto duplex = ControlToolBar::UseDuplex();
-   if (duplex)
-      // play all
-      transportTracks = GetAllPlaybackTracks(*GetTracks(), false, true);
-   else
-      // play recording tracks only
-      std::copy(tracks.begin(), tracks.end(), std::back_inserter(transportTracks.playbackTracks));
-      
-   // Unlike with the usual recording, a track may be chosen both for playback and recording.
-   transportTracks.captureTracks = std::move(tracks);
-
-   // Try to start recording
-   AudioIOStartStreamOptions options(GetDefaultPlayOptions());
-   options.preRoll = std::max(0L,
-      gPrefs->Read(AUDIO_PRE_ROLL_KEY, DEFAULT_PRE_ROLL_SECONDS));
-   options.pCrossfadeData = &crossfadeData;
-   bool success = GetControlToolBar()->DoRecord(*this,
-      transportTracks,
-      t1, DBL_MAX,
-      false, // altAppearance
-      options);
-
-   if (success)
-      // Undo state will get pushed elsewhere, when record finishes
-      ;
-   else
-      // Roll back the deletions
-      RollbackState();
-}
-#endif
-
-int AudacityProject::DoAddLabel(const SelectedRegion &region, bool preserveFocus)
-{
-   wxString title;      // of label
-
-   bool useDialog;
-   gPrefs->Read(wxT("/GUI/DialogForNameNewLabel"), &useDialog, false);
-   if (useDialog) {
-      if (DialogForLabelName(wxEmptyString, title) == wxID_CANCEL)
-         return -1;     // index
-   }
-
-   LabelTrack *lt = NULL;
-
-   // If the focused track is a label track, use that
-   Track *const pFocusedTrack = mTrackPanel->GetFocusedTrack();
-   Track *t = pFocusedTrack;
-   if (t && t->GetKind() == Track::Label) {
-      lt = (LabelTrack *) t;
-   }
-
-   // Otherwise look for a label track after the focused track
-   if (!lt) {
-      TrackListIterator iter(GetTracks());
-      if (t)
-         iter.StartWith(t);
-      else
-         t = iter.First();
-
-      while (t && !lt) {
-         if (t->GetKind() == Track::Label)
-            lt = (LabelTrack *) t;
-
-         t = iter.Next();
-      }
-   }
-
-   // If none found, start a NEW label track and use it
-   if (!lt) {
-      lt = static_cast<LabelTrack*>
-         (mTracks->Add(GetTrackFactory()->NewLabelTrack()));
-   }
-
-// LLL: Commented as it seemed a little forceful to remove users
-//      selection when adding the label.  This does not happen if
-//      you select several tracks and the last one of those is a
-//      label track...typing a label will not clear the selections.
-//
-//   SelectNone();
-   lt->SetSelected(true);
-
-   int focusTrackNumber;
-   if (useDialog) {
-      focusTrackNumber = -2;
-   }
-   else {
-      focusTrackNumber = -1;
-      if (pFocusedTrack && preserveFocus) {
-         // Must remember the track to re-focus after finishing a label edit.
-         // do NOT identify it by a pointer, which might dangle!  Identify
-         // by position.
-         TrackListIterator iter(GetTracks());
-         Track *track = iter.First();
-         do
-            ++focusTrackNumber;
-         while (track != pFocusedTrack &&
-                NULL != (track = iter.Next()));
-         if (!track)
-            // How could we not find it?
-            focusTrackNumber = -1;
-      }
-   }
-
-   int index = lt->AddLabel(region, title, focusTrackNumber);
-
-   PushState(_("Added label"), _("Label"));
-
-   RedrawProject();
-   if (!useDialog) {
-      mTrackPanel->EnsureVisible((Track *)lt);
-   }
-   mTrackPanel->SetFocus();
-
-   return index;
-}
-
-void AudacityProject::OnMoveSelectionWithTracks(const CommandContext &WXUNUSED(context) )
-{
-   bool bMoveWith;
-   gPrefs->Read(wxT("/GUI/MoveSelectionWithTracks"), &bMoveWith, false);
-   gPrefs->Write(wxT("/GUI/MoveSelectionWithTracks"), !bMoveWith);
-   gPrefs->Flush();
-
-}
-
-void AudacityProject::OnSyncLock(const CommandContext &WXUNUSED(context) )
-{
-   bool bSyncLockTracks;
-   gPrefs->Read(wxT("/GUI/SyncLockTracks"), &bSyncLockTracks, false);
-   gPrefs->Write(wxT("/GUI/SyncLockTracks"), !bSyncLockTracks);
-   gPrefs->Flush();
-
-   // Toolbar, project sync-lock handled within
-   ModifyAllProjectToolbarMenus();
-
-   mTrackPanel->Refresh(false);
-}
-
-
-
-void AudacityProject::OnAddLabel(const CommandContext &WXUNUSED(context) )
-{
-   DoAddLabel(mViewInfo.selectedRegion);
-}
-
-void AudacityProject::OnAddLabelPlaying(const CommandContext &WXUNUSED(context) )
-{
-   if (GetAudioIOToken()>0 &&
-       gAudioIO->IsStreamActive(GetAudioIOToken())) {
-      double indicator = gAudioIO->GetStreamTime();
-      DoAddLabel(SelectedRegion(indicator, indicator), true);
-   }
-}
-
-void AudacityProject::DoEditLabels(LabelTrack *lt, int index)
-{
-   auto format = GetSelectionFormat();
-   auto freqFormat = GetFrequencySelectionFormatName();
-
-   LabelDialog dlg(this, *GetTrackFactory(), GetTracks(),
-                   lt, index,
-                   mViewInfo, mRate,
-                   format, freqFormat);
-
-   if (dlg.ShowModal() == wxID_OK) {
-      PushState(_("Edited labels"), _("Label"));
-      RedrawProject();
-   }
-}
-
-void AudacityProject::OnEditLabels(const CommandContext &WXUNUSED(context) )
-{
-   DoEditLabels();
-}
-
-void AudacityProject::OnToggleTypeToCreateLabel(const CommandContext &WXUNUSED(context) )
-{
-   bool typeToCreateLabel;
-   gPrefs->Read(wxT("/GUI/TypeToCreateLabel"), &typeToCreateLabel, true);
-   gPrefs->Write(wxT("/GUI/TypeToCreateLabel"), !typeToCreateLabel);
-   gPrefs->Flush();
-   ModifyAllProjectToolbarMenus();
-}
-
-
-void AudacityProject::OnRemoveTracks(const CommandContext &WXUNUSED(context) )
-{
-   TrackListIterator iter(GetTracks());
-   Track *t = iter.First();
-   Track *f = NULL;
-   Track *l = NULL;
-
-   while (t) {
-      if (t->GetSelected()) {
-         auto playable = dynamic_cast<PlayableTrack*>(t);
-         if (mMixerBoard && playable)
-            mMixerBoard->RemoveTrackCluster(playable);
-         if (!f)
-            f = l;         // Capture the track preceeding the first removed track
-         t = iter.RemoveCurrent();
-      }
-      else {
-         l = t;
-         t = iter.Next();
-      }
-   }
-
-   // All tracks but the last were removed...try to use the last track
-   if (!f)
-      f = l;
-
-   // Try to use the first track after the removal or, if none,
-   // the track preceeding the removal
-   if (f) {
-      t = mTracks->GetNext(f, true);
-      if (t)
-         f = t;
-   }
-
-   // If we actually have something left, then make sure it's seen
-   if (f)
-      mTrackPanel->EnsureVisible(f);
-
-   PushState(_("Removed audio track(s)"), _("Remove Track"));
-
-   mTrackPanel->UpdateViewIfNoTracks();
-   mTrackPanel->Refresh(false);
-
-   if (mMixerBoard)
-      mMixerBoard->Refresh(true);
-}
-
-//
-// Help Menu
-//
-
-void AudacityProject::OnAbout(const CommandContext &WXUNUSED(context) )
-{
-#ifdef __WXMAC__
-   // Modeless dialog, consistent with other Mac applications
-   wxCommandEvent dummy;
-   wxGetApp().OnMenuAbout(dummy);
-#else
-   // Windows and Linux still modal.
-   AboutDialog dlog(this);
-   dlog.ShowModal();
-#endif
-}
-
-void AudacityProject::OnHelpWelcome(const CommandContext &WXUNUSED(context) )
-{
-   SplashDialog::Show2( this );
-}
-
-void AudacityProject::OnQuickHelp(const CommandContext &WXUNUSED(context) )
-{
-   HelpSystem::ShowHelp(
-      this,
-      wxT("Quick_Help"));
-}
-
-void AudacityProject::OnManual(const CommandContext &WXUNUSED(context) )
-{
-   HelpSystem::ShowHelp(
-      this,
-      wxT("Main_Page"));
-}
-
-void AudacityProject::OnCheckForUpdates(const CommandContext &WXUNUSED(context) )
-=======
 void MenuManager::ModifyAllProjectToolbarMenus()
->>>>>>> 440fc17c
 {
    AProjectArray::iterator i;
    for (i = gAudacityProjects.begin(); i != gAudacityProjects.end(); ++i) {
