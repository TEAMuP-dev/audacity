/**********************************************************************

  Audacity: A Digital Audio Editor

  Menus.h

  Dominic Mazzoni

**********************************************************************/
#ifndef __AUDACITY_MENUS__
#define __AUDACITY_MENUS__

#include "audacity/Types.h"

#include <wx/string.h> // member variable

class wxArrayString;
class AudacityProject;
class CommandContext;
class CommandManager;
class LabelTrack;
class PluginDescriptor;
class Track;
class TrackList;
class ViewInfo;
class WaveClip;
class WaveTrack;

enum CommandFlag : unsigned long long;
enum EffectType : int;

typedef wxString PluginID;
typedef wxArrayString PluginIDs;

class PrefsListener
{
public:
   virtual ~PrefsListener();
   virtual void UpdatePrefs(); // default is no-op
};

class MenuCreator
{
public:
   MenuCreator();
   ~MenuCreator();
   void CreateMenusAndCommands(AudacityProject &project);
   void RebuildMenuBar(AudacityProject &project);

   static void RebuildAllMenuBars();

public:
   CommandFlag mLastFlags;
   
   // Last effect applied to this project
   PluginID mLastEffect{};
};
<<<<<<< HEAD
FoundClip FindNextClip(const WaveTrack* wt, double t0, double t1);
FoundClip FindPrevClip(const WaveTrack* wt, double t0, double t1);
int FindClips(double t0, double t1, bool next, std::vector<FoundClip>& results);
bool ChannelsHaveSameClipBoundaries(const WaveTrack* wt);
void OnSelectPrevClip(const CommandContext &context );
void OnSelectNextClip(const CommandContext &context );
void OnSelectClip(bool next);
void OnSelectCursorStoredCursor(const CommandContext &context );
void OnSelectSyncLockSel(const CommandContext &context );

void OnZoomIn(const CommandContext &context );
void OnZoomOut(const CommandContext &context );
void OnZoomToggle(const CommandContext &context );
void OnZoomNormal(const CommandContext &context );
void OnZoomFit(const CommandContext &context );
void OnZoomFitV(const CommandContext &context );
void DoZoomFitV();
void OnZoomSel(const CommandContext &context );
void OnGoSelStart(const CommandContext &context );
void OnGoSelEnd(const CommandContext &context );

void OnExpandAllTracks(const CommandContext &context );
void OnCollapseAllTracks(const CommandContext &context );

void OnPanTracks(float PanValue);
void OnPanLeft(const CommandContext &context );
void OnPanRight(const CommandContext &context );
void OnPanCenter(const CommandContext &context );

void OnMuteAllTracks(const CommandContext &context );
void OnUnmuteAllTracks(const CommandContext &context );

void OnShowClipping(const CommandContext &context );
void OnShowExtraMenus(const CommandContext &context );

void OnHistory(const CommandContext &context );

void OnKaraoke(const CommandContext &context );
void OnMixerBoard(const CommandContext &context );

void OnPlotSpectrum(const CommandContext &context );
void OnContrast(const CommandContext &context );

void OnShowTransportToolBar(const CommandContext &context );
void OnShowDeviceToolBar(const CommandContext &context );
void OnShowEditToolBar(const CommandContext &context );
void OnShowMeterToolBar(const CommandContext &context );
void OnShowRecordMeterToolBar(const CommandContext &context );
void OnShowPlayMeterToolBar(const CommandContext &context );
void OnShowMixerToolBar(const CommandContext &context );
void OnShowSelectionToolBar(const CommandContext &context );
void OnShowTimeToolBar();
#ifdef EXPERIMENTAL_SPECTRAL_EDITING
void OnShowSpectralSelectionToolBar(const CommandContext &context );
#endif
void OnShowScrubbingToolBar(const CommandContext &context );
void OnShowToolsToolBar(const CommandContext &context );
void OnShowTranscriptionToolBar(const CommandContext &context );
void OnResetToolBars(const CommandContext &context );

#if defined(EXPERIMENTAL_EFFECTS_RACK)
void OnShowEffectsRack(const CommandContext &context );
#endif

        // Transport Menu

void OnSoundActivated(const CommandContext &context );
void OnToggleSoundActivated(const CommandContext &context );
void OnTogglePinnedHead(const CommandContext &context );
void OnTogglePlayRecording(const CommandContext &context );
void OnToggleSWPlaythrough(const CommandContext &context );
#ifdef EXPERIMENTAL_AUTOMATED_INPUT_LEVEL_ADJUSTMENT
   void OnToggleAutomatedInputLevelAdjustment(const CommandContext &context );
#endif
void OnRescanDevices(const CommandContext &context );

#ifdef EXPERIMENTAL_PUNCH_AND_ROLL
void OnPunchAndRoll(const CommandContext &context);
#endif

// Import Submenu
void OnImport(const CommandContext &context );
void OnImportLabels(const CommandContext &context );
void OnImportMIDI(const CommandContext &context );

// return null on failure; if success, return the given project, or a NEW
// one, if the given was null; create no NEW project if failure
static AudacityProject *DoImportMIDI(
   AudacityProject *pProject, const wxString &fileName);

void OnImportRaw(const CommandContext &context );

void OnEditMetadata(const CommandContext &context );
bool DoEditMetadata(const wxString &title, const wxString &shortUndoDescription, bool force);

void OnMixAndRender(const CommandContext &context );
void OnMixAndRenderToNewTrack(const CommandContext &context );
void HandleMixAndRender(bool toNewTrack);
=======
>>>>>>> 440fc17c

class MenuManager : public MenuCreator
{
public:
   static void ModifyUndoMenuItems(AudacityProject &project);
   static void ModifyToolbarMenus(AudacityProject &project);
   // Calls ModifyToolbarMenus() on all projects
   static void ModifyAllProjectToolbarMenus();

   // checkActive is a temporary hack that should be removed as soon as we
   // get multiple effect preview working
   void UpdateMenus(AudacityProject &project, bool checkActive = true);

   // If checkActive, do not do complete flags testing on an
   // inactive project as it is needlessly expensive.
   CommandFlag GetUpdateFlags(
      AudacityProject &project, bool checkActive = false);
   void UpdatePrefs();

   // Command Handling
   bool ReportIfActionNotAllowed(
      AudacityProject &project,
      const wxString & Name, CommandFlag & flags, CommandFlag flagsRqd,
      CommandFlag mask );
   bool TryToMakeActionAllowed(
      AudacityProject &project,
      CommandFlag & flags, CommandFlag flagsRqd, CommandFlag mask );


private:
   CommandFlag GetFocusedFrame(AudacityProject &project);

   // 0 is grey out, 1 is Autoselect, 2 is Give warnings.
   int  mWhatIfNoSelection;
   bool mStopIfWasPaused;
};


MenuManager &GetMenuManager(AudacityProject &project);

// Exported helper functions from various menu handling source files


/// Namespace for functions for File menu
namespace FileActions {
AudacityProject *DoImportMIDI(
   AudacityProject *pProject, const FilePath &fileName );
}

/// Namespace for functions for Edit menu
namespace EditActions {
bool DoEditMetadata(
   AudacityProject &project,
   const wxString &title, const wxString &shortUndoDescription, bool force );
void DoReloadPreferences( AudacityProject & );
void DoUndo( AudacityProject &project );
}

/// Namespace for functions for Select menu
namespace SelectActions {
void DoListSelection(
   AudacityProject &project, Track *t,
   bool shift, bool ctrl, bool modifyState );
void DoSelectAll( AudacityProject &project );
void DoSelectAllAudio( AudacityProject &project );
void DoSelectSomething( AudacityProject &project );
}

/// Namespace for functions for View menu
namespace ViewActions {
double GetZoomOfToFit( const AudacityProject &project );
void DoZoomFit( AudacityProject &project );
void DoZoomFitV( AudacityProject &project );
}

/// Namespace for functions for Transport menu
namespace TransportActions {
bool DoPlayStopSelect( AudacityProject &project, bool click, bool shift );
void DoPlayStopSelect( AudacityProject &project );
void DoStop( AudacityProject & );
void DoPause( AudacityProject & );
void DoLockPlayRegion( AudacityProject & );
void DoUnlockPlayRegion( AudacityProject & );
void DoTogglePinnedHead( AudacityProject & );
void DoRecord( AudacityProject & );
}

/// Namespace for functions for Track menu
namespace TrackActions {
   enum MoveChoice {
      OnMoveUpID, OnMoveDownID, OnMoveTopID, OnMoveBottomID
   };
/// Move a track up, down, to top or to bottom.
void DoMoveTrack( AudacityProject &project, Track* target, MoveChoice choice );
// "exclusive" mute means mute the chosen track and unmute all others.
void DoTrackMute( AudacityProject &project, Track *pTrack, bool exclusive );
// Type of solo (standard or simple) follows the set preference, unless
// exclusive == true, which causes the opposite behavior.
void DoTrackSolo( AudacityProject &project, Track *pTrack, bool exclusive );
void DoRemoveTrack( AudacityProject &project, Track * toRemove );
void DoRemoveTracks( AudacityProject & );
}


/// Namespace for helper functions to do with plug ins
namespace PluginActions {
   enum : unsigned {
      // No flags specified
      kNone = 0x00,
      // Flag used to disable prompting for configuration parameteres.
      kConfigured = 0x01,
      // Flag used to disable saving the state after processing.
      kSkipState  = 0x02,
      // Flag used to disable "Repeat Last Effect"
      kDontRepeatLast = 0x04,
   };
bool DoEffect(
   const PluginID & ID, const CommandContext & context, unsigned flags );
bool DoAudacityCommand(
   const PluginID & ID, const CommandContext & context, unsigned flags );
}

/// Namespace for functions for Help menu
namespace HelpActions {
void DoHelpWelcome( AudacityProject & );
void DoShowLog( AudacityProject& );
}

#endif<|MERGE_RESOLUTION|>--- conflicted
+++ resolved
@@ -55,107 +55,6 @@
    // Last effect applied to this project
    PluginID mLastEffect{};
 };
-<<<<<<< HEAD
-FoundClip FindNextClip(const WaveTrack* wt, double t0, double t1);
-FoundClip FindPrevClip(const WaveTrack* wt, double t0, double t1);
-int FindClips(double t0, double t1, bool next, std::vector<FoundClip>& results);
-bool ChannelsHaveSameClipBoundaries(const WaveTrack* wt);
-void OnSelectPrevClip(const CommandContext &context );
-void OnSelectNextClip(const CommandContext &context );
-void OnSelectClip(bool next);
-void OnSelectCursorStoredCursor(const CommandContext &context );
-void OnSelectSyncLockSel(const CommandContext &context );
-
-void OnZoomIn(const CommandContext &context );
-void OnZoomOut(const CommandContext &context );
-void OnZoomToggle(const CommandContext &context );
-void OnZoomNormal(const CommandContext &context );
-void OnZoomFit(const CommandContext &context );
-void OnZoomFitV(const CommandContext &context );
-void DoZoomFitV();
-void OnZoomSel(const CommandContext &context );
-void OnGoSelStart(const CommandContext &context );
-void OnGoSelEnd(const CommandContext &context );
-
-void OnExpandAllTracks(const CommandContext &context );
-void OnCollapseAllTracks(const CommandContext &context );
-
-void OnPanTracks(float PanValue);
-void OnPanLeft(const CommandContext &context );
-void OnPanRight(const CommandContext &context );
-void OnPanCenter(const CommandContext &context );
-
-void OnMuteAllTracks(const CommandContext &context );
-void OnUnmuteAllTracks(const CommandContext &context );
-
-void OnShowClipping(const CommandContext &context );
-void OnShowExtraMenus(const CommandContext &context );
-
-void OnHistory(const CommandContext &context );
-
-void OnKaraoke(const CommandContext &context );
-void OnMixerBoard(const CommandContext &context );
-
-void OnPlotSpectrum(const CommandContext &context );
-void OnContrast(const CommandContext &context );
-
-void OnShowTransportToolBar(const CommandContext &context );
-void OnShowDeviceToolBar(const CommandContext &context );
-void OnShowEditToolBar(const CommandContext &context );
-void OnShowMeterToolBar(const CommandContext &context );
-void OnShowRecordMeterToolBar(const CommandContext &context );
-void OnShowPlayMeterToolBar(const CommandContext &context );
-void OnShowMixerToolBar(const CommandContext &context );
-void OnShowSelectionToolBar(const CommandContext &context );
-void OnShowTimeToolBar();
-#ifdef EXPERIMENTAL_SPECTRAL_EDITING
-void OnShowSpectralSelectionToolBar(const CommandContext &context );
-#endif
-void OnShowScrubbingToolBar(const CommandContext &context );
-void OnShowToolsToolBar(const CommandContext &context );
-void OnShowTranscriptionToolBar(const CommandContext &context );
-void OnResetToolBars(const CommandContext &context );
-
-#if defined(EXPERIMENTAL_EFFECTS_RACK)
-void OnShowEffectsRack(const CommandContext &context );
-#endif
-
-        // Transport Menu
-
-void OnSoundActivated(const CommandContext &context );
-void OnToggleSoundActivated(const CommandContext &context );
-void OnTogglePinnedHead(const CommandContext &context );
-void OnTogglePlayRecording(const CommandContext &context );
-void OnToggleSWPlaythrough(const CommandContext &context );
-#ifdef EXPERIMENTAL_AUTOMATED_INPUT_LEVEL_ADJUSTMENT
-   void OnToggleAutomatedInputLevelAdjustment(const CommandContext &context );
-#endif
-void OnRescanDevices(const CommandContext &context );
-
-#ifdef EXPERIMENTAL_PUNCH_AND_ROLL
-void OnPunchAndRoll(const CommandContext &context);
-#endif
-
-// Import Submenu
-void OnImport(const CommandContext &context );
-void OnImportLabels(const CommandContext &context );
-void OnImportMIDI(const CommandContext &context );
-
-// return null on failure; if success, return the given project, or a NEW
-// one, if the given was null; create no NEW project if failure
-static AudacityProject *DoImportMIDI(
-   AudacityProject *pProject, const wxString &fileName);
-
-void OnImportRaw(const CommandContext &context );
-
-void OnEditMetadata(const CommandContext &context );
-bool DoEditMetadata(const wxString &title, const wxString &shortUndoDescription, bool force);
-
-void OnMixAndRender(const CommandContext &context );
-void OnMixAndRenderToNewTrack(const CommandContext &context );
-void HandleMixAndRender(bool toNewTrack);
-=======
->>>>>>> 440fc17c
 
 class MenuManager : public MenuCreator
 {
@@ -195,6 +94,7 @@
 
 
 MenuManager &GetMenuManager(AudacityProject &project);
+void OnShowTimeToolBar();
 
 // Exported helper functions from various menu handling source files
 
