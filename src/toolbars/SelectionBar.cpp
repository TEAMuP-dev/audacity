/**********************************************************************

  Audacity: A Digital Audio Editor

  SelectionBar.cpp

  Copyright 2005 Dominic Mazzoni

  This program is free software; you can redistribute it and/or modify
  it under the terms of the GNU General Public License as published by
  the Free Software Foundation; either version 2 of the License, or
  (at your option) any later version.

*******************************************************************//**

\class SelectionBar
\brief (not quite a Toolbar) at foot of screen for setting and viewing the
selection range.

*//****************************************************************//**

\class SelectionBarListener
\brief A parent class of SelectionBar, used to forward events to do
with changes in the SelectionBar.

*//*******************************************************************/


#include "../Audacity.h"

// For compilers that support precompilation, includes "wx/wx.h".
#include <wx/wxprec.h>

#ifndef WX_PRECOMP
#include <wx/button.h>
#include <wx/checkbox.h>
#include <wx/combobox.h>
#include <wx/intl.h>
#include <wx/radiobut.h>
#include <wx/settings.h>
#include <wx/sizer.h>
#include <wx/valtext.h>
#include <wx/stattext.h>
#endif
#include <wx/statline.h>


#include "SelectionBarListener.h"
#include "SelectionBar.h"

#include "../widgets/AButton.h"
#include "../AudioIO.h"
#include "../AColor.h"
#include "../Prefs.h"
#include "../Project.h"
#include "../Snap.h"
#include "../widgets/NumericTextCtrl.h"
#include "../AllThemeResources.h"

IMPLEMENT_CLASS(SelectionBar, ToolBar);

const static wxChar *numbers[] =
{
   wxT("0"), wxT("1"), wxT("2"), wxT("3"), wxT("4"),
   wxT("5"), wxT("6"), wxT("7"), wxT("8"), wxT("9")
};

enum {
   SelectionBarFirstID = 2700,
   RateID,
   SnapToID,
   OnMenuID,

   ChoiceID,

   StartTitleID,
   LengthTitleID,
   CenterTitleID,
   EndTitleID,
   AudioTitleID,

   LeftID,
   CentralNameID,
   RightID,

   StartEndRadioID,
   StartLengthRadioID,
   LengthEndRadioID,
   LengthCenterRadioID,

   SelTBFirstButton,
   SelTBMenuID = SelTBFirstButton,

   id2,
   StartTimeID,
   LengthTimeID,
   CenterTimeID,
   EndTimeID,
   AudioTimeID,
};

BEGIN_EVENT_TABLE(SelectionBar, ToolBar)
   EVT_SIZE(SelectionBar::OnSize)
   EVT_TEXT(StartTimeID, SelectionBar::OnChangedTime)
   EVT_TEXT(LengthTimeID, SelectionBar::OnChangedTime)
   EVT_TEXT(CenterTimeID, SelectionBar::OnChangedTime)
   EVT_TEXT(EndTimeID, SelectionBar::OnChangedTime)
   EVT_CHOICE(SnapToID, SelectionBar::OnSnapTo)
   EVT_CHOICE(ChoiceID, SelectionBar::OnChoice )
   EVT_COMBOBOX(RateID, SelectionBar::OnRate)
   EVT_TEXT(RateID, SelectionBar::OnRate)
   EVT_RADIOBUTTON(StartEndRadioID, SelectionBar::OnFieldChoice )
   EVT_RADIOBUTTON(StartLengthRadioID, SelectionBar::OnFieldChoice )
   EVT_RADIOBUTTON(LengthEndRadioID, SelectionBar::OnFieldChoice )
   EVT_RADIOBUTTON(LengthCenterRadioID, SelectionBar::OnFieldChoice )

   EVT_COMMAND_RANGE( SelTBMenuID,
                      SelTBMenuID,
                      wxEVT_COMMAND_BUTTON_CLICKED,
                      SelectionBar::OnButton )
// EVT_COMMAND( OnMenuId, wxEVT_COMMAND_BUTTON_CLICKED, SelectionBar::OnButton )
   EVT_COMMAND(wxID_ANY, EVT_TIMETEXTCTRL_UPDATED, SelectionBar::OnUpdate)
   EVT_COMMAND(wxID_ANY, EVT_CAPTURE_KEY, SelectionBar::OnCaptureKey)
END_EVENT_TABLE()

SelectionBar::SelectionBar()
: ToolBar(SelectionBarID, _("Selection"), wxT("Selection")),
<<<<<<< HEAD
  mListener(NULL), mRate(0.0), 
  mStart(0.0), mEnd(0.0), mLength(0.0), mCenter(0.0),
  mStartTime(NULL), mEndTime(NULL), mLengthTime(NULL), mCenterTime(NULL), 
#ifdef SEL_RADIO_TITLES
  mStartTitle(NULL), mCenterTitle(NULL), mLengthTitle(NULL), mEndTitle(NULL),
  mStartEndProxy(NULL), mStartLengthProxy(NULL), mLengthEndProxy(NULL), mLengthCenterProxy(NULL),
#endif
#ifdef SEL_CHOICE
  mChoice(NULL),
#endif
=======
  mListener(NULL), mRate(0.0),
  mStart(0.0), mEnd(0.0), mLength(0.0), mCenter(0.0), mAudio(0.0),
>>>>>>> af54ac9c
  mDrive1( StartTimeID), mDrive2( EndTimeID ),
  mSelectionMode(0),
  mStartTime(NULL), mCenterTime(NULL), mLengthTime(NULL), mEndTime(NULL),
  mAudioTime(NULL),
  mChoice(NULL)
{
   // Make sure we have a valid rate as the NumericTextCtrl()s
   // created in Populate()
   // depend on it.  Otherwise, division-by-zero floating point exceptions
   // will occur.
   // Refer to bug #462 for a scenario where the division-by-zero causes
   // Audacity to fail.
   mRate = (double) gPrefs->Read(wxT("/SamplingRate/DefaultProjectSampleRate"),
      AudioIO::GetOptimalSupportedSampleRate());

   // Selection mode of 0 means showing 'start' and 'end' only.
   mSelectionMode = gPrefs->ReadLong(wxT("/SelectionToolbarMode"),  0);
}

SelectionBar::~SelectionBar()
{
}

void SelectionBar::Create(wxWindow * parent)
{
   ToolBar::Create(parent);
}

// Add Radio Button function is not used anymore.
// But maybe we will need it again in the future.
//
// Can't set textcolour of radio buttons.
// so instead if we want to them, we make the text empty and add in a wxStaticText
// and we can set the colour of that.
// Slight regression relative ot Audacity, in that this text is not 
// clickable/active.  You have to click on the actual button.
// And you can't tab between and hear the labels with voice over.
// So VI users should use blend themes (which is the default).
// Should not be a hardship for them, as themes make little difference 
// for them, except Hi-Contrast, which should be used with blend thems
// and a windows theme that is close enough to actually blend.

wxRadioButton * SelectionBar::AddRadioButton( const wxString & Name, 
   int id, wxSizer *pSizer, long style )
{
   bool bUseNativeRadioButton = theTheme.IsUsingSystemTextColour();
   wxRadioButton * pBtn;
   // Safenew because the button is being create dinto this window.
   pBtn = safenew wxRadioButton(this, id,bUseNativeRadioButton ? Name : wxT(""),
      wxDefaultPosition, wxDefaultSize, style);
   pBtn->SetName(Name);
   pBtn->SetForegroundColour( theTheme.Colour( clrTrackPanelText ));

   pSizer->Add(pBtn, 0, wxALIGN_CENTER_VERTICAL | wxRIGHT, 5);
   // Hacky code to return a second optional value via the variable mProxy.
   // If not NULL, we made a NEW proxy label
   mProxy = NULL;
   if( !bUseNativeRadioButton )
   {
      mProxy = safenew wxStaticText(this, -1, Name);
      mProxy->SetForegroundColour( theTheme.Colour( clrTrackPanelText ) );
      pSizer->Add(mProxy, 0, wxRIGHT | wxALIGN_CENTER_VERTICAL, 5);
   }
   return pBtn;
}

auStaticText * SelectionBar::AddTitle( const wxString & Title, wxSizer * pSizer ){
   auStaticText * pTitle = safenew auStaticText(this, Title );
   pTitle->SetBackgroundColour( theTheme.Colour( clrMedium ));
   pTitle->SetForegroundColour( theTheme.Colour( clrTrackPanelText ) );
   pSizer->Add( pTitle,0, wxALIGN_CENTER_VERTICAL | wxRIGHT,  (Title.Length() == 1 ) ? 0:5);
   return pTitle;
}


NumericTextCtrl * SelectionBar::AddTime( const wxString Name, int id, wxSizer * pSizer ){
   auto formatName = mListener ? mListener->AS_GetSelectionFormat()
      : NumericFormatId{};
   auto pCtrl = safenew NumericTextCtrl(
      this, id, NumericConverter::TIME, formatName, 0.0, mRate);
   pCtrl->SetName(Name);
   pSizer->Add(pCtrl, 0, wxALIGN_TOP | wxRIGHT, 5);
   return pCtrl;
}

void SelectionBar::AddVLine(  wxSizer * pSizer ){
   pSizer->Add(safenew wxStaticLine(this, -1, wxDefaultPosition,
                                   wxSize(1, toolbarSingle-10),
                                   wxLI_VERTICAL),
                  0,  wxALIGN_CENTER_VERTICAL | wxRIGHT, 5);
}

void SelectionBar::Populate()
{
   SetBackgroundColour( theTheme.Colour( clrMedium  ) );
<<<<<<< HEAD
   mStartTime = mEndTime = mLengthTime = mCenterTime = nullptr;
#ifdef SEL_RADIO_TITLE
   mStartEndProxy = mStartLengthProxy = mLengthEndProxy = mLengthCenterProxy = nullptr;
#endif

=======

   mStartTime = mEndTime = mLengthTime = mCenterTime = mAudioTime = nullptr;
>>>>>>> af54ac9c

   // This will be inherited by all children:
   SetFont(wxFont(
#ifdef __WXMAC__
                  12
#else
                  9
#endif
                  ,
                  wxFONTFAMILY_SWISS, wxFONTSTYLE_NORMAL, wxFONTWEIGHT_NORMAL));

   wxFlexGridSizer *mainSizer;

   /* we don't actually need a control yet, but we want to use its methods
    * to do some look-ups, so we'll have to create one. We can't make the
    * look-ups static because they depend on translations which are done at
    * runtime */

   // Outer sizer has space top and left.
   // Inner sizers have space on right only.
   // This choice makes for a nice border and internal spacing and places clear responsibility
   // on each sizer as to what spacings it creates.
   Add((mainSizer = safenew wxFlexGridSizer(SIZER_COLS, 1, 1)), 0, wxALIGN_TOP | wxLEFT | wxTOP, 5);

   //
   // Top row (mostly labels)
   //

   wxColour clrText =  theTheme.Colour( clrTrackPanelText );
   wxColour clrText2 = *wxBLUE;
   AddTitle( _("Project Rate (Hz)"), mainSizer );
   AddVLine( mainSizer );
   AddTitle( _("Snap-To"), mainSizer );
#ifdef OPTIONS_BUTTON
   // Not enough room to say 'Selection Options".  There is a tooltip instead.
   AddTitle( wxT(""), mainSizer );
#endif

   AddVLine( mainSizer );
   //AddTitle( _("Audio Position"), mainSizer );


   {
   const wxString choices[4] = {
      _("Start and End of Selection"),
      _("Start and Length of Selection"),
      _("Length and End of Selection"),
      _("Length and Center of Selection"),
   };
   mChoice = safenew wxChoice
      (this, ChoiceID, wxDefaultPosition, wxDefaultSize, 4, choices,
       0, wxDefaultValidator, _("Show"));
   mChoice->SetSelection(0);
#ifdef __WXGTK__
   // Combo boxes are taller on Linux, and if we don't do the following, the selection toolbar will
   // be three units high.
   wxSize sz = mChoice->GetBestSize();
   sz.SetHeight( sz.y-4);
   mChoice->SetMinSize( sz );
#endif
   mainSizer->Add(mChoice, 0, wxALIGN_TOP | wxEXPAND | wxRIGHT, 6);
   }

   //
   // Botton row, (mostly time controls)
   //

   mRateBox = safenew wxComboBox(this, RateID,
                             wxT(""),
                             wxDefaultPosition, wxSize(80, -1));
   mRateBox->SetName(_("Project Rate (Hz)"));
   //mRateBox->SetForegroundColour( clrText2 );
   wxTextValidator vld(wxFILTER_INCLUDE_CHAR_LIST);
   vld.SetIncludes(wxArrayString(10, numbers));
   mRateBox->SetValidator(vld);
   mRateBox->SetValue(wxString::Format(wxT("%d"), (int)mRate));
   UpdateRates(); // Must be done _after_ setting value on mRateBox!

   // We need to capture the SetFocus and KillFocus events to set up
   // for keyboard capture.  On Windows and GTK it's easy since the
   // combobox is presented as one control to hook into.
   mRateText = mRateBox;

#if defined(__WXMAC__)
   // The Mac uses a standard wxTextCtrl for the edit portion and that's
   // the control that gets the focus events.  So we have to find the
   // textctrl.
   wxWindowList kids = mRateBox->GetChildren();
   for (unsigned int i = 0; i < kids.GetCount(); i++) {
      wxClassInfo *ci = kids[i]->GetClassInfo();
      if (ci->IsKindOf(CLASSINFO(wxTextCtrl))) {
         mRateText = kids[i];
         break;
      }
   }
#endif

   mRateText->Bind(wxEVT_SET_FOCUS,
                      &SelectionBar::OnFocus,
                      this);
   mRateText->Bind(wxEVT_KILL_FOCUS,
                      &SelectionBar::OnFocus,
                      this);

#ifdef __WXGTK__
   // Combo boxes are taller on Linux, and if we don't do the following, the selection toolbar will
   // be three units high.
   wxSize sz = mRateBox->GetBestSize();
   sz.SetHeight( sz.y-4);
   mRateBox->SetMinSize( sz );
#endif

   mainSizer->Add(mRateBox, 0, wxALIGN_TOP | wxRIGHT, 5);
   AddVLine( mainSizer );

   mSnapTo = safenew wxChoice(this, SnapToID,
                          wxDefaultPosition, wxDefaultSize,
                          SnapManager::GetSnapLabels());

#ifdef __WXGTK__
   // Combo boxes are taller on Linux, and if we don't do the following, the selection toolbar will
   // be three units high.
   sz = mSnapTo->GetBestSize();
   sz.SetHeight( sz.y-4);
   mSnapTo->SetMinSize( sz );
#endif

   mainSizer->Add(mSnapTo,
                  0, wxALIGN_TOP | wxRIGHT, 5);
   mSnapTo->SetName(_("Snap To"));
   //mSnapTo->SetForegroundColour( clrText2 );
   mSnapTo->SetSelection(mListener ? mListener->AS_GetSnapTo() : SNAP_OFF);

   mSnapTo->Bind(wxEVT_SET_FOCUS,
                    &SelectionBar::OnFocus,
                    this);
   mSnapTo->Bind(wxEVT_KILL_FOCUS,
                    &SelectionBar::OnFocus,
                    this);

<<<<<<< HEAD
#ifdef OPTION_BUTTON
   // Old code which placed a button from which to select options.
   // Retained in case we want a button for selection-toolbar options at a future date.
   AButton *& pBtn = mButtons[ SelTBMenuID - SelTBFirstButton];
   pBtn = ToolBar::MakeButton(this,
      bmpRecoloredUpSmall, bmpRecoloredDownSmall, bmpRecoloredHiliteSmall,
      bmpOptions, bmpOptions, bmpOptionsDisabled, 
      SelTBMenuID,
      wxDefaultPosition,
      false,
      theTheme.ImageSize( bmpRecoloredUpSmall ));

   pBtn->SetLabel(_("Selection options"));
   pBtn->SetToolTip(_("Selection options"));
   //pBtn->Disable();
   mainSizer->Add( pBtn, 0,  wxALIGN_TOP | wxRIGHT, 5);
#endif 
=======
   AddVLine( mainSizer );
>>>>>>> af54ac9c

   // This vertical line is NOT just for decoration!
   // It works around a wxWidgets-on-Windows RadioButton bug, where tabbing
   // into the radiobutton group jumps to selecting the first item in the 
   // group even if some other item had been selected.
   // It is an important bug to work around for sceen reader users, who use TAB 
   // a lot in navigation.
   // More about the bug here:
   // https://forums.wxwidgets.org/viewtopic.php?t=41120
   AddVLine( mainSizer );

   {
      auto hSizer = std::make_unique<wxBoxSizer>(wxHORIZONTAL);

      mStartTime  = AddTime(_("Start"), StartTimeID, hSizer.get() );
      mLengthTime = AddTime(_("Length"), LengthTimeID, hSizer.get() );
      mCenterTime = AddTime(_("Center"), CenterTimeID, hSizer.get() );
      mEndTime    = AddTime(_("End"), EndTimeID, hSizer.get() );
      mainSizer->Add(hSizer.release(), 0, wxALIGN_TOP | wxRIGHT, 0);

   }

   mChoice->MoveBeforeInTabOrder( mStartTime );
   // This shows/hides controls.
   // Do this before layout so that we are sized right.
   SetSelectionMode(mSelectionMode);
   mainSizer->Layout();
   RegenerateTooltips();
   Layout();

   SetMinSize( GetSizer()->GetMinSize() );
}

void SelectionBar::UpdatePrefs()
{
   mRate = (double) gPrefs->Read(wxT("/SamplingRate/DefaultProjectSampleRate"), AudioIO::GetOptimalSupportedSampleRate());

   wxCommandEvent e;
   e.SetInt(mStartTime->GetFormatIndex());
   OnUpdate(e);

   // Set label to pull in language change
   SetLabel(_("Selection"));

   RegenerateTooltips();

   // Give base class a chance
   ToolBar::UpdatePrefs();
}

void SelectionBar::SetListener(SelectionBarListener *l)
{
   mListener = l;
   SetRate(mListener->AS_GetRate());
   SetSnapTo(mListener->AS_GetSnapTo());
   SetSelectionFormat(mListener->AS_GetSelectionFormat());
};

void SelectionBar::RegenerateTooltips()
{
#if wxUSE_TOOLTIPS
   auto formatName =
      mListener
         ? mListener->AS_GetSelectionFormat()
         : NumericFormatId{};
   mSnapTo->SetToolTip(
      wxString::Format(
         _("Snap Clicks/Selections to %s"), formatName.Translation() ));
#endif
}

void SelectionBar::OnSize(wxSizeEvent &evt)
{
   Refresh( true );

   evt.Skip();
}

// When a control value is changed, this function is called.
// It determines the values for the other controls.
void SelectionBar::ModifySelection(int newDriver, bool done)
{
   // If the user moved to a different control, then update which
   // two controls drive the others.
   if( newDriver != mDrive2 )
      SetDrivers( mDrive2, newDriver);

   // Only update a value if user typed something in.
   // The reason is the controls may be less accurate than 
   // the values.
   if( newDriver == StartTimeID )
      mStart = mStartTime->GetValue();
   if( newDriver == EndTimeID )
      mEnd = mEndTime->GetValue();
   if( newDriver == LengthTimeID )
      mLength = mLengthTime->GetValue();
   if( newDriver == CenterTimeID )
      mCenter = mCenterTime->GetValue();

   int i = mDrive1 + 4 * mDrive2;
   switch(i){
   case StartTimeID + 4 * EndTimeID:
      if( mEnd < mStart )
         mStart = mEnd;
   case StartTimeID * 4 + EndTimeID:
      if( mStart > mEnd )
         mEnd = mStart;
      mLength = mEnd - mStart;
      mCenter = (mStart+mEnd)/2.0;
      break;
   case StartTimeID + 4 * LengthTimeID:
   case StartTimeID * 4 + LengthTimeID:
      if( mLength < 0 )
         mLength = 0;
      mEnd = mStart+mLength;
      mCenter = (mStart+mEnd)/2.0;
      break;
   case StartTimeID + 4 * CenterTimeID:
      if( mCenter < mStart )
         mCenter = mStart;
   case StartTimeID * 4 + CenterTimeID:
      if( mStart > mCenter )
         mStart = mCenter;
      mEnd = mCenter * 2 - mStart;
      mLength = mStart - mEnd;
      break;
   case EndTimeID + 4 * LengthTimeID:
   case EndTimeID * 4 + LengthTimeID:
      if( mLength < 0 )
         mLength = 0;
      mStart = mEnd - mLength;
      mCenter = (mStart+mEnd)/2.0;
      break;
   case EndTimeID + 4 * CenterTimeID:
      if( mCenter > mEnd )
         mCenter = mEnd;
   case EndTimeID * 4 + CenterTimeID:
      if( mEnd < mCenter )
         mEnd = mCenter;
      mStart = mCenter * 2.0 - mEnd;
      mLength = mEnd - mStart;
      break;
   case LengthTimeID + 4 * CenterTimeID:
   case LengthTimeID * 4 + CenterTimeID:
      if( mLength < 0 )
         mLength = 0;
      mStart = mCenter - mLength/2.0;
      mEnd = mCenter + mLength/2.0;
      break;
   default:
      // The above should cover all legal combinations of two distinct controls.
      wxFAIL_MSG( "Illegal sequence of selection changes");
   }

   // Places the start-end mrkers on the track panel.
   mListener->AS_ModifySelection(mStart, mEnd, done);
}

void SelectionBar::OnChangedTime(wxCommandEvent & event)
{
   ModifySelection(event.GetId(), event.GetInt() != 0);
}


void SelectionBar::OnTitleClicked(int newDriver)
{
   // Ensure newDriver is the most recent driver.
   if( newDriver != mDrive2 )
      SetDrivers( mDrive2, newDriver);
}

// These functions give the IDs of the associated control, NOT the ID of the title.
void SelectionBar::OnStartTitleClicked(wxMouseEvent & WXUNUSED(event)){ OnTitleClicked( StartTimeID );};
void SelectionBar::OnLengthTitleClicked(wxMouseEvent & WXUNUSED(event)){ OnTitleClicked( LengthTimeID );};
void SelectionBar::OnCenterTitleClicked(wxMouseEvent & WXUNUSED(event)){ OnTitleClicked( CenterTimeID );};
void SelectionBar::OnEndTitleClicked(wxMouseEvent & WXUNUSED(event)){ OnTitleClicked( EndTimeID );};

void SelectionBar::OnModeDecClicked(wxMouseEvent & WXUNUSED(event)){
   SetSelectionMode( (mSelectionMode +3)%4 );
   SelectionModeUpdated();
}

void SelectionBar::OnModeIncClicked(wxMouseEvent & WXUNUSED(event)){
   SetSelectionMode( (mSelectionMode +1)%4 );
   SelectionModeUpdated();
}

void SelectionBar::OnChooserTitleClicked(wxMouseEvent & WXUNUSED(event)){
   wxCommandEvent evt;
   OnButton( evt );
}


// Called when one of the format drop downs is changed.
void SelectionBar::OnUpdate(wxCommandEvent &evt)
{
   int index = evt.GetInt();
   wxWindow *w = FindFocus();
   NumericTextCtrl ** Ctrls[4] = { &mStartTime, &mEndTime, &mLengthTime, &mCenterTime };
   int i;
   int iFocus = -1;
   for(i=0;i<4;i++)
      if( w == *Ctrls[i] )
         iFocus = i;

   evt.Skip(false);

   // Save format name before recreating the controls so they resize properly
   {
      auto format = mStartTime->GetBuiltinName(index);
      mListener->AS_SetSelectionFormat(format);
   }

   RegenerateTooltips();

   // ToolBar::ReCreateButtons() will get rid of our sizers and controls
   // so reset pointers first.
   for( i=0;i<4;i++)
      *Ctrls[i]=NULL;

   mRateBox = NULL;
   mRateText = NULL;

   ToolBar::ReCreateButtons();

   ValuesToControls();

<<<<<<< HEAD
   format = mStartTime->GetBuiltinFormat(index);
   for( i=0;i<4;i++)
=======
   auto format = mStartTime->GetBuiltinFormat(index);
   for( i=0;i<5;i++)
>>>>>>> af54ac9c
      (*Ctrls[i])->SetFormatString( format );

   if( iFocus >=0 )
      (*Ctrls[iFocus])->SetFocus();
   Updated();
}

// The two drivers are the numbers of the two controls which drive the other ones.
// The user gets to see which controls are drivers and which driven.
void SelectionBar::SetDrivers( int driver1, int driver2 )
{
   mDrive1 = driver1;
   mDrive2 = driver2;

   NumericTextCtrl ** Ctrls[4] = { &mStartTime, &mCenterTime, &mLengthTime, &mEndTime};
   wxString Text[4] = { _("Start"), _("Center"), _("Length"),  _("End")  };

   for(int i=0;i<4;i++){
      int id = i + StartTimeID;
      int fixed = (( id == mDrive2 )?mDrive1:mDrive2)-StartTimeID;

      wxString Temp = Text[i];
      // i18n-hint: %s is replaced e.g by 'Length', to indicate that it will be calculated from other parameters.
      wxString Format = ( (id!=mDrive1) && (id!=mDrive2 ) ) ? _("%s - driven") : "%s";
      wxString Title= wxString::Format( Format, Temp );
      // i18n-hint: %s1 is replaced e.g by 'Length', %s2 e.g by 'Center'.
      wxString VoiceOverText = wxString::Format(_("Selection %s.  %s won't change."), Temp, Text[fixed]);
      // i18n-hint: %s is replaced e.g by 'Length'.  This is a tooltip on a numerical control.
      //wxString Tooltip = wxString::Format( _(" With %s fixed.  (Use context menu to change format.) "),  Text[fixed] );
      if( *Ctrls[i] ){
         (*Ctrls[i])->SetName( Temp );
         //(*Ctrls[i])->SetToolTip( Tooltip );
      }
   }
}


// There currently is only one clickable AButton
// so we just do what it needs.
void SelectionBar::OnButton(wxCommandEvent & WXUNUSED(event))
{
   AudacityProject *p = GetActiveProject();
   if (!p) return;

   AButton * pBtn = mButtons[ SelTBMenuID-SelTBFirstButton];// use event.GetId();

   auto cleanup = finally( [&] { pBtn->InteractionOver();}
   );
   SetFocus();

   wxMenu Menu;
   Menu.AppendRadioItem( 0, _("Start - End") );
   Menu.AppendRadioItem( 1, _("Start - Length") );
   Menu.AppendRadioItem( 2, _("Length - End") );
   Menu.AppendRadioItem( 3, _("Length - Center") );
   Menu.Check( mSelectionMode, true );
   // Pop it up where the mouse is.
   pBtn->PopupMenu(&Menu);//, wxPoint(0, 0));

   // only one radio button should be checked.
   for( int i=0;i<4;i++)
      if( Menu.IsChecked(i))
         SetSelectionMode( i );

   SelectionModeUpdated();
}

void SelectionBar::OnFieldChoice(wxCommandEvent &event)
{
   int id = event.GetId();
   SetSelectionMode( id - StartEndRadioID );
   SelectionModeUpdated();
}

void SelectionBar::OnChoice(wxCommandEvent & WXUNUSED(event))
{
   int mode = mChoice->GetSelection();
   SetSelectionMode( mode );
   SelectionModeUpdated();
}

void SelectionBar::SelectionModeUpdated()
{
   // We just changed the mode.  Remember it.
   gPrefs->Write(wxT("/SelectionToolbarMode"), mSelectionMode);
   gPrefs->Flush();

   wxSize sz = GetMinSize();
   sz.SetWidth( 10 );
   SetMinSize( sz );
   Fit();
   Layout();
   Updated();
}


void SelectionBar::SetSelectionMode(int mode)
{
   // Only modes 0 to 3 are now supported,
   // so fix up a mode that could have come from the config.
   const int maxMode = 3;

   if( mode > maxMode )
      mode = 0;
   if( mode < 0 )
      mode = 0;
   mSelectionMode = mode;
   mChoice->SetSelection( mode ); 

   // First decide which two controls drive the others...
   // For example the last option is with all controls shown, and in that mode we 
   // initially have start and end driving.
   int Drive2[] = { StartTimeID, StartTimeID,  LengthTimeID, LengthTimeID, 
                    StartTimeID, StartTimeID,  StartTimeID,  StartTimeID};
   int Drive1[] = { EndTimeID,   LengthTimeID, EndTimeID,    CenterTimeID, 
                    EndTimeID,   LengthTimeID, EndTimeID,    EndTimeID};

   SetDrivers( Drive1[mode], Drive2[mode] );
   // Then show/hide the relevant controls.
   ShowHideControls( mode );
}

// Our mode determines which controls are visible.
void SelectionBar::ShowHideControls(int mode)
{
   // These 
   int masks[8]= { 
      9, 5, 12, 6, // 2 items
      13, 7, 11,// 3 items
      15};
   int mask = masks[mode];

   NumericTextCtrl ** Ctrls[4]  = { &mStartTime,  &mCenterTime,  &mLengthTime,  &mEndTime};
   for(int i=0;i<4;i++){
      if( *Ctrls[i]) 
         (*Ctrls[i])->Show( (mask & (1<<i))!=0 );
   }
}

void SelectionBar::ValuesToControls()
{
   NumericTextCtrl ** Ctrls[4] = { &mStartTime, &mEndTime, &mLengthTime, &mCenterTime };
   double Values[4] = {mStart, mEnd, mLength, mCenter};
   int i;
   for(i=0;i<4;i++)
      if( *Ctrls[i] )
         (*Ctrls[i])->SetValue( Values[i] );
}

void SelectionBar::SetTimes(double start, double end, double audio)
{
   mStart = start;
   mEnd = end;
   mLength = end-start;
   mCenter = (end+start)/2.0;
   ValuesToControls();
}

void SelectionBar::SetField(const wxChar *msg, int fieldNum)
{
   if (fieldNum < 0 || fieldNum >= 10)
      return;

   if (mField[fieldNum] != msg) {
      mField[fieldNum] = msg;
      Refresh(false);
   }
}

void SelectionBar::SetSnapTo(int snap)
{
   mSnapTo->SetSelection(snap);
}

void SelectionBar::SetSelectionFormat(const NumericFormatId & format)
{
   mStartTime->SetFormatString(mStartTime->GetBuiltinFormat(format));

   wxCommandEvent e;
   e.SetInt(mStartTime->GetFormatIndex());
   OnUpdate(e);
}

void SelectionBar::SetRate(double rate)
{
   if (rate != mRate) {
      // if the rate is actually being changed
      mRate = rate;   // update the stored rate
      mRateBox->SetValue(wxString::Format(wxT("%d"), (int)rate));
      // update the TimeTextCtrls if they exist
      NumericTextCtrl ** Ctrls[4] = { &mStartTime, &mEndTime, &mLengthTime, &mCenterTime };
      int i;
      for(i=0;i<4;i++)
         if( *Ctrls[i] )
            (*Ctrls[i])->SetSampleRate( rate );
   }
}

void SelectionBar::OnRate(wxCommandEvent & WXUNUSED(event))
{
   if (mRateBox->GetValue().ToDouble(&mRate) && // is a numeric value
         (mRate != 0.0))
   {
      NumericTextCtrl ** Ctrls[4] = { &mStartTime, &mEndTime, &mLengthTime, &mCenterTime };
      int i;
      for(i=0;i<4;i++)
         if( *Ctrls[i] )
            (*Ctrls[i])->SetSampleRate( mRate );
      if (mListener) mListener->AS_SetRate(mRate);
   }
}

void SelectionBar::UpdateRates()
{
   wxString oldValue = mRateBox->GetValue();
   mRateBox->Clear();
   for (int i = 0; i < AudioIO::NumStandardRates; i++) {
      mRateBox->Append(wxString::Format(wxT("%d"), AudioIO::StandardRates[i]));
   }
   mRateBox->SetValue(oldValue);
}

void SelectionBar::OnFocus(wxFocusEvent &event)
{
   if (event.GetEventType() == wxEVT_KILL_FOCUS) {
      AudacityProject::ReleaseKeyboard(this);
   }
   else {
      AudacityProject::CaptureKeyboard(this);
   }

   Refresh(false);
   event.Skip();
}

void SelectionBar::OnCaptureKey(wxCommandEvent &event)
{
   wxKeyEvent *kevent = (wxKeyEvent *)event.GetEventObject();
   wxWindow *w = FindFocus();
   int keyCode = kevent->GetKeyCode();

   // Convert numeric keypad entries.
   if ((keyCode >= WXK_NUMPAD0) && (keyCode <= WXK_NUMPAD9)) {
      keyCode -= WXK_NUMPAD0 - '0';
   }

   if (keyCode >= '0' && keyCode <= '9') {
      return;
   }

   // UP/DOWN/LEFT/RIGHT for mRateText
   if (w == mRateText) {
      switch (keyCode)
      {
         case WXK_LEFT:
         case WXK_RIGHT:
         case WXK_UP:
         case WXK_DOWN:
         case WXK_DELETE:
         case WXK_BACK:
            return;
      }
   }

   event.Skip();
}

void SelectionBar::OnSnapTo(wxCommandEvent & WXUNUSED(event))
{
   mListener->AS_SetSnapTo(mSnapTo->GetSelection());
}<|MERGE_RESOLUTION|>--- conflicted
+++ resolved
@@ -125,25 +125,12 @@
 
 SelectionBar::SelectionBar()
 : ToolBar(SelectionBarID, _("Selection"), wxT("Selection")),
-<<<<<<< HEAD
-  mListener(NULL), mRate(0.0), 
+  mListener(NULL), mRate(0.0),
   mStart(0.0), mEnd(0.0), mLength(0.0), mCenter(0.0),
-  mStartTime(NULL), mEndTime(NULL), mLengthTime(NULL), mCenterTime(NULL), 
-#ifdef SEL_RADIO_TITLES
-  mStartTitle(NULL), mCenterTitle(NULL), mLengthTitle(NULL), mEndTitle(NULL),
-  mStartEndProxy(NULL), mStartLengthProxy(NULL), mLengthEndProxy(NULL), mLengthCenterProxy(NULL),
-#endif
-#ifdef SEL_CHOICE
-  mChoice(NULL),
-#endif
-=======
-  mListener(NULL), mRate(0.0),
-  mStart(0.0), mEnd(0.0), mLength(0.0), mCenter(0.0), mAudio(0.0),
->>>>>>> af54ac9c
   mDrive1( StartTimeID), mDrive2( EndTimeID ),
   mSelectionMode(0),
   mStartTime(NULL), mCenterTime(NULL), mLengthTime(NULL), mEndTime(NULL),
-  mAudioTime(NULL),
+  //mAudioTime(NULL),
   mChoice(NULL)
 {
    // Make sure we have a valid rate as the NumericTextCtrl()s
@@ -235,16 +222,7 @@
 void SelectionBar::Populate()
 {
    SetBackgroundColour( theTheme.Colour( clrMedium  ) );
-<<<<<<< HEAD
    mStartTime = mEndTime = mLengthTime = mCenterTime = nullptr;
-#ifdef SEL_RADIO_TITLE
-   mStartEndProxy = mStartLengthProxy = mLengthEndProxy = mLengthCenterProxy = nullptr;
-#endif
-
-=======
-
-   mStartTime = mEndTime = mLengthTime = mCenterTime = mAudioTime = nullptr;
->>>>>>> af54ac9c
 
    // This will be inherited by all children:
    SetFont(wxFont(
@@ -385,27 +363,6 @@
                     &SelectionBar::OnFocus,
                     this);
 
-<<<<<<< HEAD
-#ifdef OPTION_BUTTON
-   // Old code which placed a button from which to select options.
-   // Retained in case we want a button for selection-toolbar options at a future date.
-   AButton *& pBtn = mButtons[ SelTBMenuID - SelTBFirstButton];
-   pBtn = ToolBar::MakeButton(this,
-      bmpRecoloredUpSmall, bmpRecoloredDownSmall, bmpRecoloredHiliteSmall,
-      bmpOptions, bmpOptions, bmpOptionsDisabled, 
-      SelTBMenuID,
-      wxDefaultPosition,
-      false,
-      theTheme.ImageSize( bmpRecoloredUpSmall ));
-
-   pBtn->SetLabel(_("Selection options"));
-   pBtn->SetToolTip(_("Selection options"));
-   //pBtn->Disable();
-   mainSizer->Add( pBtn, 0,  wxALIGN_TOP | wxRIGHT, 5);
-#endif 
-=======
-   AddVLine( mainSizer );
->>>>>>> af54ac9c
 
    // This vertical line is NOT just for decoration!
    // It works around a wxWidgets-on-Windows RadioButton bug, where tabbing
@@ -633,13 +590,8 @@
 
    ValuesToControls();
 
-<<<<<<< HEAD
-   format = mStartTime->GetBuiltinFormat(index);
+   auto format = mStartTime->GetBuiltinFormat(index);
    for( i=0;i<4;i++)
-=======
-   auto format = mStartTime->GetBuiltinFormat(index);
-   for( i=0;i<5;i++)
->>>>>>> af54ac9c
       (*Ctrls[i])->SetFormatString( format );
 
    if( iFocus >=0 )
