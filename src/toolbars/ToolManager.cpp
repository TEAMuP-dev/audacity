--- conflicted
+++ resolved
@@ -185,19 +185,12 @@
    dc.SetPen( wxColour( 90, 90, 90 ) );
 
 #if !defined(__WXMAC__)
-<<<<<<< HEAD
-      dc.SetBackground(wxBrush(wxSystemSettings::GetColour(wxSYS_COLOUR_3DFACE)));
+   dc.SetBackground(wxBrush(wxSystemSettings::GetColour(wxSYS_COLOUR_3DFACE)));
       wxBrush clearer( wxColour( 60,60,60 ));
       dc.SetBackground( clearer ); 
-      dc.Clear();
-      dc.SetBrush( *wxTRANSPARENT_BRUSH );
-      dc.DrawRectangle( 0, 0, sz.GetWidth(), sz.GetHeight() );
-=======
-   dc.SetBackground(wxBrush(wxSystemSettings::GetColour(wxSYS_COLOUR_3DFACE)));
    dc.Clear();
    dc.SetBrush( *wxTRANSPARENT_BRUSH );
    dc.DrawRectangle( 0, 0, sz.GetWidth(), sz.GetHeight() );
->>>>>>> 9dfa6462
 #endif
 
    if( mBar && mBar->IsResizable() )
